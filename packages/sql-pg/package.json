{
  "name": "@effect/sql-pg",
<<<<<<< HEAD
  "version": "0.46.0",
=======
  "version": "0.47.0",
>>>>>>> 92a4f3f4
  "type": "module",
  "license": "MIT",
  "description": "A PostgreSQL toolkit for Effect",
  "homepage": "https://effect.website",
  "repository": {
    "type": "git",
    "url": "https://github.com/Effect-TS/effect.git",
    "directory": "packages/sql-pg"
  },
  "bugs": {
    "url": "https://github.com/Effect-TS/effect/issues"
  },
  "tags": [
    "typescript",
    "sql",
    "database"
  ],
  "keywords": [
    "typescript",
    "sql",
    "database"
  ],
  "publishConfig": {
    "access": "public",
    "provenance": true,
    "directory": "dist",
    "linkDirectory": false
  },
  "exports": {
    "./package.json": "./package.json",
    ".": "./src/index.ts",
    "./*": "./src/*.ts",
    "./internal/*": null
  },
  "scripts": {
    "codegen": "build-utils prepare-v3",
    "build": "pnpm build-esm && pnpm build-annotate && pnpm build-cjs && build-utils pack-v3",
    "build-esm": "tsc -b tsconfig.build.json",
    "build-cjs": "babel build/esm --plugins @babel/transform-export-namespace-from --plugins @babel/transform-modules-commonjs --out-dir build/cjs --source-maps",
    "build-annotate": "babel build/esm --plugins annotate-pure-calls --out-dir build/esm --source-maps",
    "check": "tsc -b tsconfig.json",
    "test": "vitest",
    "coverage": "vitest --coverage"
  },
  "devDependencies": {
    "@effect/experimental": "workspace:^",
    "@effect/platform": "workspace:^",
    "@effect/sql": "workspace:^",
    "@testcontainers/postgresql": "^10.25.0",
    "effect": "workspace:^"
  },
  "peerDependencies": {
    "@effect/experimental": "workspace:^",
    "@effect/platform": "workspace:^",
    "@effect/sql": "workspace:^",
    "effect": "workspace:^"
  },
  "dependencies": {
    "postgres": "^3.4.4"
  }
}<|MERGE_RESOLUTION|>--- conflicted
+++ resolved
@@ -1,10 +1,6 @@
 {
   "name": "@effect/sql-pg",
-<<<<<<< HEAD
-  "version": "0.46.0",
-=======
   "version": "0.47.0",
->>>>>>> 92a4f3f4
   "type": "module",
   "license": "MIT",
   "description": "A PostgreSQL toolkit for Effect",
