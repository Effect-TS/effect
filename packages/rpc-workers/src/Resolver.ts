/**
 * @since 1.0.0
 */
import type * as Worker from "@effect/platform/Worker"
import type { RpcTransportError } from "@effect/rpc/Error"
import type * as Resolver from "@effect/rpc/Resolver"
import type { Tag } from "effect/Context"
import type * as Effect from "effect/Effect"
import type * as Layer from "effect/Layer"
import type { Scope } from "effect/Scope"
import * as internal from "./internal/resolver.js"

/**
 * @category tags
 * @since 1.0.0
 */
export interface RpcWorkerPool
  extends Worker.WorkerPool<Resolver.RpcRequest, RpcTransportError, Resolver.RpcResponse>
{}

/**
 * @category models
 * @since 1.0.0
 */
export declare namespace RpcWorkerPool {
  /**
   * @category models
   * @since 1.0.0
   */
  export type Options =
    & Omit<Worker.Worker.Options<Resolver.RpcRequest>, "transfers" | "encode" | "onCreate">
    & ({
      readonly size: number
    })
}

/**
 * @category tags
 * @since 1.0.0
 */
export const RpcWorkerPool: Tag<RpcWorkerPool, RpcWorkerPool> = internal.RpcWorkerPool

/**
 * @category constructors
 * @since 1.0.0
 */
export const makePool: (
  options: RpcWorkerPool.Options
<<<<<<< HEAD
) => Effect.Effect<RpcWorkerPool, never, Scope | Worker.WorkerManager> = internal.makePool
=======
) => Effect.Effect<RpcWorkerPool, never, Scope | Worker.WorkerManager | Worker.Spawner> = internal.makePool
>>>>>>> ac5ee6b8

/**
 * @category constructors
 * @since 1.0.0
 */
export const makePoolLayer: (
  options: RpcWorkerPool.Options
<<<<<<< HEAD
) => Layer.Layer<RpcWorkerPool, never, Worker.WorkerManager> = internal.makePoolLayer
=======
) => Layer.Layer<RpcWorkerPool, never, Worker.WorkerManager | Worker.Spawner> = internal.makePoolLayer
>>>>>>> ac5ee6b8

/**
 * @category constructors
 * @since 1.0.0
 */
export const make: (pool: RpcWorkerPool) => Resolver.RpcResolver<never> = internal.make

/**
 * @category constructors
 * @since 1.0.0
 */
export const makeFromContext: Effect.Effect<Resolver.RpcResolver<never>, never, RpcWorkerPool> =
  internal.makeFromContext<|MERGE_RESOLUTION|>--- conflicted
+++ resolved
@@ -46,11 +46,7 @@
  */
 export const makePool: (
   options: RpcWorkerPool.Options
-<<<<<<< HEAD
-) => Effect.Effect<RpcWorkerPool, never, Scope | Worker.WorkerManager> = internal.makePool
-=======
 ) => Effect.Effect<RpcWorkerPool, never, Scope | Worker.WorkerManager | Worker.Spawner> = internal.makePool
->>>>>>> ac5ee6b8
 
 /**
  * @category constructors
@@ -58,11 +54,7 @@
  */
 export const makePoolLayer: (
   options: RpcWorkerPool.Options
-<<<<<<< HEAD
-) => Layer.Layer<RpcWorkerPool, never, Worker.WorkerManager> = internal.makePoolLayer
-=======
 ) => Layer.Layer<RpcWorkerPool, never, Worker.WorkerManager | Worker.Spawner> = internal.makePoolLayer
->>>>>>> ac5ee6b8
 
 /**
  * @category constructors
