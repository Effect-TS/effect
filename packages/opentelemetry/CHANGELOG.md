# @effect/opentelemetry

<<<<<<< HEAD
=======
## 0.58.0

### Minor Changes

- [#5302](https://github.com/Effect-TS/effect/pull/5302) [`70fe803`](https://github.com/Effect-TS/effect/commit/70fe803469db3355ffbf8359b52c351f1c2dc137) Thanks @mikearnaldi! - Automatically set otel parent when present as external span

### Patch Changes

- Updated dependencies [[`1c6ab74`](https://github.com/Effect-TS/effect/commit/1c6ab74b314b2b6df8bb1b1a0cb9527ceda0e3fa), [`70fe803`](https://github.com/Effect-TS/effect/commit/70fe803469db3355ffbf8359b52c351f1c2dc137), [`c296e32`](https://github.com/Effect-TS/effect/commit/c296e32554143b84ae8987046984e1cf1852417c), [`a098ddf`](https://github.com/Effect-TS/effect/commit/a098ddfc551f5aa0a7c36f9b4928372a64d4d9f2)]:
  - effect@3.18.0
  - @effect/platform@0.92.0

>>>>>>> 92a4f3f4
## 0.57.0

### Patch Changes

- Updated dependencies [[`d4d86a8`](https://github.com/Effect-TS/effect/commit/d4d86a81f02b94e09fce8004ce2c5369c505ca5a)]:
  - @effect/platform@0.91.0

## 0.56.6

### Patch Changes

- [#5485](https://github.com/Effect-TS/effect/pull/5485) [`f8b8d3d`](https://github.com/Effect-TS/effect/commit/f8b8d3db1a3a53069a134eaad9f4fb42117193c7) Thanks @tim-smart! - fix traceFlags propagation when set to 0

- Updated dependencies [[`333be04`](https://github.com/Effect-TS/effect/commit/333be046b50e8300f5cb70b871448e0628b7b37c)]:
  - @effect/platform@0.90.8

## 0.56.5

### Patch Changes

- [#5444](https://github.com/Effect-TS/effect/pull/5444) [`8f8c401`](https://github.com/Effect-TS/effect/commit/8f8c4011f4b90c540c08efd2e850fe7b265e098c) Thanks @mikearnaldi! - Propagate spanId and traceId to otel logs

## 0.56.4

### Patch Changes

- [#5413](https://github.com/Effect-TS/effect/pull/5413) [`2965aa7`](https://github.com/Effect-TS/effect/commit/2965aa7cff54d7155f291f97b0154486176e81be) Thanks @IMax153! - Remove @opentelemetry/semantic-conventions from Effect-native OTLP modules

- Updated dependencies [[`84bc300`](https://github.com/Effect-TS/effect/commit/84bc3003b42ad51210e9e1248efd04c5d0e3dd1e), [`fef9771`](https://github.com/Effect-TS/effect/commit/fef9771eab24af6415be946df0c9f64eba01cef7)]:
  - effect@3.17.8
  - @effect/platform@0.90.5

## 0.56.3

### Patch Changes

- [#5397](https://github.com/Effect-TS/effect/pull/5397) [`0e46e24`](https://github.com/Effect-TS/effect/commit/0e46e24c24e9edb8bf2e29835a94013e9c34d034) Thanks @IMax153! - Avoid issues with ESM builds by removing dependency on `@opentelemetry/semantic-conventions`

- Updated dependencies [[`8c7bb52`](https://github.com/Effect-TS/effect/commit/8c7bb52dc78850be72566decba6222870e3733d0), [`0e46e24`](https://github.com/Effect-TS/effect/commit/0e46e24c24e9edb8bf2e29835a94013e9c34d034)]:
  - @effect/platform@0.90.4

## 0.56.2

### Patch Changes

- [#5380](https://github.com/Effect-TS/effect/pull/5380) [`1689874`](https://github.com/Effect-TS/effect/commit/168987408de9270b15802e7d6cc0ec42a57452d5) Thanks @tim-smart! - temporarily disable otlp exporter if endpoint can't be reached

## 0.56.1

### Patch Changes

- [#5334](https://github.com/Effect-TS/effect/pull/5334) [`6df2620`](https://github.com/Effect-TS/effect/commit/6df262086342cb215877863e85b0562e2780a2d5) Thanks @johtso! - improve baseUrl handling in Otlp constructor

## 0.56.0

### Patch Changes

- [#5257](https://github.com/Effect-TS/effect/pull/5257) [`d070f2e`](https://github.com/Effect-TS/effect/commit/d070f2e7d51da490ed64ce06652f4ae119fae331) Thanks @jrmdayn! - use URL constructor for joining url's in Otlp.layer

- Updated dependencies [[`7813640`](https://github.com/Effect-TS/effect/commit/7813640279d9e3a3e7fc0a29bfb5c6d5fb3c270f)]:
  - @effect/platform@0.90.0

## 0.55.0

### Patch Changes

- Updated dependencies [[`40c3c87`](https://github.com/Effect-TS/effect/commit/40c3c875f724264312b43002859c82bed9ad0df9), [`ed2c74a`](https://github.com/Effect-TS/effect/commit/ed2c74ae8fa4ea0dd06ea84a3e58cd32e6916104), [`073a1b8`](https://github.com/Effect-TS/effect/commit/073a1b8be5dbfa87454393ee7346f5bc36a4fd63), [`f382e99`](https://github.com/Effect-TS/effect/commit/f382e99e409838a879246250fc3994b9bf5b3c2c), [`e8c7ba5`](https://github.com/Effect-TS/effect/commit/e8c7ba5fd3eb0c3ae3039fc24c09d69391987989), [`7e10415`](https://github.com/Effect-TS/effect/commit/7e1041599ade25103428703f5d2dfd7378a09636), [`e9bdece`](https://github.com/Effect-TS/effect/commit/e9bdececdc24f60a246be5055eca71a0d49ea7f2), [`8d95eb0`](https://github.com/Effect-TS/effect/commit/8d95eb0356b1d1736204836c275d201a547d208d)]:
  - effect@3.17.0
  - @effect/platform@0.89.0

## 0.54.1

### Patch Changes

- [#5192](https://github.com/Effect-TS/effect/pull/5192) [`17a5ea8`](https://github.com/Effect-TS/effect/commit/17a5ea8fa29785fe6e4c9480f2a2e9c8c59f3f38) Thanks @nikelborm! - Updated deprecated OTel Resource attributes names and values.

  Many of the attributes have undergone the process of deprecation not once, but twice. Most of the constants holding attribute names have been renamed. These are minor changes.

  Additionally, there were numerous changes to the attribute keys themselves. These changes can be considered major.

  In the `@opentelemetry/semantic-conventions` package, new attributes having ongoing discussion about them are going through a process called incubation, until a consensus about their necessity and form is reached. Otel team [recommends](https://github.com/open-telemetry/opentelemetry-js/blob/main/semantic-conventions/README.md#unstable-semconv) devs to copy them directly into their code. Luckily, it's not necessary because all of the new attribute names and values came out of this process (some of them were changed again) and are now considered stable.

  ## Reasoning for minor version bump

  | Package                    | Major attribute changes                                                       | Major value changes               |
  | -------------------------- | ----------------------------------------------------------------------------- | --------------------------------- |
  | Clickhouse client          | `db.system` -> `db.system.name` <br/> `db.name` -> `db.namespace`             |                                   |
  | MsSQL client               | `db.system` -> `db.system.name` <br/> `db.name` -> `db.namespace`             | `mssql` -> `microsoft.sql_server` |
  | MySQL client               | `db.system` -> `db.system.name` <br/> `db.name` -> `db.namespace`             |                                   |
  | Pg client                  | `db.system` -> `db.system.name` <br/> `db.name` -> `db.namespace`             |                                   |
  | Bun SQLite client          | `db.system` -> `db.system.name`                                               |                                   |
  | Node SQLite client         | `db.system` -> `db.system.name`                                               |                                   |
  | React.Native SQLite client | `db.system` -> `db.system.name`                                               |                                   |
  | Wasm SQLite client         | `db.system` -> `db.system.name`                                               |                                   |
  | SQLite Do client           | `db.system` -> `db.system.name`                                               |                                   |
  | LibSQL client              | `db.system` -> `db.system.name`                                               |                                   |
  | D1 client                  | `db.system` -> `db.system.name`                                               |                                   |
  | Kysely client              | `db.statement` -> `db.query.text`                                             |                                   |
  | @effect/sql                | `db.statement` -> `db.query.text` <br/> `db.operation` -> `db.operation.name` |                                   |

- Updated dependencies [[`f5dfabf`](https://github.com/Effect-TS/effect/commit/f5dfabf51ba481a4468c1509c537314978ef6cec), [`17a5ea8`](https://github.com/Effect-TS/effect/commit/17a5ea8fa29785fe6e4c9480f2a2e9c8c59f3f38), [`d25f22b`](https://github.com/Effect-TS/effect/commit/d25f22be7598abe977caf6cdac3b0dd78b438c48)]:
  - effect@3.16.14
  - @effect/platform@0.88.1

## 0.54.0

### Patch Changes

- Updated dependencies [[`27206d7`](https://github.com/Effect-TS/effect/commit/27206d7f0558d7fe28de57bf54f1d0cc83acc92e), [`dbabf5e`](https://github.com/Effect-TS/effect/commit/dbabf5e76fa63b050d2b6c466713c7dc59f07d3c)]:
  - @effect/platform@0.88.0

## 0.53.14

### Patch Changes

- Updated dependencies [[`c1c05a8`](https://github.com/Effect-TS/effect/commit/c1c05a8242fb5df7445b4a12387a60eac7726eb7), [`81fe4a2`](https://github.com/Effect-TS/effect/commit/81fe4a2c81d5e30e180a60e68c52016a27b350db)]:
  - effect@3.16.13
  - @effect/platform@0.87.13

## 0.53.13

### Patch Changes

- Updated dependencies [[`32ba77a`](https://github.com/Effect-TS/effect/commit/32ba77ae304d2161362a73e8b61965332626cf2d), [`d5e25b2`](https://github.com/Effect-TS/effect/commit/d5e25b237f05670ee42b386cb40b2cb448fc11d7)]:
  - @effect/platform@0.87.12

## 0.53.12

### Patch Changes

- Updated dependencies [[`001392b`](https://github.com/Effect-TS/effect/commit/001392ba8bfcad101bb034348a7415012fb12f72), [`7bfb099`](https://github.com/Effect-TS/effect/commit/7bfb099cb5528511b8d63045c4fbb4dc9cb18528)]:
  - @effect/platform@0.87.11

## 0.53.11

### Patch Changes

- Updated dependencies [[`678318d`](https://github.com/Effect-TS/effect/commit/678318d2e88233156b006acda56c2d138ee3ffa0), [`678318d`](https://github.com/Effect-TS/effect/commit/678318d2e88233156b006acda56c2d138ee3ffa0)]:
  - @effect/platform@0.87.10

## 0.53.10

### Patch Changes

- Updated dependencies [[`54514a2`](https://github.com/Effect-TS/effect/commit/54514a2f53166de27ad7e756dbf12194691fd4af)]:
  - @effect/platform@0.87.9

## 0.53.9

### Patch Changes

- Updated dependencies [[`4ce4f82`](https://github.com/Effect-TS/effect/commit/4ce4f824f6fdef492be1d35c05a490ffce518c89)]:
  - @effect/platform@0.87.8

## 0.53.8

### Patch Changes

- [#5161](https://github.com/Effect-TS/effect/pull/5161) [`03f4e8c`](https://github.com/Effect-TS/effect/commit/03f4e8cdb25f43e5ecddf9ba3627105d7e957185) Thanks @tim-smart! - load otel attributes from Config in Otlp modules

## 0.53.7

### Patch Changes

- Updated dependencies [[`a9b617f`](https://github.com/Effect-TS/effect/commit/a9b617f125171ed76cd79ab46d7a924daf3b0e70), [`7e26e86`](https://github.com/Effect-TS/effect/commit/7e26e86524abcc93713d6ad7eee486638c98f7c2)]:
  - @effect/platform@0.87.7

## 0.53.6

### Patch Changes

- Updated dependencies [[`905da99`](https://github.com/Effect-TS/effect/commit/905da996aad665057b4ca6dba1a4af44fb8835bd)]:
  - effect@3.16.12
  - @effect/platform@0.87.6

## 0.53.5

### Patch Changes

- Updated dependencies [[`2fd8676`](https://github.com/Effect-TS/effect/commit/2fd8676c803cd40000dfc3231f5daecaa0e0ebd2)]:
  - @effect/platform@0.87.5

## 0.53.4

### Patch Changes

- Updated dependencies [[`e82a4fd`](https://github.com/Effect-TS/effect/commit/e82a4fd60f6528d08cef1a4aba0abe0d3ba741ad)]:
  - @effect/platform@0.87.4

## 0.53.3

### Patch Changes

- Updated dependencies [[`1b6e396`](https://github.com/Effect-TS/effect/commit/1b6e396d699f3cbbc56b68f99055cf746529bb9e)]:
  - @effect/platform@0.87.3

## 0.53.2

### Patch Changes

- Updated dependencies [[`4fea68c`](https://github.com/Effect-TS/effect/commit/4fea68ca7a25a3c39a1ab68b3885534513ab0c81), [`b927954`](https://github.com/Effect-TS/effect/commit/b9279543cf5688dd8a577af80456959c615217d0), [`99590a6`](https://github.com/Effect-TS/effect/commit/99590a6ca9128eb1ede265b6670b655311995614), [`6c3e24c`](https://github.com/Effect-TS/effect/commit/6c3e24c2308f7d4a29b8f4270ab81bca22ac6bb4)]:
  - @effect/platform@0.87.2
  - effect@3.16.11

## 0.53.1

### Patch Changes

- [#5107](https://github.com/Effect-TS/effect/pull/5107) [`c1a9c9d`](https://github.com/Effect-TS/effect/commit/c1a9c9d0c32ea25e890bf0e3aea23fa8d05b4d4f) Thanks @tim-smart! - add option to exclude log spans from OtlpLogger

- Updated dependencies [[`faad30e`](https://github.com/Effect-TS/effect/commit/faad30ec8742916be59f9db642d0fc98225b636c)]:
  - effect@3.16.10
  - @effect/platform@0.87.1

## 0.53.0

### Patch Changes

- Updated dependencies [[`b5bac9a`](https://github.com/Effect-TS/effect/commit/b5bac9ac2913fcd11b02322624f03b544eef53ba)]:
  - @effect/platform@0.87.0

## 0.52.0

### Patch Changes

- Updated dependencies [[`5137c70`](https://github.com/Effect-TS/effect/commit/5137c703461d8d3b363c112140a6e7f798241d07), [`c23d25c`](https://github.com/Effect-TS/effect/commit/c23d25c3e7c541f1f63b28484d8c461d86c67e99), [`5137c70`](https://github.com/Effect-TS/effect/commit/5137c703461d8d3b363c112140a6e7f798241d07), [`5137c70`](https://github.com/Effect-TS/effect/commit/5137c703461d8d3b363c112140a6e7f798241d07)]:
  - effect@3.16.9
  - @effect/platform@0.86.0

## 0.51.2

### Patch Changes

- Updated dependencies [[`914a191`](https://github.com/Effect-TS/effect/commit/914a191e7cb6341a3d0e965bccd27c336cf22e44)]:
  - @effect/platform@0.85.2

## 0.51.1

### Patch Changes

- Updated dependencies [[`8cb98d5`](https://github.com/Effect-TS/effect/commit/8cb98d53e68330228287ce2a2e0d8a4c86bcab3b), [`db2dd3c`](https://github.com/Effect-TS/effect/commit/db2dd3c3a8a77d791eae19e66153527e1cde4e6e)]:
  - effect@3.16.8
  - @effect/platform@0.85.1

## 0.51.0

### Patch Changes

- Updated dependencies [[`93687dd`](https://github.com/Effect-TS/effect/commit/93687ddbb25ce3b324cd2b83d2ccff225e97307e), [`93687dd`](https://github.com/Effect-TS/effect/commit/93687ddbb25ce3b324cd2b83d2ccff225e97307e), [`93687dd`](https://github.com/Effect-TS/effect/commit/93687ddbb25ce3b324cd2b83d2ccff225e97307e)]:
  - @effect/platform@0.85.0

## 0.50.11

### Patch Changes

- Updated dependencies [[`1bb0d8a`](https://github.com/Effect-TS/effect/commit/1bb0d8ab96782e99434356266b38251554ea0294)]:
  - effect@3.16.7
  - @effect/platform@0.84.11

## 0.50.10

### Patch Changes

- Updated dependencies [[`a5f7595`](https://github.com/Effect-TS/effect/commit/a5f75956ef9a15a83c416517ef493f0ee2f5ee8a), [`a02470c`](https://github.com/Effect-TS/effect/commit/a02470c75579e91525a25adb3f21b3650d042fdd), [`bf369b2`](https://github.com/Effect-TS/effect/commit/bf369b2902a0e0b195d957c18b9efd180942cf8b), [`f891d45`](https://github.com/Effect-TS/effect/commit/f891d45adffdafd3f94a2eca23faa354e3a409a8)]:
  - effect@3.16.6
  - @effect/platform@0.84.10

## 0.50.9

### Patch Changes

- Updated dependencies [[`bf418ef`](https://github.com/Effect-TS/effect/commit/bf418ef14a0f2ec965535793d5cea8fa8ba177ac)]:
  - effect@3.16.5
  - @effect/platform@0.84.9

## 0.50.8

### Patch Changes

- Updated dependencies [[`8b9db77`](https://github.com/Effect-TS/effect/commit/8b9db7742846af0f58fd8e8b7acb7f4f5ff487ec)]:
  - @effect/platform@0.84.8

## 0.50.7

### Patch Changes

- Updated dependencies [[`74ab9a0`](https://github.com/Effect-TS/effect/commit/74ab9a0a9e16d6e019369d256e1e24175c8bc3f3), [`770008e`](https://github.com/Effect-TS/effect/commit/770008eca3aad2899a2ed951236e575793294b28)]:
  - effect@3.16.4
  - @effect/platform@0.84.7

## 0.50.6

### Patch Changes

- Updated dependencies [[`ceea77a`](https://github.com/Effect-TS/effect/commit/ceea77a13055f145520f763e3fce5b8ff15d728f)]:
  - @effect/platform@0.84.6

## 0.50.5

### Patch Changes

- Updated dependencies [[`ec52c6a`](https://github.com/Effect-TS/effect/commit/ec52c6a2211e76972462b15b9d5a9d6d56761b7a)]:
  - @effect/platform@0.84.5

## 0.50.4

### Patch Changes

- Updated dependencies [[`87722fc`](https://github.com/Effect-TS/effect/commit/87722fce693a9b49284bbddbf82d30714c688261), [`36217ee`](https://github.com/Effect-TS/effect/commit/36217eeb1337edd9ac3f9a635b80a6385d22ae8f)]:
  - effect@3.16.3
  - @effect/platform@0.84.4

## 0.50.3

### Patch Changes

- Updated dependencies [[`ab7684f`](https://github.com/Effect-TS/effect/commit/ab7684f1c2a0671bf091f255d220e3a4cc7f528e)]:
  - @effect/platform@0.84.3

## 0.50.2

### Patch Changes

- Updated dependencies [[`0ddf148`](https://github.com/Effect-TS/effect/commit/0ddf148a247aa87af043d276b8453a714a400897)]:
  - effect@3.16.2
  - @effect/platform@0.84.2

## 0.50.1

### Patch Changes

- Updated dependencies [[`71174d0`](https://github.com/Effect-TS/effect/commit/71174d09691314a9b6b66189e456fd21e3eb6543), [`d615e6e`](https://github.com/Effect-TS/effect/commit/d615e6e5b944f6fd5e627e31752c7ca7e4e1c17d)]:
  - @effect/platform@0.84.1
  - effect@3.16.1

## 0.50.0

### Patch Changes

- Updated dependencies [[`ee0bd5d`](https://github.com/Effect-TS/effect/commit/ee0bd5d24864752c54cb359f67a67dd903971ec4), [`5189800`](https://github.com/Effect-TS/effect/commit/51898004e11766b8cf6d95e960b636f6d5db79ec), [`58bfeaa`](https://github.com/Effect-TS/effect/commit/58bfeaa64ded8c88f772b184311c0c0dbac10960), [`194d748`](https://github.com/Effect-TS/effect/commit/194d7486943f56f3267ef415395ac220a4b3e634), [`918c9ea`](https://github.com/Effect-TS/effect/commit/918c9ea1a57facb154f0fb26792021f337054dee), [`9198e6f`](https://github.com/Effect-TS/effect/commit/9198e6fcc1a3ff4fefb3363004de558d8de01f40), [`2a370bf`](https://github.com/Effect-TS/effect/commit/2a370bf625fdeede5659721468eb0d527e403279), [`58ccb91`](https://github.com/Effect-TS/effect/commit/58ccb91328c8df5d49808b673738bc09df355201), [`fd47834`](https://github.com/Effect-TS/effect/commit/fd478348203fa89462b0a1d067ce4de034353df4)]:
  - effect@3.16.0
  - @effect/platform@0.84.0

## 0.49.0

### Patch Changes

- Updated dependencies [[`5522520`](https://github.com/Effect-TS/effect/commit/55225206ab9af0ad60b1c0654690a8a096d625cd), [`cc5bb2b`](https://github.com/Effect-TS/effect/commit/cc5bb2b918a9450a975f702dabcea891bda382cb)]:
  - @effect/platform@0.83.0
  - effect@3.15.5

## 0.48.8

### Patch Changes

- Updated dependencies [[`0617b9d`](https://github.com/Effect-TS/effect/commit/0617b9dc365f1963b36949ad7f9023ab6eb94524)]:
  - @effect/platform@0.82.8

## 0.48.7

### Patch Changes

- Updated dependencies [[`f570554`](https://github.com/Effect-TS/effect/commit/f57055459524587b041340577dad85476bb35f81), [`78047e8`](https://github.com/Effect-TS/effect/commit/78047e8dfc8005b66f87afe50bb95981fea51561), [`c20b95a`](https://github.com/Effect-TS/effect/commit/c20b95a99ffe452b4774c844d397a905f713b6d6), [`94ada43`](https://github.com/Effect-TS/effect/commit/94ada430928d5685bdbef513e87562c20774a3a2)]:
  - effect@3.15.4
  - @effect/platform@0.82.7

## 0.48.6

### Patch Changes

- Updated dependencies [[`618903b`](https://github.com/Effect-TS/effect/commit/618903ba9ae96e2bfe6ee31f61c4359b915f2a36)]:
  - @effect/platform@0.82.6

## 0.48.5

### Patch Changes

- Updated dependencies [[`7764a07`](https://github.com/Effect-TS/effect/commit/7764a07d960c60df81f14e1dc949518f4bbe494a), [`4577f54`](https://github.com/Effect-TS/effect/commit/4577f548d67273e576cdde423bdd34a4b910766a), [`30a0d9c`](https://github.com/Effect-TS/effect/commit/30a0d9cb51c84290d51b1361d72ff5cee33c13c7)]:
  - @effect/platform@0.82.5
  - effect@3.15.3

## 0.48.4

### Patch Changes

- Updated dependencies [[`d45e8a8`](https://github.com/Effect-TS/effect/commit/d45e8a8ac8227192f504e39e6d04fdcf4fb1d225), [`d13b68e`](https://github.com/Effect-TS/effect/commit/d13b68e3a9456d0bfee9bca8273a7b44a9c69087)]:
  - @effect/platform@0.82.4

## 0.48.3

### Patch Changes

- Updated dependencies [[`b8722b8`](https://github.com/Effect-TS/effect/commit/b8722b817e2306fe8c8245f3f9e32d85b824b961), [`a328f4b`](https://github.com/Effect-TS/effect/commit/a328f4b4fe717dd53e5b04a30f387433c32f7328)]:
  - effect@3.15.2
  - @effect/platform@0.82.3

## 0.48.2

### Patch Changes

- Updated dependencies [[`739a3d4`](https://github.com/Effect-TS/effect/commit/739a3d4a4565915fe2e690003f4f9085cb4422fc)]:
  - @effect/platform@0.82.2

## 0.48.1

### Patch Changes

- Updated dependencies [[`787ce70`](https://github.com/Effect-TS/effect/commit/787ce7042e35b657963473c6efe47752868cd811), [`1269641`](https://github.com/Effect-TS/effect/commit/1269641a99ae43069f7648ff79ffe8729b54b348), [`1269641`](https://github.com/Effect-TS/effect/commit/1269641a99ae43069f7648ff79ffe8729b54b348)]:
  - effect@3.15.1
  - @effect/platform@0.82.1

## 0.48.0

### Patch Changes

- Updated dependencies [[`c654595`](https://github.com/Effect-TS/effect/commit/c65459587b51da140b78098e81fdbfece65d53e2), [`d9f5dea`](https://github.com/Effect-TS/effect/commit/d9f5deae0f02f5de2b9fcb1cca8b142ba4bc2bba), [`49aa723`](https://github.com/Effect-TS/effect/commit/49aa7236a15e13f818c86edbca08c4af67c8dfaf), [`74c14d0`](https://github.com/Effect-TS/effect/commit/74c14d01d0cb48cf517a1b6e29a373a96ed0ff5b), [`e4f49b6`](https://github.com/Effect-TS/effect/commit/e4f49b66857e01b74ab6a9a0bc7132f44cd04cbb), [`6f02224`](https://github.com/Effect-TS/effect/commit/6f02224b3fc46a682ad2defb1a260841956c6780), [`1dcfd41`](https://github.com/Effect-TS/effect/commit/1dcfd41ff96abd706901293a00c1893cb29dd8fd), [`b21ab16`](https://github.com/Effect-TS/effect/commit/b21ab16b6f773e7ec4369db4e752c35e719f7870), [`fcf1822`](https://github.com/Effect-TS/effect/commit/fcf1822f98fcda60351d64e9d2c2c13563d7e6db), [`0061dd1`](https://github.com/Effect-TS/effect/commit/0061dd140740165e91569a684cce27a77b23229e), [`8421e6e`](https://github.com/Effect-TS/effect/commit/8421e6e49332bca8f96f482dfd48680e238b3a89), [`a9b3fb7`](https://github.com/Effect-TS/effect/commit/a9b3fb78abcfdb525318a956fd02fcadeb56143e), [`fa10f56`](https://github.com/Effect-TS/effect/commit/fa10f56b96bd9af070ba99ebc3279aa93954261e)]:
  - effect@3.15.0
  - @effect/platform@0.82.0

## 0.47.1

### Patch Changes

- Updated dependencies [[`24a9ebb`](https://github.com/Effect-TS/effect/commit/24a9ebbb5af598f0bfd6ecc45307e528043fe011)]:
  - effect@3.14.22
  - @effect/platform@0.81.1

## 0.47.0

### Patch Changes

- Updated dependencies [[`672920f`](https://github.com/Effect-TS/effect/commit/672920f85da8abd5f9d4ad85e29248a2aca57ed8)]:
  - @effect/platform@0.81.0

## 0.46.18

### Patch Changes

- Updated dependencies [[`2f3b7d4`](https://github.com/Effect-TS/effect/commit/2f3b7d4e1fa1ef8790b0ca4da22eb88872ee31df)]:
  - effect@3.14.21
  - @effect/platform@0.80.21

## 0.46.17

### Patch Changes

- Updated dependencies [[`17e2f30`](https://github.com/Effect-TS/effect/commit/17e2f3091408cf0fca9414d4af3bdf7b2765b378)]:
  - effect@3.14.20
  - @effect/platform@0.80.20

## 0.46.16

### Patch Changes

- Updated dependencies [[`056a910`](https://github.com/Effect-TS/effect/commit/056a910d0a0b8b00b0dc9df4a070466b2b5c2f6c), [`e25e7bb`](https://github.com/Effect-TS/effect/commit/e25e7bbc1797733916f48f501425d9f2ef310d9f), [`3273d57`](https://github.com/Effect-TS/effect/commit/3273d572c2b3175a842677f19efeea4cd65ab016)]:
  - effect@3.14.19
  - @effect/platform@0.80.19

## 0.46.15

### Patch Changes

- Updated dependencies [[`b1164d4`](https://github.com/Effect-TS/effect/commit/b1164d49a1dfdf299e9971367b6fc6be4df0ddff)]:
  - effect@3.14.18
  - @effect/platform@0.80.18

## 0.46.14

### Patch Changes

- [#4808](https://github.com/Effect-TS/effect/pull/4808) [`b5b7da3`](https://github.com/Effect-TS/effect/commit/b5b7da31998dac258677fb51225800f313a87c86) Thanks @tim-smart! - add a shutdownTimeout option to the @effect/opentelemetry exporters

- Updated dependencies [[`0b54681`](https://github.com/Effect-TS/effect/commit/0b54681cd89245e211d8f49272be0f1bf2f81813), [`41a59d5`](https://github.com/Effect-TS/effect/commit/41a59d5916a296b12b0d5ead9e859e05f40b4cce)]:
  - effect@3.14.17
  - @effect/platform@0.80.17

## 0.46.13

### Patch Changes

- Updated dependencies [[`ee14444`](https://github.com/Effect-TS/effect/commit/ee144441021ec77039e43396eaf90714687bb495), [`f1c8583`](https://github.com/Effect-TS/effect/commit/f1c8583f8c3ea9415f813795ca2940a897c9ba9a)]:
  - effect@3.14.16
  - @effect/platform@0.80.16

## 0.46.12

### Patch Changes

- Updated dependencies [[`239cc99`](https://github.com/Effect-TS/effect/commit/239cc995ce645946210a3c3d2cb52bd3547c0687), [`8b6c947`](https://github.com/Effect-TS/effect/commit/8b6c947eaa8e45a67ecb3c37d45cd27f3e41d165), [`c50a63b`](https://github.com/Effect-TS/effect/commit/c50a63bbecb9f560b9cae349c447eed877d1b9b6)]:
  - effect@3.14.15
  - @effect/platform@0.80.15

## 0.46.11

### Patch Changes

- Updated dependencies [[`6ed8d15`](https://github.com/Effect-TS/effect/commit/6ed8d1589beb181d30abc79afebdaabc1d101538)]:
  - effect@3.14.14
  - @effect/platform@0.80.14

## 0.46.10

### Patch Changes

- Updated dependencies [[`ee77788`](https://github.com/Effect-TS/effect/commit/ee77788747e7ebbde6bfa88256cde49dbbad3608), [`5fce6ba`](https://github.com/Effect-TS/effect/commit/5fce6ba19c3cc63cc0104e737e581ad989dedbf0), [`570e45f`](https://github.com/Effect-TS/effect/commit/570e45f8cb936e42ec48f67f21bb2b7252f36c0c)]:
  - effect@3.14.13
  - @effect/platform@0.80.13

## 0.46.9

### Patch Changes

- [#4772](https://github.com/Effect-TS/effect/pull/4772) [`082e615`](https://github.com/Effect-TS/effect/commit/082e6157493f2ba4c943620cdaf858cbfefd7df6) Thanks @tim-smart! - include error cause in otel exception.stacktrace

## 0.46.8

### Patch Changes

- Updated dependencies [[`c2ad9ee`](https://github.com/Effect-TS/effect/commit/c2ad9ee9f3c4c743390edf35ed9e85a20be33811), [`9c68654`](https://github.com/Effect-TS/effect/commit/9c686542b6eb3ea188cb70673ef2e41223633e89)]:
  - effect@3.14.12
  - @effect/platform@0.80.12

## 0.46.7

### Patch Changes

- [#4760](https://github.com/Effect-TS/effect/pull/4760) [`43b22df`](https://github.com/Effect-TS/effect/commit/43b22df02f9504ef17b3462c2305f4e89e190763) Thanks @tim-smart! - disable tracer for Otlp http client

- Updated dependencies [[`e536127`](https://github.com/Effect-TS/effect/commit/e536127c1e6f2fb3a542c73ae919435a629a346b)]:
  - effect@3.14.11
  - @effect/platform@0.80.11

## 0.46.6

### Patch Changes

- Updated dependencies [[`bc7efa3`](https://github.com/Effect-TS/effect/commit/bc7efa3b031bb25e1ed3c8f2d3fb5e8da166cadc)]:
  - effect@3.14.10
  - @effect/platform@0.80.10

## 0.46.5

### Patch Changes

- [#4740](https://github.com/Effect-TS/effect/pull/4740) [`b7a64c9`](https://github.com/Effect-TS/effect/commit/b7a64c90bbd7fcdedb56a2bcb1e080a3323d7699) Thanks @tim-smart! - add Otlp module to @effect/opentelemetry

  This module allows you to setup an exporter for Traces, Metrics & Logs with one
  Layer.

  It also has no dependency on the @opentelemetry libraries, so you don't need to
  add any additional deps to your package.json.

  ```ts
  import * as Otlp from "@effect/opentelemetry/Otlp"
  import * as FetchHttpClient from "@effect/platform/FetchHttpClient"
  import { Effect, Layer, Schedule } from "effect"

  // Includes an Effect Tracer, Logger & Metric exporter
  const Observability = Otlp.layer({
    baseUrl: "http://localhost:4318",
    resource: {
      serviceName: "my-service"
    }
  }).pipe(Layer.provide(FetchHttpClient.layer))
  ```

- [#4740](https://github.com/Effect-TS/effect/pull/4740) [`b7a64c9`](https://github.com/Effect-TS/effect/commit/b7a64c90bbd7fcdedb56a2bcb1e080a3323d7699) Thanks @tim-smart! - add Effect native OtlpMetrics & OtlpLogger

- Updated dependencies [[`d78249f`](https://github.com/Effect-TS/effect/commit/d78249f0b67f63cf4baf806ff090cba33293daf0)]:
  - effect@3.14.9
  - @effect/platform@0.80.9

## 0.46.4

### Patch Changes

- [#4732](https://github.com/Effect-TS/effect/pull/4732) [`049f0ec`](https://github.com/Effect-TS/effect/commit/049f0ec78e9e9333daaeab67e6182632684e5310) Thanks @tim-smart! - include cause in otel exceptions

## 0.46.3

### Patch Changes

- [#4730](https://github.com/Effect-TS/effect/pull/4730) [`d36ccc0`](https://github.com/Effect-TS/effect/commit/d36ccc0c3ce79d2f4214fc5341272812aefaca0e) Thanks @tim-smart! - adjust otel export when max batch size is reached

## 0.46.2

### Patch Changes

- [#4727](https://github.com/Effect-TS/effect/pull/4727) [`46a64bd`](https://github.com/Effect-TS/effect/commit/46a64bd30b69176d6d2ca99823a4de02b3dcf40c) Thanks @tim-smart! - add effect native otlp exporter

## 0.46.1

### Patch Changes

- Updated dependencies [[`b3a2d32`](https://github.com/Effect-TS/effect/commit/b3a2d32772e6f7f20eacf2e18128e99324c4d378)]:
  - effect@3.14.8

## 0.46.0

### Minor Changes

- [#4696](https://github.com/Effect-TS/effect/pull/4696) [`f367477`](https://github.com/Effect-TS/effect/commit/f3674777fcd4c1797ac1b46be48c3ad2d6321cfc) Thanks @titouancreach! - update otel peer dependencies to ^2.0.0 and fix breaking changes

### Patch Changes

- Updated dependencies [[`b542a4b`](https://github.com/Effect-TS/effect/commit/b542a4bf195be0c9af1523e1ba96c953decc4d25)]:
  - effect@3.14.7

## 0.45.6

### Patch Changes

- Updated dependencies [[`47618c1`](https://github.com/Effect-TS/effect/commit/47618c1ad84ebcc5a51133a3fff5aa5012d49d45), [`6077882`](https://github.com/Effect-TS/effect/commit/60778824a4794336c33807801f813f8751d1c7e4)]:
  - effect@3.14.6

## 0.45.5

### Patch Changes

- Updated dependencies [[`40dbfef`](https://github.com/Effect-TS/effect/commit/40dbfeff239b6e567706752114f31b2fce7de4e3), [`5a5ebdd`](https://github.com/Effect-TS/effect/commit/5a5ebdddfaddd259538b4599a6676281faca778e)]:
  - effect@3.14.5

## 0.45.4

### Patch Changes

- Updated dependencies [[`e4ba2c6`](https://github.com/Effect-TS/effect/commit/e4ba2c66a878e81b5e295d6d49aaf724b80a28ef)]:
  - effect@3.14.4

## 0.45.3

### Patch Changes

- Updated dependencies [[`37aa8e1`](https://github.com/Effect-TS/effect/commit/37aa8e137725a902e70cd1e468ea98b873aa5056), [`34f03d6`](https://github.com/Effect-TS/effect/commit/34f03d66875f21f266f102223a03cd14c2ed6ea6)]:
  - effect@3.14.3

## 0.45.2

### Patch Changes

- Updated dependencies [[`f87991b`](https://github.com/Effect-TS/effect/commit/f87991b6d8a2edfaf90b01cebda4b466992ae865), [`f87991b`](https://github.com/Effect-TS/effect/commit/f87991b6d8a2edfaf90b01cebda4b466992ae865), [`0a3e3e1`](https://github.com/Effect-TS/effect/commit/0a3e3e18eea5e0d1882f1a6c906198e6ef226a41)]:
  - effect@3.14.2

## 0.45.1

### Patch Changes

- Updated dependencies [[`4a274fe`](https://github.com/Effect-TS/effect/commit/4a274fe9f623182b6b902827e0e83bd89ca3b05c)]:
  - effect@3.14.1

## 0.45.0

### Minor Changes

- [#4469](https://github.com/Effect-TS/effect/pull/4469) [`04dff2d`](https://github.com/Effect-TS/effect/commit/04dff2d01ac68c260f29a6d4743381825c353c86) Thanks @tim-smart! - add Tracer Span.addLinks, for dynamically linking spans

### Patch Changes

- Updated dependencies [[`1f47e4e`](https://github.com/Effect-TS/effect/commit/1f47e4e12546ab691b29bfb7b5128bb17b93baa5), [`26dd75f`](https://github.com/Effect-TS/effect/commit/26dd75f276a0d8a63eab313bd5a167d5072c9780), [`04dff2d`](https://github.com/Effect-TS/effect/commit/04dff2d01ac68c260f29a6d4743381825c353c86), [`c7fac0c`](https://github.com/Effect-TS/effect/commit/c7fac0cd7eadcd5cc0c3a987051c5b57ad271638), [`aba2d1d`](https://github.com/Effect-TS/effect/commit/aba2d1d831ea149481bd4dd755528c0afa8239ce), [`ffaa3f3`](https://github.com/Effect-TS/effect/commit/ffaa3f3969df26610fcc02ad537340641d44e803), [`ab957c1`](https://github.com/Effect-TS/effect/commit/ab957c1fee714868f56c7ab4e802b9d449e9b666), [`35db9ce`](https://github.com/Effect-TS/effect/commit/35db9ce228f1416c8abacc6dc9c36fbd0f33ef0f), [`cf77ea9`](https://github.com/Effect-TS/effect/commit/cf77ea9ab4fc89e66a43f682a9926ccdee6c57ed), [`26dd75f`](https://github.com/Effect-TS/effect/commit/26dd75f276a0d8a63eab313bd5a167d5072c9780), [`baaab60`](https://github.com/Effect-TS/effect/commit/baaab60b737f35dfab8e4a21bce28a195d19e899)]:
  - effect@3.14.0

## 0.44.12

### Patch Changes

- Updated dependencies [[`0c4803f`](https://github.com/Effect-TS/effect/commit/0c4803fcc69262d11a97ce49d0e9b4288df0651f), [`6f65ac4`](https://github.com/Effect-TS/effect/commit/6f65ac4eac1489cd6ea390e18b0908670722adad)]:
  - effect@3.13.12

## 0.44.11

### Patch Changes

- Updated dependencies [[`fad8cca`](https://github.com/Effect-TS/effect/commit/fad8cca9bbfcc2eaeb44b97c15dbe0a1eda75315), [`4296293`](https://github.com/Effect-TS/effect/commit/4296293049414d0cf2d915a26c552b09f946b9a0), [`9c241ab`](https://github.com/Effect-TS/effect/commit/9c241abe47ccf7a5257b98a4a64a63054a12741d), [`082b0c1`](https://github.com/Effect-TS/effect/commit/082b0c1b9f4252bcdd69608f2e4a9226f953ac3f), [`be12983`](https://github.com/Effect-TS/effect/commit/be12983bc7e7537b41cd8910fc4eb7d1da56ab07), [`de88127`](https://github.com/Effect-TS/effect/commit/de88127a5a5906ccece98af74787b5ae0e65e431)]:
  - effect@3.13.11

## 0.44.10

### Patch Changes

- Updated dependencies [[`527c964`](https://github.com/Effect-TS/effect/commit/527c9645229f5be9714a7e60a38a9e753c4bbfb1)]:
  - effect@3.13.10

## 0.44.9

### Patch Changes

- Updated dependencies [[`2976e52`](https://github.com/Effect-TS/effect/commit/2976e52538d9dc9ffdcbc84d4ac748cff9305971)]:
  - effect@3.13.9

## 0.44.8

### Patch Changes

- Updated dependencies [[`c65d336`](https://github.com/Effect-TS/effect/commit/c65d3362d07ec815ff3b46278314e8a31706ddc2), [`22d2ebb`](https://github.com/Effect-TS/effect/commit/22d2ebb4b11f5a44351a4736e65da391a3b647d0)]:
  - effect@3.13.8

## 0.44.7

### Patch Changes

- Updated dependencies [[`840cc73`](https://github.com/Effect-TS/effect/commit/840cc7329908db7ca693ef47b07d4f845c29cadd), [`9bf8a74`](https://github.com/Effect-TS/effect/commit/9bf8a74b967f18d931743dd5196af326c9118e9c), [`87ba23c`](https://github.com/Effect-TS/effect/commit/87ba23c41c193503ed0c612b0d32d0b253794c64)]:
  - effect@3.13.7

## 0.44.6

### Patch Changes

- Updated dependencies [[`3154ce4`](https://github.com/Effect-TS/effect/commit/3154ce4692fa18b804982158d3c4c8a8a5fae386)]:
  - effect@3.13.6

## 0.44.5

### Patch Changes

- Updated dependencies [[`367bb35`](https://github.com/Effect-TS/effect/commit/367bb35f4c2a254e1fb211d96db2474a7aed9020), [`6cf11c3`](https://github.com/Effect-TS/effect/commit/6cf11c3a75773ceec2877c85ddc760f381f0866d), [`a0acec8`](https://github.com/Effect-TS/effect/commit/a0acec851f72e19466363d24b9cc218acd00006a)]:
  - effect@3.13.5

## 0.44.4

### Patch Changes

- Updated dependencies [[`17d9e89`](https://github.com/Effect-TS/effect/commit/17d9e89f9851663bdbb6c1e685601d97806114a4)]:
  - effect@3.13.4

## 0.44.3

### Patch Changes

- Updated dependencies [[`cc5588d`](https://github.com/Effect-TS/effect/commit/cc5588df07f9103513547cb429ce041b9436a8bd), [`623c8cd`](https://github.com/Effect-TS/effect/commit/623c8cd053ed6ee3d353aaa8778d484670fca2bb), [`00b4eb1`](https://github.com/Effect-TS/effect/commit/00b4eb1ece12a16e222e6220965bb4024d6752ac), [`f2aee98`](https://github.com/Effect-TS/effect/commit/f2aee989b0a600900ce83e7f460d02908620c80f), [`fb798eb`](https://github.com/Effect-TS/effect/commit/fb798eb9061f1191badc017d1aa649360254da20), [`2251b15`](https://github.com/Effect-TS/effect/commit/2251b1528810bb695b37ce388b653cec0c5bf80c), [`2e15c1e`](https://github.com/Effect-TS/effect/commit/2e15c1e33648add0b29fe274fbcb7294b7515085), [`a4979db`](https://github.com/Effect-TS/effect/commit/a4979db021aef16e731be64df196b72088fc4376), [`b74255a`](https://github.com/Effect-TS/effect/commit/b74255a304ad49d60bedb1a260fd697f370af27a), [`d7f6a5c`](https://github.com/Effect-TS/effect/commit/d7f6a5c7d26c1963dcd864ca62360d20d08c7b49), [`9dd8979`](https://github.com/Effect-TS/effect/commit/9dd8979e940915b1cc1b1f264f3d019c77a65a02), [`477b488`](https://github.com/Effect-TS/effect/commit/477b488284f47c5469d7fba3e4065fb7e3b6556e), [`10932cb`](https://github.com/Effect-TS/effect/commit/10932cbf58fc721ada631cebec42f773ce96d3cc), [`9f6c784`](https://github.com/Effect-TS/effect/commit/9f6c78468b3b5e9ebfc38ffdfb70702901ee977b), [`2c639ec`](https://github.com/Effect-TS/effect/commit/2c639ecee332de4266e36022c989c35ae4e02105), [`886aaa8`](https://github.com/Effect-TS/effect/commit/886aaa81e06dfd3cd9391e8ea987d8cd5ada1124)]:
  - effect@3.13.3

## 0.44.2

### Patch Changes

- Updated dependencies [[`31be72a`](https://github.com/Effect-TS/effect/commit/31be72ada118cb84a942e67b1663263f8db74a9f)]:
  - effect@3.13.2

## 0.44.1

### Patch Changes

- Updated dependencies [[`b56a211`](https://github.com/Effect-TS/effect/commit/b56a2110569fd0ec0b57ac137743e926d49f51cc)]:
  - effect@3.13.1

## 0.44.0

### Patch Changes

- Updated dependencies [[`8baef83`](https://github.com/Effect-TS/effect/commit/8baef83e7ff0b7bc0738b680e1ef013065386cff), [`655bfe2`](https://github.com/Effect-TS/effect/commit/655bfe29e44cc3f0fb9b4e53038f50b891c188df), [`d90cbc2`](https://github.com/Effect-TS/effect/commit/d90cbc274e2742d18671fe65aa4764c057eb6cba), [`75632bd`](https://github.com/Effect-TS/effect/commit/75632bd44b8025101d652ccbaeef898c7086c91c), [`c874a2e`](https://github.com/Effect-TS/effect/commit/c874a2e4b17e9d71904ca8375bb77b020975cb1d), [`bf865e5`](https://github.com/Effect-TS/effect/commit/bf865e5833f77fd8f6c06944ca9d507b54488301), [`f98b2b7`](https://github.com/Effect-TS/effect/commit/f98b2b7592cf20f9d85313e7f1e964cb65878138), [`de8ce92`](https://github.com/Effect-TS/effect/commit/de8ce924923eaa4e1b761a97eb45ec967389f3d5), [`cf8b2dd`](https://github.com/Effect-TS/effect/commit/cf8b2dd112f8e092ed99d78fd728db0f91c29050), [`db426a5`](https://github.com/Effect-TS/effect/commit/db426a5fb41ab84d18e3c8753a7329b4de544245), [`6862444`](https://github.com/Effect-TS/effect/commit/6862444094906ad4f2cb077ff3b9cc0b73880c8c), [`5fc8a90`](https://github.com/Effect-TS/effect/commit/5fc8a90ba46a5fd9f3b643f0b5aeadc69d717339), [`546a492`](https://github.com/Effect-TS/effect/commit/546a492e60eb2b8b048a489a474b934ea0877005), [`65c4796`](https://github.com/Effect-TS/effect/commit/65c47966ce39055f02cf5c808daabb3ea6442b0b), [`9760fdc`](https://github.com/Effect-TS/effect/commit/9760fdc37bdaef9da8b150e46b86ddfbe2ad9221), [`5b471e7`](https://github.com/Effect-TS/effect/commit/5b471e7d4317e8ee5d72bbbd3e0c9775160949ab), [`4f810cc`](https://github.com/Effect-TS/effect/commit/4f810cc2770e9f1f266851d2cb6257112c12af49)]:
  - effect@3.13.0

## 0.43.2

### Patch Changes

- Updated dependencies [[`4018eae`](https://github.com/Effect-TS/effect/commit/4018eaed2733241676ddb8c52416f463a8c32e35), [`543d36d`](https://github.com/Effect-TS/effect/commit/543d36d1a11452560b01ab966a82529ad5fee8c9), [`f70a65a`](https://github.com/Effect-TS/effect/commit/f70a65ac80c6635d80b12beaf4d32a9cc59fa143), [`ba409f6`](https://github.com/Effect-TS/effect/commit/ba409f69c41aeaa29e475c0630735726eaf4dbac), [`3d2e356`](https://github.com/Effect-TS/effect/commit/3d2e3565e8a43d1bdb5daee8db3b90f56d71d859)]:
  - effect@3.12.12

## 0.43.1

### Patch Changes

- Updated dependencies [[`b6a032f`](https://github.com/Effect-TS/effect/commit/b6a032f07bffa020a848c813881879395134fa20), [`42ddd5f`](https://github.com/Effect-TS/effect/commit/42ddd5f144ce9f9d94a036679ebbd626446d37f5), [`2fe447c`](https://github.com/Effect-TS/effect/commit/2fe447c6354d334f9c591b8a8481818f5f0e797e)]:
  - effect@3.12.11

## 0.43.0

### Minor Changes

- [#4371](https://github.com/Effect-TS/effect/pull/4371) [`57d1623`](https://github.com/Effect-TS/effect/commit/57d1623d78883a7e3efd00a5ccf4c2ae8273e222) Thanks @jpowersdev! - Add `LoggerProvider` support from `@opentelemetry/sdk-logs` to `@effect/opentelemetry`.

### Patch Changes

- [#4371](https://github.com/Effect-TS/effect/pull/4371) [`57d1623`](https://github.com/Effect-TS/effect/commit/57d1623d78883a7e3efd00a5ccf4c2ae8273e222) Thanks @jpowersdev! - Use Resource.layerFromEnv by default in NodeSdk.layer

- Updated dependencies [[`e30f132`](https://github.com/Effect-TS/effect/commit/e30f132c336c9d0760bad39f82a55c7ce5159eb7), [`33fa667`](https://github.com/Effect-TS/effect/commit/33fa667c2623be1026e1ccee91bd44f73b09020a), [`87f5f28`](https://github.com/Effect-TS/effect/commit/87f5f2842e4196cb88d13f10f443ff0567e82832), [`4dbd170`](https://github.com/Effect-TS/effect/commit/4dbd170538e8fb7a36aa7c469c6f93b6c7000091)]:
  - effect@3.12.10

## 0.42.9

### Patch Changes

- Updated dependencies [[`1b4a4e9`](https://github.com/Effect-TS/effect/commit/1b4a4e904ef5227ec7d9114d4e417eca19eed940)]:
  - effect@3.12.9

## 0.42.8

### Patch Changes

- [#4380](https://github.com/Effect-TS/effect/pull/4380) [`c45b559`](https://github.com/Effect-TS/effect/commit/c45b5592b5fd1189a5c932cfe05bd7d5f6d68508) Thanks @fubhy! - Fixed module imports

- Updated dependencies [[`766113c`](https://github.com/Effect-TS/effect/commit/766113c0ea3512cdb887650ead8ba314236e22ee), [`712277f`](https://github.com/Effect-TS/effect/commit/712277f949052a24b46e4aa234063a6abf395c90), [`f269122`](https://github.com/Effect-TS/effect/commit/f269122508693b111142994dd48698ddc75f3d69), [`430c846`](https://github.com/Effect-TS/effect/commit/430c846cbac05b187e3d24ac8dfee0cf22506f7c), [`7b03057`](https://github.com/Effect-TS/effect/commit/7b03057507d2dab5e6793beb9c578dedaaeb15fe), [`a9c94c8`](https://github.com/Effect-TS/effect/commit/a9c94c807755610831211a686d2fad849ab38eb4), [`107e6f0`](https://github.com/Effect-TS/effect/commit/107e6f0557a1e2d3b0dce25d62fa1e2601521752), [`65c11b9`](https://github.com/Effect-TS/effect/commit/65c11b9266ec9447c31c26fe3ed35c73bd3b81fd), [`e386d2f`](https://github.com/Effect-TS/effect/commit/e386d2f1b3ab3ac2c14ee76de11f5963d32a3df4), [`9172efb`](https://github.com/Effect-TS/effect/commit/9172efba98bc6a82353e6ec2af61ac08f038ba64)]:
  - effect@3.12.8

## 0.42.7

### Patch Changes

- Updated dependencies [[`8dff1d1`](https://github.com/Effect-TS/effect/commit/8dff1d1bff76cdba643cad7f0bf864300f08bc61)]:
  - effect@3.12.7

## 0.42.6

### Patch Changes

- Updated dependencies [[`289c13b`](https://github.com/Effect-TS/effect/commit/289c13b38e8e35b214d46d385d05dead176c87cd), [`8b4e75d`](https://github.com/Effect-TS/effect/commit/8b4e75d35daea807c447ca760948a717aa66bb52), [`fc5e0f0`](https://github.com/Effect-TS/effect/commit/fc5e0f0d357a0051cfa01c1ede83ffdd3cb41ab1), [`004fd2b`](https://github.com/Effect-TS/effect/commit/004fd2bbd1459e64fb1b57f02eeb791ca5ea1ea5), [`b2a31be`](https://github.com/Effect-TS/effect/commit/b2a31be85c35d891351ce4f9a2cc93ece0c257f6), [`5514d05`](https://github.com/Effect-TS/effect/commit/5514d05b5cd586ff5868b8bd41c959e95e6c33cd), [`bf5f0ae`](https://github.com/Effect-TS/effect/commit/bf5f0ae9daa0170471678e22585e8ec14ce667bb), [`3b19bcf`](https://github.com/Effect-TS/effect/commit/3b19bcfd3aaadb6c9253428622df524537c8e626), [`b064b3b`](https://github.com/Effect-TS/effect/commit/b064b3b293615fd268cc5a5647d0981eb67750b8), [`289c13b`](https://github.com/Effect-TS/effect/commit/289c13b38e8e35b214d46d385d05dead176c87cd), [`f474678`](https://github.com/Effect-TS/effect/commit/f474678bf10b8f1c80e3dc096ddc7ecf20b2b23e), [`ee187d0`](https://github.com/Effect-TS/effect/commit/ee187d098007a402844c94d04f0cd8f07695377a)]:
  - effect@3.12.6

## 0.42.5

### Patch Changes

- Updated dependencies [[`a8b0ddb`](https://github.com/Effect-TS/effect/commit/a8b0ddb84710054799fc8f57485b95d00093ada1), [`507d546`](https://github.com/Effect-TS/effect/commit/507d546bd49db31000425fb5da88c434e4291bea), [`a8b0ddb`](https://github.com/Effect-TS/effect/commit/a8b0ddb84710054799fc8f57485b95d00093ada1), [`8db239b`](https://github.com/Effect-TS/effect/commit/8db239b9c869a3707f6566b9d9dbdf53c4df03fc), [`84a0911`](https://github.com/Effect-TS/effect/commit/84a091181634c3a022c94234cec7764a3aeef1be), [`84a0911`](https://github.com/Effect-TS/effect/commit/84a091181634c3a022c94234cec7764a3aeef1be), [`3179a9f`](https://github.com/Effect-TS/effect/commit/3179a9f65d23369a6a9a1f80f7750566dd28df22), [`6cb9b76`](https://github.com/Effect-TS/effect/commit/6cb9b766396d0b2ed995cf26957359713efd202e), [`1fcbe55`](https://github.com/Effect-TS/effect/commit/1fcbe55345042d8468f6a98c84081bd00b6bcf5a), [`d9a63d9`](https://github.com/Effect-TS/effect/commit/d9a63d9d385653865954cac895065360d54cc56b)]:
  - effect@3.12.5

## 0.42.4

### Patch Changes

- Updated dependencies [[`5b50ea4`](https://github.com/Effect-TS/effect/commit/5b50ea4a10cf9acd51f9624b2474d9d5ded74019), [`c170a68`](https://github.com/Effect-TS/effect/commit/c170a68b6266100774461fcd6c0e0fabb60112f2), [`a66c2eb`](https://github.com/Effect-TS/effect/commit/a66c2eb473245092cd41f04c2eb2b7b02cf53718)]:
  - effect@3.12.4

## 0.42.3

### Patch Changes

- Updated dependencies [[`d7dac48`](https://github.com/Effect-TS/effect/commit/d7dac48a477cdfeec509dbe9f33fce6a1b02b63d), [`1d7fd2b`](https://github.com/Effect-TS/effect/commit/1d7fd2b7ee8eeecc912d27adf76ed897db236dc5), [`1d7fd2b`](https://github.com/Effect-TS/effect/commit/1d7fd2b7ee8eeecc912d27adf76ed897db236dc5)]:
  - effect@3.12.3

## 0.42.2

### Patch Changes

- Updated dependencies [[`734af82`](https://github.com/Effect-TS/effect/commit/734af82138e78b9c57a8355b1c6b80e80d38b222), [`b63c780`](https://github.com/Effect-TS/effect/commit/b63c78010893101520448ddda7019c487cf7eedd), [`c640d77`](https://github.com/Effect-TS/effect/commit/c640d77b33ad417876f4e8ffe8574ee6cbe5607f), [`0def088`](https://github.com/Effect-TS/effect/commit/0def0887cfdb6755729a64dfd52b3b9f46b0576c)]:
  - effect@3.12.2

## 0.42.1

### Patch Changes

- Updated dependencies [[`302b57d`](https://github.com/Effect-TS/effect/commit/302b57d2cbf9b9ccc17450945aeebfb33cfe8d43), [`0988083`](https://github.com/Effect-TS/effect/commit/0988083d4594938590df5a287e5b27d38526dd07), [`8b46be6`](https://github.com/Effect-TS/effect/commit/8b46be6a3b8160362ab5ea9171c5e6932505125c), [`bfe8027`](https://github.com/Effect-TS/effect/commit/bfe802734b450a4b4ee069d1125dd37995db2bff), [`16dd657`](https://github.com/Effect-TS/effect/commit/16dd657033d8afac2ffea567b3c8bb27c9b249b6), [`39db211`](https://github.com/Effect-TS/effect/commit/39db211414e90c8db8fdad7dc8ce5b4661bcfaef)]:
  - effect@3.12.1

## 0.42.0

### Patch Changes

- Updated dependencies [[`abb22a4`](https://github.com/Effect-TS/effect/commit/abb22a429b9c52c31e84856294f175d2064a9b4d), [`f369a89`](https://github.com/Effect-TS/effect/commit/f369a89e98bc682969803b9304adaf4557bb36c2), [`642376c`](https://github.com/Effect-TS/effect/commit/642376c63fd7d78754db991631a4d50a5dc79aa3), [`3d2b7a7`](https://github.com/Effect-TS/effect/commit/3d2b7a7e942a7157afae5b1cdbc6f3fef116428e), [`73f9c6f`](https://github.com/Effect-TS/effect/commit/73f9c6f2ff091512cf904cc54ab59965b86e87c8), [`17cb451`](https://github.com/Effect-TS/effect/commit/17cb4514590e8a86263f7aed009f24da8a237342), [`d801820`](https://github.com/Effect-TS/effect/commit/d80182060c2ee945d7e0e4728812abf9465a0d6a), [`e1eeb2d`](https://github.com/Effect-TS/effect/commit/e1eeb2d7064b3870041dab142f3057970699bbf1), [`c11f3a6`](https://github.com/Effect-TS/effect/commit/c11f3a60a05c3b5fc8e7ce90136728154dc505b0), [`618f7e0`](https://github.com/Effect-TS/effect/commit/618f7e092a1011e5090dca1e69b5e9285689654b), [`c0ba834`](https://github.com/Effect-TS/effect/commit/c0ba834d1995cf5a8b250e4780fd43f3e3881151), [`e1eeb2d`](https://github.com/Effect-TS/effect/commit/e1eeb2d7064b3870041dab142f3057970699bbf1)]:
  - effect@3.12.0

## 0.41.8

### Patch Changes

- Updated dependencies [[`39457d4`](https://github.com/Effect-TS/effect/commit/39457d4897d9bc7df8af5c05d352866bbeae82eb), [`a475cc2`](https://github.com/Effect-TS/effect/commit/a475cc25fd7c9f26b27a8e98f8fbe43cc9e6ee3e), [`199214e`](https://github.com/Effect-TS/effect/commit/199214e21c616d8a0ccd7ed5f92e944e6c580193), [`b3c160d`](https://github.com/Effect-TS/effect/commit/b3c160d7a1fdfc2d3fb2440530f1ab80efc65133)]:
  - effect@3.11.10

## 0.41.7

### Patch Changes

- Updated dependencies [[`1c08a0b`](https://github.com/Effect-TS/effect/commit/1c08a0b8505badcffb4d9cade5a746ea90c9557e), [`1ce703b`](https://github.com/Effect-TS/effect/commit/1ce703b041bbd7560c5c437c9b9be48f027937fd), [`1ce703b`](https://github.com/Effect-TS/effect/commit/1ce703b041bbd7560c5c437c9b9be48f027937fd)]:
  - effect@3.11.9

## 0.41.6

### Patch Changes

- Updated dependencies [[`1a6b52d`](https://github.com/Effect-TS/effect/commit/1a6b52dcf020d36e38a7bc90b648152cf5a8ccba)]:
  - effect@3.11.8

## 0.41.5

### Patch Changes

- Updated dependencies [[`2408616`](https://github.com/Effect-TS/effect/commit/24086163b60b09cc6d0885bd565ef080dcbe866b), [`cec0b4d`](https://github.com/Effect-TS/effect/commit/cec0b4d152ef660be2ccdb0927255f2471436e6e), [`cec0b4d`](https://github.com/Effect-TS/effect/commit/cec0b4d152ef660be2ccdb0927255f2471436e6e), [`8d978c5`](https://github.com/Effect-TS/effect/commit/8d978c53f6fcc98d9d645ecba3e4b55d4297dd36), [`cec0b4d`](https://github.com/Effect-TS/effect/commit/cec0b4d152ef660be2ccdb0927255f2471436e6e), [`cec0b4d`](https://github.com/Effect-TS/effect/commit/cec0b4d152ef660be2ccdb0927255f2471436e6e)]:
  - effect@3.11.7

## 0.41.4

### Patch Changes

- Updated dependencies [[`662d1ce`](https://github.com/Effect-TS/effect/commit/662d1ce6fb7da384a95888d5b2bb5605bdf3208d), [`31c62d8`](https://github.com/Effect-TS/effect/commit/31c62d83cbdcf9850a8b5331faa239601c60f78a)]:
  - effect@3.11.6

## 0.41.3

### Patch Changes

- Updated dependencies [[`9f5a6f7`](https://github.com/Effect-TS/effect/commit/9f5a6f701bf7ba31adccd1f1bcfa8ab5614c9be8), [`22905cf`](https://github.com/Effect-TS/effect/commit/22905cf5addfb1ff3d2a6135c52036be958ae911), [`9f5a6f7`](https://github.com/Effect-TS/effect/commit/9f5a6f701bf7ba31adccd1f1bcfa8ab5614c9be8), [`1e59e4f`](https://github.com/Effect-TS/effect/commit/1e59e4fd778da18296812a2a32f36ca8ae50f60d), [`8d914e5`](https://github.com/Effect-TS/effect/commit/8d914e504e7a22d0ea628e8af265ee450ff9530f), [`03bb00f`](https://github.com/Effect-TS/effect/commit/03bb00faa74f9e168a54a8cc0828a664fbb1ab05), [`9f5a6f7`](https://github.com/Effect-TS/effect/commit/9f5a6f701bf7ba31adccd1f1bcfa8ab5614c9be8), [`14e1149`](https://github.com/Effect-TS/effect/commit/14e1149f1af5a022f06eb8c2e4ba9fec17fe7426), [`9f5a6f7`](https://github.com/Effect-TS/effect/commit/9f5a6f701bf7ba31adccd1f1bcfa8ab5614c9be8), [`9f5a6f7`](https://github.com/Effect-TS/effect/commit/9f5a6f701bf7ba31adccd1f1bcfa8ab5614c9be8)]:
  - effect@3.11.5

## 0.41.2

### Patch Changes

- Updated dependencies [[`518b258`](https://github.com/Effect-TS/effect/commit/518b258a8a67ecd332a9252c35cc060f8368dee2), [`6e323a3`](https://github.com/Effect-TS/effect/commit/6e323a36faaee46b328c8e3cf60a76b3aff9907f), [`6e323a3`](https://github.com/Effect-TS/effect/commit/6e323a36faaee46b328c8e3cf60a76b3aff9907f)]:
  - effect@3.11.4

## 0.41.1

### Patch Changes

- Updated dependencies [[`90906f7`](https://github.com/Effect-TS/effect/commit/90906f7f154b12c7182e8f39e3c55ef3937db857), [`3862cd3`](https://github.com/Effect-TS/effect/commit/3862cd3c7f6a542ed65fb81255b3bd696ce2f567), [`3862cd3`](https://github.com/Effect-TS/effect/commit/3862cd3c7f6a542ed65fb81255b3bd696ce2f567), [`343b6aa`](https://github.com/Effect-TS/effect/commit/343b6aa6ac4a74276bfc7c63ccbf4a1d72bc1bed), [`afba339`](https://github.com/Effect-TS/effect/commit/afba339adc11dad56b5a3b7ca94487e58f34d613)]:
  - effect@3.11.3

## 0.41.0

### Minor Changes

- [#4070](https://github.com/Effect-TS/effect/pull/4070) [`ac662f4`](https://github.com/Effect-TS/effect/commit/ac662f44646bb3370528e76b0545cf485bcf659c) Thanks @tim-smart! - ensure opentelemetry tags have unique identifiers

### Patch Changes

- [#4070](https://github.com/Effect-TS/effect/pull/4070) [`ac662f4`](https://github.com/Effect-TS/effect/commit/ac662f44646bb3370528e76b0545cf485bcf659c) Thanks @tim-smart! - expose Otel Tracer in Tracer layers

## 0.40.2

### Patch Changes

- Updated dependencies [[`01cee56`](https://github.com/Effect-TS/effect/commit/01cee560b58d94b24cc20e98083251b73e658b41)]:
  - effect@3.11.2

## 0.40.1

### Patch Changes

- Updated dependencies [[`dd8a2d8`](https://github.com/Effect-TS/effect/commit/dd8a2d8e80d33b16719fc69361eaedf0b59d4620), [`a71bfef`](https://github.com/Effect-TS/effect/commit/a71bfef46f5061bb2502a61a333638a987b62273)]:
  - effect@3.11.1

## 0.40.0

### Patch Changes

- Updated dependencies [[`147434b`](https://github.com/Effect-TS/effect/commit/147434b03d5e1fd692dd9f126e5ab0910f3b76d3), [`6e69493`](https://github.com/Effect-TS/effect/commit/6e694930048bbaf98110f35f41566aeb9752d471), [`147434b`](https://github.com/Effect-TS/effect/commit/147434b03d5e1fd692dd9f126e5ab0910f3b76d3), [`5eff3f6`](https://github.com/Effect-TS/effect/commit/5eff3f6fa3aae7e86948a62cbfd63b8d6c3bdf92), [`d9fe79b`](https://github.com/Effect-TS/effect/commit/d9fe79bb5a3fe105d8e7a3bc2922a8ad936a5d10), [`251d189`](https://github.com/Effect-TS/effect/commit/251d189420bbba71990574e91098c499065f9a9b), [`5a259f3`](https://github.com/Effect-TS/effect/commit/5a259f3711b4369f55d885b568bdb21136155261), [`b4ce4ea`](https://github.com/Effect-TS/effect/commit/b4ce4ea7fd514a7e572f2dcd879c98f334981b0e), [`15fcc5a`](https://github.com/Effect-TS/effect/commit/15fcc5a0ea4bbf40ab48fa6a04fdda74f76f4c07), [`9bc9a47`](https://github.com/Effect-TS/effect/commit/9bc9a476800dc645903c888a68bb1d3baa3383c6), [`aadb8a4`](https://github.com/Effect-TS/effect/commit/aadb8a48d2cba197c06ec9996505510e48e4e5cb), [`1e2747c`](https://github.com/Effect-TS/effect/commit/1e2747c63a4820d1459cbbc88c71212983bd68bd), [`9264162`](https://github.com/Effect-TS/effect/commit/9264162a82783a651776fb7b87604564a63e7070), [`e0b9b09`](https://github.com/Effect-TS/effect/commit/e0b9b09e70c386b2da17d1f0a15b0511861c89e8), [`c36f3b9`](https://github.com/Effect-TS/effect/commit/c36f3b95df5ce9d71b66f22f26ce12eda8d3e848), [`aadb8a4`](https://github.com/Effect-TS/effect/commit/aadb8a48d2cba197c06ec9996505510e48e4e5cb)]:
  - effect@3.11.0

## 0.39.20

### Patch Changes

- Updated dependencies [[`3069614`](https://github.com/Effect-TS/effect/commit/30696149271129fc618f6f2ccd1d8f2f6c0f9cd7), [`09a5e52`](https://github.com/Effect-TS/effect/commit/09a5e522fd9b221f05d85b1d1c8a740d4973c302)]:
  - effect@3.10.20

## 0.39.19

### Patch Changes

- Updated dependencies [[`944025b`](https://github.com/Effect-TS/effect/commit/944025bc5ce139f4a85846aa689bf30ec06a8ec1), [`54addee`](https://github.com/Effect-TS/effect/commit/54addee438a644bf010646c52042c7b89c5fc0a7)]:
  - effect@3.10.19

## 0.39.18

### Patch Changes

- Updated dependencies [[`af409cf`](https://github.com/Effect-TS/effect/commit/af409cf1d2ff973be11cc079ea373eaeedca25de)]:
  - effect@3.10.18

## 0.39.17

### Patch Changes

- Updated dependencies [[`42c4ce6`](https://github.com/Effect-TS/effect/commit/42c4ce6f8d8c7d847e97757650a8ad9419a829d7)]:
  - effect@3.10.17

## 0.39.16

### Patch Changes

- Updated dependencies [[`4dca30c`](https://github.com/Effect-TS/effect/commit/4dca30cfcdafe4542e236489f71d6f171a5b4e38), [`1d99867`](https://github.com/Effect-TS/effect/commit/1d998671be3cd11043f232822e91dd8c98fccfa9), [`6dae414`](https://github.com/Effect-TS/effect/commit/6dae4147991a97ec14a99289bd25fadae7541e8d), [`6b0d737`](https://github.com/Effect-TS/effect/commit/6b0d737078bf63b97891e6bc47affc04b28f9cf7), [`d8356aa`](https://github.com/Effect-TS/effect/commit/d8356aad428a0c2290db52380220f81d9ec94232)]:
  - effect@3.10.16

## 0.39.15

### Patch Changes

- Updated dependencies [[`8398b32`](https://github.com/Effect-TS/effect/commit/8398b3208242a88239d4449910b7baf923cfe3b6), [`72e55b7`](https://github.com/Effect-TS/effect/commit/72e55b7c610784fcebdbadc592c876e23e76a986)]:
  - effect@3.10.15

## 0.39.14

### Patch Changes

- Updated dependencies [[`f983946`](https://github.com/Effect-TS/effect/commit/f9839467b4cad6e788297764ef9f9f0b9fd203f9), [`2d8a750`](https://github.com/Effect-TS/effect/commit/2d8a75081eb83a0a81f817fdf6f428369c5064ab)]:
  - effect@3.10.14

## 0.39.13

### Patch Changes

- Updated dependencies [[`995bbdf`](https://github.com/Effect-TS/effect/commit/995bbdffea2e332f203cd5b474cd6a1c77dfa6ae)]:
  - effect@3.10.13

## 0.39.12

### Patch Changes

- Updated dependencies [[`dd14efe`](https://github.com/Effect-TS/effect/commit/dd14efe0ace255f571273aae876adea96267d7e6)]:
  - effect@3.10.12

## 0.39.11

### Patch Changes

- Updated dependencies [[`5eef499`](https://github.com/Effect-TS/effect/commit/5eef4998b6ccb7a5404d9e4fef85e57fa35fbb8a)]:
  - effect@3.10.11

## 0.39.10

### Patch Changes

- Updated dependencies [[`cd720ae`](https://github.com/Effect-TS/effect/commit/cd720aedf7f2571edec0843d6a633e84e4832b28), [`cd720ae`](https://github.com/Effect-TS/effect/commit/cd720aedf7f2571edec0843d6a633e84e4832b28), [`b631f40`](https://github.com/Effect-TS/effect/commit/b631f40abbe649b2a089764585b5c39f6a695ac6)]:
  - effect@3.10.10

## 0.39.9

### Patch Changes

- Updated dependencies [[`a123e80`](https://github.com/Effect-TS/effect/commit/a123e80f111a625428a5b5622b7f55ee1073566b), [`bd5fcd3`](https://github.com/Effect-TS/effect/commit/bd5fcd3e6b603b1e505af90d6a00627c8eca6d41), [`0289d3b`](https://github.com/Effect-TS/effect/commit/0289d3b6391031d00329365bab9791b355031fe3), [`7386b71`](https://github.com/Effect-TS/effect/commit/7386b710e5be570e17f468928a6ed19d549a3e12), [`4211a23`](https://github.com/Effect-TS/effect/commit/4211a2355bb3af3f0e756e2aae9d293379f25662)]:
  - effect@3.10.9

## 0.39.8

### Patch Changes

- [#3874](https://github.com/Effect-TS/effect/pull/3874) [`c348b4a`](https://github.com/Effect-TS/effect/commit/c348b4abf07b3dec4ba9bb64ec38615e87e1b195) Thanks @jbmusso! - Fix WebSdk.layer not properly infering when passing an evaluate argument of type Effect

- Updated dependencies [[`68b5c9e`](https://github.com/Effect-TS/effect/commit/68b5c9e44f34192cef26e1cadda5e661a027df41), [`9c9928d`](https://github.com/Effect-TS/effect/commit/9c9928dfeacd9ac33dc37eb0ca3d7d8c39175ada), [`6306e66`](https://github.com/Effect-TS/effect/commit/6306e6656092b350d4ede5746da6f245ec9f7e07), [`361c7f3`](https://github.com/Effect-TS/effect/commit/361c7f39a2c10ede9324847c3d3ba192a6f9b20a)]:
  - effect@3.10.8

## 0.39.7

### Patch Changes

- Updated dependencies [[`33f5b9f`](https://github.com/Effect-TS/effect/commit/33f5b9ffaebea4f1bd0e391b44c41fb6230e743a), [`50f0281`](https://github.com/Effect-TS/effect/commit/50f0281b0d2116726b8927a6217622d5f394f3e4)]:
  - effect@3.10.7

## 0.39.6

### Patch Changes

- Updated dependencies [[`ce1c21f`](https://github.com/Effect-TS/effect/commit/ce1c21ffc11902ac9ab453a51904207859d38552)]:
  - effect@3.10.6

## 0.39.5

### Patch Changes

- Updated dependencies [[`3a6d757`](https://github.com/Effect-TS/effect/commit/3a6d757badeebe00d8ef4d67530d073c8264dcfa), [`59d813a`](https://github.com/Effect-TS/effect/commit/59d813aa4973d1115cfc70cc3667508335f49693)]:
  - effect@3.10.5

## 0.39.4

### Patch Changes

- Updated dependencies [[`2367708`](https://github.com/Effect-TS/effect/commit/2367708be449f9526a2047e321302d7bfb16f18e)]:
  - effect@3.10.4

## 0.39.3

### Patch Changes

- Updated dependencies [[`b9423d8`](https://github.com/Effect-TS/effect/commit/b9423d8bf8181a2389fdbce1e3c14ac6fe8d54f5)]:
  - effect@3.10.3

## 0.39.2

### Patch Changes

- Updated dependencies [[`714e119`](https://github.com/Effect-TS/effect/commit/714e11945e45e5a2554ee058e6c43f82a8e309cf), [`c1afd55`](https://github.com/Effect-TS/effect/commit/c1afd55c54e61f9c432823d21b3d016f79160a37)]:
  - effect@3.10.2

## 0.39.1

### Patch Changes

- Updated dependencies [[`9604d6b`](https://github.com/Effect-TS/effect/commit/9604d6b616435103dafea8b53637a9d1450b4750)]:
  - effect@3.10.1

## 0.39.0

### Patch Changes

- Updated dependencies [[`4a01828`](https://github.com/Effect-TS/effect/commit/4a01828b66d6213e9bbe18979c893b13f7bb29bf), [`4a01828`](https://github.com/Effect-TS/effect/commit/4a01828b66d6213e9bbe18979c893b13f7bb29bf), [`c79c4c1`](https://github.com/Effect-TS/effect/commit/c79c4c178390fe61ff6dda88c9e058862349343a), [`38d30f0`](https://github.com/Effect-TS/effect/commit/38d30f08b8da62f9c3e308b9250738cb8d17bdb5), [`5821ce3`](https://github.com/Effect-TS/effect/commit/5821ce3455b47d25e0a40cae6ce22af9db5fa556)]:
  - effect@3.10.0

## 0.38.2

### Patch Changes

- Updated dependencies [[`61a99b2`](https://github.com/Effect-TS/effect/commit/61a99b2bf9d757870ef0c2ec9d4c877cdd364a3d)]:
  - effect@3.9.2

## 0.38.1

### Patch Changes

- Updated dependencies [[`3b2ad1d`](https://github.com/Effect-TS/effect/commit/3b2ad1d58a2e33dc1a72b7037396bd25ca1702a9)]:
  - effect@3.9.1

## 0.38.0

### Minor Changes

- [#3737](https://github.com/Effect-TS/effect/pull/3737) [`6fc1e02`](https://github.com/Effect-TS/effect/commit/6fc1e020623dc10ece26572350db6ef824f8734d) Thanks @tim-smart! - remove Tracer.withActiveSpan

### Patch Changes

- [#3737](https://github.com/Effect-TS/effect/pull/3737) [`6fc1e02`](https://github.com/Effect-TS/effect/commit/6fc1e020623dc10ece26572350db6ef824f8734d) Thanks @tim-smart! - add Tracer.withSpanContext

  This api is useful for attaching a parent span to an Effect from an opentelemetry
  span outside of Effect.

  ```typescript
  import { Effect } from "effect"
  import { Tracer } from "@effect/opentelemetry"
  import * as OtelApi from "@opentelemetry/api"

  await OtelApi.trace.getTracer("test").startActiveSpan(
    "otel-span",
    {
      root: true
    },
    async (span) => {
      try {
        await Effect.runPromise(
          Effect.log("inside otel parent span").pipe(
            Tracer.withSpanContext(span.spanContext())
          )
        )
      } finally {
        span.end()
      }
    }
  )
  ```

- Updated dependencies [[`ff3d1aa`](https://github.com/Effect-TS/effect/commit/ff3d1aab290b4d1173b2dfc7e4c76abb4babdc16), [`0ba66f2`](https://github.com/Effect-TS/effect/commit/0ba66f2451641fd6990e02ec1ed01c014db9dab0), [`bf77f51`](https://github.com/Effect-TS/effect/commit/bf77f51b323c383224ebf08adf77a7a6e8c9b3cd), [`016f9ad`](https://github.com/Effect-TS/effect/commit/016f9ad931a4b3d09a34e5caf13d87c5b8e9c984), [`0779681`](https://github.com/Effect-TS/effect/commit/07796813f07de035719728733096ba64ce333469), [`534129f`](https://github.com/Effect-TS/effect/commit/534129f8113ce1a8ec50828083e16da9c86326c6), [`d75140c`](https://github.com/Effect-TS/effect/commit/d75140c7a664ceda43142d999f4ff8dcd36d6dda), [`be0451c`](https://github.com/Effect-TS/effect/commit/be0451c149b6618af79cb839cdf04af2db1efb03), [`9237ac6`](https://github.com/Effect-TS/effect/commit/9237ac69bc07de5b3b60076a0ad2921c21de7457), [`be0451c`](https://github.com/Effect-TS/effect/commit/be0451c149b6618af79cb839cdf04af2db1efb03), [`5b36494`](https://github.com/Effect-TS/effect/commit/5b364942e9a9003fdb8217324f8a2d8369c969da), [`c716adb`](https://github.com/Effect-TS/effect/commit/c716adb250ebbea1d1048d818ef7fed4f621d186), [`4986391`](https://github.com/Effect-TS/effect/commit/49863919cd8628c962a712fb1df30d2983820933), [`d75140c`](https://github.com/Effect-TS/effect/commit/d75140c7a664ceda43142d999f4ff8dcd36d6dda), [`d1387ae`](https://github.com/Effect-TS/effect/commit/d1387aebd1ff01bbebde26be46d488956e4daef6)]:
  - effect@3.9.0

## 0.37.6

### Patch Changes

- Updated dependencies [[`88e85db`](https://github.com/Effect-TS/effect/commit/88e85db34bd402526e27a323e950d053fa34d232), [`83887ca`](https://github.com/Effect-TS/effect/commit/83887ca1b1793916913d8550a4db4450cd14a044), [`5266b6c`](https://github.com/Effect-TS/effect/commit/5266b6cd86d76c3886da041c8829bca04b1a3110), [`cdead5c`](https://github.com/Effect-TS/effect/commit/cdead5c9cfd54dc6c4f215d9732f654c4a12e991), [`766a8af`](https://github.com/Effect-TS/effect/commit/766a8af307b414aca3648d91c4eab7493a5ec862)]:
  - effect@3.8.5

## 0.37.5

### Patch Changes

- [#3705](https://github.com/Effect-TS/effect/pull/3705) [`534abce`](https://github.com/Effect-TS/effect/commit/534abce3c9455ee2612f51d2d1449b4e0510fbe4) Thanks @Schniz! - add withActiveSpan function to attach Effect to current Span

  This function allows you to connect the Effect spans into a parent span
  that was created outside of Effect, using the OpenTelemetry context propagation:

  ```ts
  Effect.gen(function* () {
    yield* Effect.sleep("100 millis").pipe(Effect.withSpan("sleep"))
    yield* Console.log("done")
  }).pipe(
    Effect.withSpan("program"),
    // This connects child spans to the current OpenTelemetry context
    Tracer.withActiveSpan
  )
  ```

## 0.37.4

### Patch Changes

- Updated dependencies [[`4509656`](https://github.com/Effect-TS/effect/commit/45096569d50262275ee984f44c456f5c83b62683)]:
  - effect@3.8.4

## 0.37.3

### Patch Changes

- [#3644](https://github.com/Effect-TS/effect/pull/3644) [`bb5ec6b`](https://github.com/Effect-TS/effect/commit/bb5ec6b4b6a6f537394596c5a596faf52cb2aef4) Thanks @tim-smart! - fix encoding of logs to tracer span events

- Updated dependencies [[`bb5ec6b`](https://github.com/Effect-TS/effect/commit/bb5ec6b4b6a6f537394596c5a596faf52cb2aef4)]:
  - effect@3.8.3

## 0.37.2

### Patch Changes

- Updated dependencies [[`f0d8ef1`](https://github.com/Effect-TS/effect/commit/f0d8ef1ce97ec2a87b09b3e24150cfeab85d6e2f)]:
  - effect@3.8.2

## 0.37.1

### Patch Changes

- Updated dependencies [[`10bf621`](https://github.com/Effect-TS/effect/commit/10bf6213f36d8ddb00f058a4609b85220f3d8334), [`ae36fa6`](https://github.com/Effect-TS/effect/commit/ae36fa68f754eeab9a54b6dc0f8b44db513aa2b6)]:
  - effect@3.8.1

## 0.37.0

### Minor Changes

- [#3541](https://github.com/Effect-TS/effect/pull/3541) [`007289a`](https://github.com/Effect-TS/effect/commit/007289a52d5877f8e90e2dacf38171ff9bf603fd) Thanks @mikearnaldi! - Cache some fiber references in the runtime to optimize reading in hot-paths

### Patch Changes

- Updated dependencies [[`fcfa6ee`](https://github.com/Effect-TS/effect/commit/fcfa6ee30ffd07d998bf22799357bf58580a116f), [`bb9931b`](https://github.com/Effect-TS/effect/commit/bb9931b62e249a3b801f2cb9d097aec0c8511af7), [`5798f76`](https://github.com/Effect-TS/effect/commit/5798f7619529de33e5ba06f551806f68fedc19db), [`5f0bfa1`](https://github.com/Effect-TS/effect/commit/5f0bfa17205398d4e4818bfbcf9e1b505b3b1fc5), [`812a4e8`](https://github.com/Effect-TS/effect/commit/812a4e86e2d1aa23b477ef5829aa0e5c07784936), [`273565e`](https://github.com/Effect-TS/effect/commit/273565e7901639e8d0541930ab715aea9c80fbaa), [`569a801`](https://github.com/Effect-TS/effect/commit/569a8017ef0a0bc203e4312867cbdd37b0effbd7), [`aa1fa53`](https://github.com/Effect-TS/effect/commit/aa1fa5301e886b9657c8eb0d38cb87cef92a8305), [`02f6b06`](https://github.com/Effect-TS/effect/commit/02f6b0660e12bee1069532a9cc18d3ab855257be), [`12b893e`](https://github.com/Effect-TS/effect/commit/12b893e63cc6dfada4aca7773b4783940e2edf25), [`bbad27e`](https://github.com/Effect-TS/effect/commit/bbad27ec0a90860593f759405caa877e7f4a655f), [`adf7d7a`](https://github.com/Effect-TS/effect/commit/adf7d7a7dfce3a7021e9f3b0d847dc85be89d754), [`007289a`](https://github.com/Effect-TS/effect/commit/007289a52d5877f8e90e2dacf38171ff9bf603fd), [`42a8f99`](https://github.com/Effect-TS/effect/commit/42a8f99740eefdaf2c4544d2c345313f97547a36), [`eebfd29`](https://github.com/Effect-TS/effect/commit/eebfd29633fd5d38b505c5c0842036f61f05e913), [`040703d`](https://github.com/Effect-TS/effect/commit/040703d0e100cd5511e52d812c15492414262b5e)]:
  - effect@3.8.0

## 0.36.3

### Patch Changes

- Updated dependencies [[`35a0f81`](https://github.com/Effect-TS/effect/commit/35a0f813141652d696461cd5d19fd146adaf85be)]:
  - effect@3.7.3

## 0.36.2

### Patch Changes

- Updated dependencies [[`8a601d7`](https://github.com/Effect-TS/effect/commit/8a601d7a1f8ffe52ac9e6d67e9282a1495fe59c9), [`353ba19`](https://github.com/Effect-TS/effect/commit/353ba19f9b2b9e959f0a00d058c6d40a4bc02db7)]:
  - effect@3.7.2

## 0.36.1

### Patch Changes

- Updated dependencies [[`79859e7`](https://github.com/Effect-TS/effect/commit/79859e71040d8edf1868b8530b90c650f4321eff), [`f6a469c`](https://github.com/Effect-TS/effect/commit/f6a469c190b9f00eee5ea0cd4d5912a0ef8b46f5), [`dcb9ec0`](https://github.com/Effect-TS/effect/commit/dcb9ec0db443894dd204d87450f779c44b9ad7f1), [`79aa6b1`](https://github.com/Effect-TS/effect/commit/79aa6b136e1f29b36f34e88cb2ff162bff2bb4ed)]:
  - effect@3.7.1

## 0.36.0

### Patch Changes

- Updated dependencies [[`db89601`](https://github.com/Effect-TS/effect/commit/db89601ee9c1050c4e762b7bd7ec65a6a2799dfe), [`2f456cc`](https://github.com/Effect-TS/effect/commit/2f456cce5012b9fcb6b4e039190d527813b75b92), [`8745e41`](https://github.com/Effect-TS/effect/commit/8745e41ed96e3765dc6048efc2a9afbe05c8a1e9), [`e557838`](https://github.com/Effect-TS/effect/commit/e55783886b046d3c5f33447f455f9ccf2fa75922), [`d6e7e40`](https://github.com/Effect-TS/effect/commit/d6e7e40b1e2ad0c59aa02f07344d28601b14ebdc), [`8356321`](https://github.com/Effect-TS/effect/commit/8356321598da04bd77c1001f45a4e447bec5591d), [`192f2eb`](https://github.com/Effect-TS/effect/commit/192f2ebb2c4ddbf4bfd8baedd32140b2376868f4), [`718cb70`](https://github.com/Effect-TS/effect/commit/718cb70038629a6d58d02e407760e341f7c94474), [`e9d0310`](https://github.com/Effect-TS/effect/commit/e9d03107acbf204d9304f3e8aea0816b7d3c7dfb), [`6bf28f7`](https://github.com/Effect-TS/effect/commit/6bf28f7e3b1e5e0608ff567205fea0581d11666f)]:
  - effect@3.7.0

## 0.35.8

### Patch Changes

- Updated dependencies [[`e809286`](https://github.com/Effect-TS/effect/commit/e8092865900608c4df7a6b7991b1c13cc1e4ca2d)]:
  - effect@3.6.8

## 0.35.7

### Patch Changes

- Updated dependencies [[`50ec889`](https://github.com/Effect-TS/effect/commit/50ec8897a49b7d1fe84f63107f89d543c52f3dfc)]:
  - effect@3.6.7

## 0.35.6

### Patch Changes

- Updated dependencies [[`f960bf4`](https://github.com/Effect-TS/effect/commit/f960bf45239e9badac6e0ad3a602f4174cd7bbdf), [`46a575f`](https://github.com/Effect-TS/effect/commit/46a575f48a05457b782fb21f7827d338c9b59320)]:
  - effect@3.6.6

## 0.35.5

### Patch Changes

- Updated dependencies [[`14a47a8`](https://github.com/Effect-TS/effect/commit/14a47a8c1f3cff2186b8fe7a919a1d773888fb5b), [`0c09841`](https://github.com/Effect-TS/effect/commit/0c0984173be3d58f050b300a1a8aa89d76ba49ae)]:
  - effect@3.6.5

## 0.35.4

### Patch Changes

- Updated dependencies [[`8295281`](https://github.com/Effect-TS/effect/commit/8295281ae9bd7441e680402540bf3c8682ec417b), [`c940df6`](https://github.com/Effect-TS/effect/commit/c940df63800bf3c4396d91cf28ec34938642fd2c), [`00b6c6d`](https://github.com/Effect-TS/effect/commit/00b6c6d4001f5de728b7d990a1b14560b4961a63), [`f8d95a6`](https://github.com/Effect-TS/effect/commit/f8d95a61ad0762147933c5c32bb6d7237e18eef4)]:
  - effect@3.6.4

## 0.35.3

### Patch Changes

- Updated dependencies [[`04adcac`](https://github.com/Effect-TS/effect/commit/04adcace913e6fc483df266874a68005e9e04ccf)]:
  - effect@3.6.3

## 0.35.2

### Patch Changes

- Updated dependencies [[`fd4b2f6`](https://github.com/Effect-TS/effect/commit/fd4b2f6516b325740dde615f1cf0229edf13ca0c)]:
  - effect@3.6.2

## 0.35.1

### Patch Changes

- Updated dependencies [[`510a34d`](https://github.com/Effect-TS/effect/commit/510a34d4cc5d2f51347a53847f6c7db84d2b17c6), [`45dbb9f`](https://github.com/Effect-TS/effect/commit/45dbb9ffeaf93d9e4df99d0cd4920e41ba9a3978)]:
  - effect@3.6.1

## 0.35.0

### Patch Changes

- Updated dependencies [[`1e0fe80`](https://github.com/Effect-TS/effect/commit/1e0fe802b36c257971296617473ce0abe730e8dc), [`8135294`](https://github.com/Effect-TS/effect/commit/8135294b591ea94fde7e6f94a504608f0e630520), [`cd255a4`](https://github.com/Effect-TS/effect/commit/cd255a48872d8fb924cf713ef73f0883a9cc6987), [`3845646`](https://github.com/Effect-TS/effect/commit/3845646828e98f3c7cda1217f6cfe5f642ac0603), [`2d09078`](https://github.com/Effect-TS/effect/commit/2d09078c5948b37fc2f79ef858fe4ca3e4814085), [`4bce5a0`](https://github.com/Effect-TS/effect/commit/4bce5a0274203550ccf117d830721891b0a3d182), [`4ddbff0`](https://github.com/Effect-TS/effect/commit/4ddbff0bb4e3ffddfeb509c59835b83245fb975e), [`e74cc38`](https://github.com/Effect-TS/effect/commit/e74cc38cb420a320c4d7ef98180f19d452a8b316), [`bb069b4`](https://github.com/Effect-TS/effect/commit/bb069b49ef291c532a02c1e8e74271f6d1bb32ec), [`cd255a4`](https://github.com/Effect-TS/effect/commit/cd255a48872d8fb924cf713ef73f0883a9cc6987), [`7d02174`](https://github.com/Effect-TS/effect/commit/7d02174af3bcbf054e5cdddb821c91d0f47e8285)]:
  - effect@3.6.0

## 0.34.42

### Patch Changes

- Updated dependencies [[`6359644`](https://github.com/Effect-TS/effect/commit/635964446323cf55d4060559337e710e4a24496e), [`7f41e42`](https://github.com/Effect-TS/effect/commit/7f41e428830bf3043b8be0d28dcd235d5747c942), [`f566fd1`](https://github.com/Effect-TS/effect/commit/f566fd1d7eea531a0d981dd24037f14a603a1273)]:
  - effect@3.5.9

## 0.34.41

### Patch Changes

- Updated dependencies [[`1ba640c`](https://github.com/Effect-TS/effect/commit/1ba640c702f187a866023bf043c26e25cce941ef), [`c8c71bd`](https://github.com/Effect-TS/effect/commit/c8c71bd20eb87d23133dac6156b83bb08941597c), [`a26ce58`](https://github.com/Effect-TS/effect/commit/a26ce581ca7d407e1e81439b58c8045b3fa65231)]:
  - effect@3.5.8

## 0.34.40

### Patch Changes

- [#3310](https://github.com/Effect-TS/effect/pull/3310) [`99bddcf`](https://github.com/Effect-TS/effect/commit/99bddcfb3d6eab4d489d055404e26ad81afe52fc) Thanks @fubhy! - Added additional pure annotations to improve tree-shakeability

- Updated dependencies [[`3afcc93`](https://github.com/Effect-TS/effect/commit/3afcc93413a3d910beb69e4ce9ae120e4adaffd5), [`99bddcf`](https://github.com/Effect-TS/effect/commit/99bddcfb3d6eab4d489d055404e26ad81afe52fc)]:
  - effect@3.5.7

## 0.34.39

### Patch Changes

- Updated dependencies [[`cc327a1`](https://github.com/Effect-TS/effect/commit/cc327a1bccd22a4ee27ec7e58b53205e93b23e2c), [`4bfe4fb`](https://github.com/Effect-TS/effect/commit/4bfe4fb5c82f597c9beea9baa92e772593598b60), [`2b14d18`](https://github.com/Effect-TS/effect/commit/2b14d181462cad8359da4fa6bc6dfda0f742c398)]:
  - effect@3.5.6

## 0.34.38

### Patch Changes

- Updated dependencies [[`a9d7800`](https://github.com/Effect-TS/effect/commit/a9d7800f6a253192b653d77778b0674f39b1ca39)]:
  - effect@3.5.5

## 0.34.37

### Patch Changes

- [#3254](https://github.com/Effect-TS/effect/pull/3254) [`1b45236`](https://github.com/Effect-TS/effect/commit/1b4523699f91bc1e04ce30de1c007f0c0cf6e214) Thanks @tim-smart! - force flush otel provider before calling shutdown

- Updated dependencies [[`ed0dde4`](https://github.com/Effect-TS/effect/commit/ed0dde4888e6f1a97ad5bba06b755d26a6a1c52e), [`ca775ce`](https://github.com/Effect-TS/effect/commit/ca775cec53baebc1a43d9b8852a3ac6726178498), [`5be9cc0`](https://github.com/Effect-TS/effect/commit/5be9cc044025a9541b9b7acefa2d3fc05fa1301b), [`203658f`](https://github.com/Effect-TS/effect/commit/203658f8001c132b25764ab70344b171683b554c), [`eb1c4d4`](https://github.com/Effect-TS/effect/commit/eb1c4d44e54b9d8d201a366d1ff94face2a6dcd3)]:
  - effect@3.5.4

## 0.34.36

### Patch Changes

- Updated dependencies [[`edb0da3`](https://github.com/Effect-TS/effect/commit/edb0da383746d760f35d8582f5fb0cc0eeca9217), [`c8d3fb0`](https://github.com/Effect-TS/effect/commit/c8d3fb0fe23585f6efb724af51fbab3ba1ad6e83), [`dabd028`](https://github.com/Effect-TS/effect/commit/dabd028decf9b7983ca16ebe0f48c05c11a84b68), [`786b2ab`](https://github.com/Effect-TS/effect/commit/786b2ab29d525c877bb84035dac9e2d6499339d1), [`fc57354`](https://github.com/Effect-TS/effect/commit/fc573547d41667016fce05eaee75960fcc6dce4d)]:
  - effect@3.5.3

## 0.34.35

### Patch Changes

- Updated dependencies [[`639208e`](https://github.com/Effect-TS/effect/commit/639208eeb8a44622994f832bc2d45d06ab636bc8), [`6684b4c`](https://github.com/Effect-TS/effect/commit/6684b4c27d77a7fcc7af2e261a450edf971b62b5), [`6684b4c`](https://github.com/Effect-TS/effect/commit/6684b4c27d77a7fcc7af2e261a450edf971b62b5), [`6684b4c`](https://github.com/Effect-TS/effect/commit/6684b4c27d77a7fcc7af2e261a450edf971b62b5)]:
  - effect@3.5.2

## 0.34.34

### Patch Changes

- Updated dependencies [[`55fdd76`](https://github.com/Effect-TS/effect/commit/55fdd761ee95afd73b6a892c13fee92b36c02837)]:
  - effect@3.5.1

## 0.34.33

### Patch Changes

- Updated dependencies [[`a1f5b83`](https://github.com/Effect-TS/effect/commit/a1f5b831a1bc7535988b370d68d0b3eb1123e0ce), [`a1f5b83`](https://github.com/Effect-TS/effect/commit/a1f5b831a1bc7535988b370d68d0b3eb1123e0ce), [`a1f5b83`](https://github.com/Effect-TS/effect/commit/a1f5b831a1bc7535988b370d68d0b3eb1123e0ce), [`60bc3d0`](https://github.com/Effect-TS/effect/commit/60bc3d0867b13e48b24dc22604b4dd2e7b2c1ca4), [`5ab348f`](https://github.com/Effect-TS/effect/commit/5ab348f265db3d283aa091ddca6d2d49137c16f2), [`60bc3d0`](https://github.com/Effect-TS/effect/commit/60bc3d0867b13e48b24dc22604b4dd2e7b2c1ca4), [`3e04bf8`](https://github.com/Effect-TS/effect/commit/3e04bf8a7127e956cadb7684a8f4c661df57663b), [`e7fc45f`](https://github.com/Effect-TS/effect/commit/e7fc45f0c7002aafdaec7878149ac064cd104ea3), [`a1f5b83`](https://github.com/Effect-TS/effect/commit/a1f5b831a1bc7535988b370d68d0b3eb1123e0ce), [`4626de5`](https://github.com/Effect-TS/effect/commit/4626de59c25b384216faa0be87bf0b8cd36357d0), [`f01e7db`](https://github.com/Effect-TS/effect/commit/f01e7db317827255d7901f523f2e28b43298e8df), [`60bc3d0`](https://github.com/Effect-TS/effect/commit/60bc3d0867b13e48b24dc22604b4dd2e7b2c1ca4), [`79d2d91`](https://github.com/Effect-TS/effect/commit/79d2d91464d95dde0e9444d43e7a7f309f05d6e6), [`ac71f37`](https://github.com/Effect-TS/effect/commit/ac71f378f2413e5aa91c95f649ffe898d6a26114), [`8432360`](https://github.com/Effect-TS/effect/commit/8432360ce68614a419bb328083a4109d0fc8aa93), [`e4bf1bf`](https://github.com/Effect-TS/effect/commit/e4bf1bf2b4a970eacd77c9b77b5ea8c68bc84498), [`13cb861`](https://github.com/Effect-TS/effect/commit/13cb861a5eded15c55c6cdcf6a8acde8320367a6), [`79d2d91`](https://github.com/Effect-TS/effect/commit/79d2d91464d95dde0e9444d43e7a7f309f05d6e6), [`e7fc45f`](https://github.com/Effect-TS/effect/commit/e7fc45f0c7002aafdaec7878149ac064cd104ea3), [`9f66825`](https://github.com/Effect-TS/effect/commit/9f66825f1fce0fe8d10420c285f7dc4c71e8af8d)]:
  - effect@3.5.0

## 0.34.32

### Patch Changes

- Updated dependencies [[`7af137c`](https://github.com/Effect-TS/effect/commit/7af137c9433f6e74959b3887561ec1e6f12e10ee), [`ee4b3dc`](https://github.com/Effect-TS/effect/commit/ee4b3dc5f68d19dc3ae1c2d12901c5b8ffbebabb), [`097d25c`](https://github.com/Effect-TS/effect/commit/097d25cb5d13c049e01789651be56b09620186ef)]:
  - effect@3.4.9

## 0.34.31

### Patch Changes

- Updated dependencies [[`a435e0f`](https://github.com/Effect-TS/effect/commit/a435e0fc5378b33a49bcec92ee235df6f16a2419), [`b5554db`](https://github.com/Effect-TS/effect/commit/b5554db36c4dd6f64fa5e6a62a29b2759c54217a), [`a9c4fb3`](https://github.com/Effect-TS/effect/commit/a9c4fb3bf3c6e92cd1c142b0605fddf7eb3c697c)]:
  - effect@3.4.8

## 0.34.30

### Patch Changes

- Updated dependencies [[`a5737d6`](https://github.com/Effect-TS/effect/commit/a5737d6db2b921605c332eabbc5402ee3d17357b)]:
  - effect@3.4.7

## 0.34.29

### Patch Changes

- Updated dependencies [[`5c0ceb0`](https://github.com/Effect-TS/effect/commit/5c0ceb00826cce9e50bf9d41d83e191d5352c030), [`5c0ceb0`](https://github.com/Effect-TS/effect/commit/5c0ceb00826cce9e50bf9d41d83e191d5352c030), [`33735b1`](https://github.com/Effect-TS/effect/commit/33735b16b41bd26929d8f4754c190925db6323b7), [`5c0ceb0`](https://github.com/Effect-TS/effect/commit/5c0ceb00826cce9e50bf9d41d83e191d5352c030), [`139d4b3`](https://github.com/Effect-TS/effect/commit/139d4b39fb3bff2eeaa7c0c809c581da42425a83)]:
  - effect@3.4.6

## 0.34.28

### Patch Changes

- Updated dependencies [[`a047af9`](https://github.com/Effect-TS/effect/commit/a047af99447dfffc729e9c8ef0ca143537927e91)]:
  - effect@3.4.5

## 0.34.27

### Patch Changes

- Updated dependencies [[`72638e3`](https://github.com/Effect-TS/effect/commit/72638e3d99f0e93a24febf6c225256ce92d4a20b), [`d7dde2b`](https://github.com/Effect-TS/effect/commit/d7dde2b4af08b37af859d4c327c1f5c6f00cf9d9), [`9b2fc3b`](https://github.com/Effect-TS/effect/commit/9b2fc3b9dfd304a2bd0508ef2313cfc54357be0c)]:
  - effect@3.4.4

## 0.34.26

### Patch Changes

- [#3079](https://github.com/Effect-TS/effect/pull/3079) [`bbdd365`](https://github.com/Effect-TS/effect/commit/bbdd36567706c94cdec45bacea825941c347b6cd) Thanks @tim-smart! - update dependencies

- [#3079](https://github.com/Effect-TS/effect/pull/3079) [`bbdd365`](https://github.com/Effect-TS/effect/commit/bbdd36567706c94cdec45bacea825941c347b6cd) Thanks @tim-smart! - update to typescript 5.5

- Updated dependencies [[`c342739`](https://github.com/Effect-TS/effect/commit/c3427396226e1ad7b95b40595a23f9bdff3e3365), [`8898e5e`](https://github.com/Effect-TS/effect/commit/8898e5e238622f6337583d91ee23609c1f5ccdf7), [`ff78636`](https://github.com/Effect-TS/effect/commit/ff786367c522975f40f0f179a0ecdfcfab7ecbdb), [`c86bd4e`](https://github.com/Effect-TS/effect/commit/c86bd4e134c23146c216f9ff97e03781d55991b6), [`bbdd365`](https://github.com/Effect-TS/effect/commit/bbdd36567706c94cdec45bacea825941c347b6cd)]:
  - effect@3.4.3

## 0.34.25

### Patch Changes

- Updated dependencies [[`3da1497`](https://github.com/Effect-TS/effect/commit/3da1497b5c9cc886d300258bc928fd68a4fefe6f)]:
  - effect@3.4.2

## 0.34.24

### Patch Changes

- Updated dependencies [[`66a1910`](https://github.com/Effect-TS/effect/commit/66a19109ff90c4252123b8809b8c8a74681dba6a)]:
  - effect@3.4.1

## 0.34.23

### Patch Changes

- Updated dependencies [[`c0ce180`](https://github.com/Effect-TS/effect/commit/c0ce180861ad0938053c0e6145e813fa6404df3b), [`61707b6`](https://github.com/Effect-TS/effect/commit/61707b6ffc7397c2ba0dce22512b44955724f60f), [`9c1b5b3`](https://github.com/Effect-TS/effect/commit/9c1b5b39e6c19604ce834f072a114ad392c50a06), [`a35faf8`](https://github.com/Effect-TS/effect/commit/a35faf8d116f94899bfc03feab33b004c8ddfdf7), [`ff73c0c`](https://github.com/Effect-TS/effect/commit/ff73c0cacd66132bfad2e5211b3eae347729c667), [`984d516`](https://github.com/Effect-TS/effect/commit/984d516ccd9412dc41188f6a46b748dd20dd5848), [`8c3b8a2`](https://github.com/Effect-TS/effect/commit/8c3b8a2ce208eab753b6206a51605a424f104e98), [`017e2f9`](https://github.com/Effect-TS/effect/commit/017e2f9b371ce24ea4945e5d7390c934ad3c39cf), [`91bf8a2`](https://github.com/Effect-TS/effect/commit/91bf8a2e9d1959393b3cf7366cc1d584d3e666b7), [`c6a4a26`](https://github.com/Effect-TS/effect/commit/c6a4a266606575fd2c7165940c4072ad4c57d01f)]:
  - effect@3.4.0

## 0.34.22

### Patch Changes

- Updated dependencies [[`6c89408`](https://github.com/Effect-TS/effect/commit/6c89408cd7b9204ec4c5828a46cd5312d8afb5e7)]:
  - effect@3.3.5

## 0.34.21

### Patch Changes

- Updated dependencies [[`a67b8fe`](https://github.com/Effect-TS/effect/commit/a67b8fe2ace08419424811b5f0d9a5378eaea352)]:
  - effect@3.3.4

## 0.34.20

### Patch Changes

- Updated dependencies [[`06ede85`](https://github.com/Effect-TS/effect/commit/06ede85d6e84710e6622463be95ff3927fb30dad), [`7204ca5`](https://github.com/Effect-TS/effect/commit/7204ca5761c2b1d27999a624db23aa10b6e0504d)]:
  - effect@3.3.3

## 0.34.19

### Patch Changes

- Updated dependencies [[`3572646`](https://github.com/Effect-TS/effect/commit/3572646d5e0804f85bc7f64633fb95722533f9dd), [`1aed347`](https://github.com/Effect-TS/effect/commit/1aed347a125ed3847ec90863424810d6759cbc85), [`df4bf4b`](https://github.com/Effect-TS/effect/commit/df4bf4b62e7b316c6647da0271fc5544a84e7ba2), [`f085f92`](https://github.com/Effect-TS/effect/commit/f085f92dfa204afb41823ffc27d437225137643d)]:
  - effect@3.3.2

## 0.34.18

### Patch Changes

- Updated dependencies [[`eb98c5b`](https://github.com/Effect-TS/effect/commit/eb98c5b79ab50aa0cde239bd4e660dd19dbab612), [`184fed8`](https://github.com/Effect-TS/effect/commit/184fed83ac36cba05a75a5a8013f740f9f696e3b), [`6068e07`](https://github.com/Effect-TS/effect/commit/6068e073d4cc8b3c8583583fd5eb3efe43f7d5ba), [`3a77e20`](https://github.com/Effect-TS/effect/commit/3a77e209783933bac3aaddba1b05ff6a9ac72b36)]:
  - effect@3.3.1

## 0.34.17

### Patch Changes

- Updated dependencies [[`1f4ac00`](https://github.com/Effect-TS/effect/commit/1f4ac00a91c336c9c9c9b8c3ed9ceb9920ebc9bd), [`9305b76`](https://github.com/Effect-TS/effect/commit/9305b764cceeae4f16564435ae7172f79c2bf822), [`0f40d98`](https://github.com/Effect-TS/effect/commit/0f40d989da10f68df3ecd72b36849401ad679bfb), [`b761ef0`](https://github.com/Effect-TS/effect/commit/b761ef00eaf6c67b7ffe34798b98aae5347ab376), [`b53f69b`](https://github.com/Effect-TS/effect/commit/b53f69bff1452a487b21198cd83961f844e02d36), [`0f40d98`](https://github.com/Effect-TS/effect/commit/0f40d989da10f68df3ecd72b36849401ad679bfb), [`5bd549e`](https://github.com/Effect-TS/effect/commit/5bd549e4bd7144727db438ecca6b8dc9b3ef7e22), [`67f160a`](https://github.com/Effect-TS/effect/commit/67f160a213de0219a565d4bf653b3cbf24f58e8f)]:
  - effect@3.3.0

## 0.34.16

### Patch Changes

- Updated dependencies [[`8c5d280`](https://github.com/Effect-TS/effect/commit/8c5d280c0402284a4e58372867a15a431cb99461), [`6ba6d26`](https://github.com/Effect-TS/effect/commit/6ba6d269f5891e6b11aa35c5281dde4bf3273004), [`3f28bf2`](https://github.com/Effect-TS/effect/commit/3f28bf274333611906175446b772243f34f1b6d5), [`5817820`](https://github.com/Effect-TS/effect/commit/58178204a770d1a78c06945ef438f9fffbb50afa)]:
  - effect@3.2.9

## 0.34.15

### Patch Changes

- Updated dependencies [[`fb91f17`](https://github.com/Effect-TS/effect/commit/fb91f17098b48497feca9ec976feb87e4a82451b)]:
  - effect@3.2.8

## 0.34.14

### Patch Changes

- Updated dependencies [[`6801fca`](https://github.com/Effect-TS/effect/commit/6801fca44366be3ee1b6b99f54bd4f38a1b5e4f4)]:
  - effect@3.2.7

## 0.34.13

### Patch Changes

- Updated dependencies [[`cc8ac50`](https://github.com/Effect-TS/effect/commit/cc8ac5080daba8622ca2ff5dab5c37ddfab732ba)]:
  - effect@3.2.6

## 0.34.12

### Patch Changes

- Updated dependencies [[`608b01f`](https://github.com/Effect-TS/effect/commit/608b01fc342dbae2a642b308a67b84ead530ecea), [`031c712`](https://github.com/Effect-TS/effect/commit/031c7122a24ac42e48d6a434646b4f5d279d7442), [`a44e532`](https://github.com/Effect-TS/effect/commit/a44e532cf3a6a498b12a5aacf8124aa267e24ba0)]:
  - effect@3.2.5

## 0.34.11

### Patch Changes

- Updated dependencies [[`1af94df`](https://github.com/Effect-TS/effect/commit/1af94df6b74aeb4f6ebcbe80e074b4cb252e62e3), [`e313a01`](https://github.com/Effect-TS/effect/commit/e313a01b7e80f6cb7704055a190e5623c9d22c6d)]:
  - effect@3.2.4

## 0.34.10

### Patch Changes

- Updated dependencies [[`45578e8`](https://github.com/Effect-TS/effect/commit/45578e8faa80ae33d23e08f6f19467f818b7788f)]:
  - effect@3.2.3

## 0.34.9

### Patch Changes

- Updated dependencies [[`5d9266e`](https://github.com/Effect-TS/effect/commit/5d9266e8c740746ac9e186c3df6090a1b57fbe2a), [`9f8122e`](https://github.com/Effect-TS/effect/commit/9f8122e78884ab47c5e5f364d86eee1d1543cc61), [`6a6f670`](https://github.com/Effect-TS/effect/commit/6a6f6706b8613c8c7c10971b8d81a0f9e440a6f2)]:
  - effect@3.2.2

## 0.34.8

### Patch Changes

- Updated dependencies [[`c1e991d`](https://github.com/Effect-TS/effect/commit/c1e991dd5ba87901cd0e05697a8b4a267e7e954a)]:
  - effect@3.2.1

## 0.34.7

### Patch Changes

- [#2778](https://github.com/Effect-TS/effect/pull/2778) [`7135748`](https://github.com/Effect-TS/effect/commit/713574813a0f64085db0b5240ba39e7a0a7c137e) Thanks [@tim-smart](https://github.com/tim-smart)! - properly record exceptions in otel spans

- Updated dependencies [[`146cadd`](https://github.com/Effect-TS/effect/commit/146cadd9d004634a3ff85c480bf92cf975c853e2), [`7135748`](https://github.com/Effect-TS/effect/commit/713574813a0f64085db0b5240ba39e7a0a7c137e), [`7135748`](https://github.com/Effect-TS/effect/commit/713574813a0f64085db0b5240ba39e7a0a7c137e), [`963b4e7`](https://github.com/Effect-TS/effect/commit/963b4e7ac87e2468feb6a344f7ab4ee4ad711198), [`64c9414`](https://github.com/Effect-TS/effect/commit/64c9414e960e82058ca09bbb3976d6fbef303a8e), [`7135748`](https://github.com/Effect-TS/effect/commit/713574813a0f64085db0b5240ba39e7a0a7c137e), [`2cbb76b`](https://github.com/Effect-TS/effect/commit/2cbb76bb52500a3f4bf27d1c91482518cbea56d7), [`870c5fa`](https://github.com/Effect-TS/effect/commit/870c5fa52cd61e745e8e828d38c3f09f00737553), [`7135748`](https://github.com/Effect-TS/effect/commit/713574813a0f64085db0b5240ba39e7a0a7c137e), [`64c9414`](https://github.com/Effect-TS/effect/commit/64c9414e960e82058ca09bbb3976d6fbef303a8e)]:
  - effect@3.2.0

## 0.34.6

### Patch Changes

- Updated dependencies [[`17fc22e`](https://github.com/Effect-TS/effect/commit/17fc22e132593c5caa563705a4748ba0f04a853c), [`810f222`](https://github.com/Effect-TS/effect/commit/810f222268792b13067c7a7bf317b93a9bb8917b), [`596aaea`](https://github.com/Effect-TS/effect/commit/596aaea022648b2e06fb1ec22f1652043d6fe64e)]:
  - effect@3.1.6

## 0.34.5

### Patch Changes

- [#2736](https://github.com/Effect-TS/effect/pull/2736) [`40c2b1d`](https://github.com/Effect-TS/effect/commit/40c2b1d9234bcfc9ab4039282b621ca092f800cd) Thanks [@patroza](https://github.com/patroza)! - update otel dependencies

- Updated dependencies [[`6ac4847`](https://github.com/Effect-TS/effect/commit/6ac48479447c01a4f35d655552af93e47e562610)]:
  - effect@3.1.5

## 0.34.4

### Patch Changes

- Updated dependencies [[`e41e911`](https://github.com/Effect-TS/effect/commit/e41e91122fa6dd12fc81e50dcad0db891be67146)]:
  - effect@3.1.4

## 0.34.3

### Patch Changes

- Updated dependencies [[`1f6dc96`](https://github.com/Effect-TS/effect/commit/1f6dc96f51c7bb9c8d11415358308604ba7c7c8e)]:
  - effect@3.1.3

## 0.34.2

### Patch Changes

- Updated dependencies [[`2e1cdf6`](https://github.com/Effect-TS/effect/commit/2e1cdf67d141281288fffe9a5c10d1379a800513)]:
  - effect@3.1.2

## 0.34.1

### Patch Changes

- Updated dependencies [[`e5e56d1`](https://github.com/Effect-TS/effect/commit/e5e56d138dbed3204636f605229c6685f89659fc)]:
  - effect@3.1.1

## 0.34.0

### Minor Changes

- [#2543](https://github.com/Effect-TS/effect/pull/2543) [`a023f28`](https://github.com/Effect-TS/effect/commit/a023f28336f3865687d9a30c1883e36909906d85) Thanks [@github-actions](https://github.com/apps/github-actions)! - add `kind` property to `Tracer.Span`

  This can be used to specify what kind of service created the span.

### Patch Changes

- Updated dependencies [[`c3c12c6`](https://github.com/Effect-TS/effect/commit/c3c12c6625633fe80e79f9db75a3b8cf8ca8b11d), [`ba64ea6`](https://github.com/Effect-TS/effect/commit/ba64ea6757810c5e74cad3863a7d19d4d38af66b), [`b5de2d2`](https://github.com/Effect-TS/effect/commit/b5de2d2ce5b1afe8be90827bf898a95cec40eb2b), [`a1c7ab8`](https://github.com/Effect-TS/effect/commit/a1c7ab8ffedacd18c1fc784f4ff5844f79498b83), [`a023f28`](https://github.com/Effect-TS/effect/commit/a023f28336f3865687d9a30c1883e36909906d85), [`1c9454d`](https://github.com/Effect-TS/effect/commit/1c9454d532eae79b9f759aea77f59332cc6d18ed), [`92d56db`](https://github.com/Effect-TS/effect/commit/92d56dbb3f33e36636c2a2f1030c56492e39cf4d)]:
  - effect@3.1.0

## 0.33.5

### Patch Changes

- [#2656](https://github.com/Effect-TS/effect/pull/2656) [`557707b`](https://github.com/Effect-TS/effect/commit/557707bc9e5f230c8964d2757012075c34339b5c) Thanks [@tim-smart](https://github.com/tim-smart)! - update dependencies

- Updated dependencies [[`557707b`](https://github.com/Effect-TS/effect/commit/557707bc9e5f230c8964d2757012075c34339b5c), [`f4ed306`](https://github.com/Effect-TS/effect/commit/f4ed3068a70b50302d078a30d18ca3cfd2bc679c), [`661004f`](https://github.com/Effect-TS/effect/commit/661004f4bf5f8b25f5a0678c21a3a822188ce461), [`e79cb83`](https://github.com/Effect-TS/effect/commit/e79cb83d3b19098bc40a3012e2a059b8426306c2)]:
  - effect@3.0.8

## 0.33.4

### Patch Changes

- Updated dependencies [[`18de56b`](https://github.com/Effect-TS/effect/commit/18de56b4a6b6d1f99230dfabf9147d59ea4dd759)]:
  - effect@3.0.7

## 0.33.3

### Patch Changes

- [#2623](https://github.com/Effect-TS/effect/pull/2623) [`8492f5b`](https://github.com/Effect-TS/effect/commit/8492f5b944459fc966807202eccc9b7802799e6f) Thanks [@tim-smart](https://github.com/tim-smart)! - allow for multiple otel span processors & metric readers

- Updated dependencies [[`ffe4f4e`](https://github.com/Effect-TS/effect/commit/ffe4f4e95db35fff6869e360b072e3837befa0a1), [`027418e`](https://github.com/Effect-TS/effect/commit/027418edaa6aa6c0ae4861b95832827b45adace4), [`ac1898e`](https://github.com/Effect-TS/effect/commit/ac1898eb7bc96880f911c276048e2ea3d6fe9c50), [`ffe4f4e`](https://github.com/Effect-TS/effect/commit/ffe4f4e95db35fff6869e360b072e3837befa0a1)]:
  - effect@3.0.6

## 0.33.2

### Patch Changes

- Updated dependencies [[`6222404`](https://github.com/Effect-TS/effect/commit/62224044678751829ed2f128e05133a91c6b0569), [`868ed2a`](https://github.com/Effect-TS/effect/commit/868ed2a8fe94ee7f4206a6070f29dcf2a5ba1dc3)]:
  - effect@3.0.5

## 0.33.1

### Patch Changes

- Updated dependencies [[`9a24667`](https://github.com/Effect-TS/effect/commit/9a246672008a2b668d43fbfd2fe5508c54b2b920)]:
  - effect@3.0.4

## 0.33.0

### Minor Changes

- [#2572](https://github.com/Effect-TS/effect/pull/2572) [`c8c798a`](https://github.com/Effect-TS/effect/commit/c8c798a46a193fa678194b31fe2af99048fe71e0) Thanks [@nickrttn](https://github.com/nickrttn)! - Update @opentelemetry/\* peer dependencies to ensure allowed versions include used imports

### Patch Changes

- [#2575](https://github.com/Effect-TS/effect/pull/2575) [`d2ebe0e`](https://github.com/Effect-TS/effect/commit/d2ebe0e48aae248ac014fb976fa2d7bf3038394d) Thanks [@tim-smart](https://github.com/tim-smart)! - add otel Resource.layerFromEnv, for constructing a resource from env variables

## 0.32.3

### Patch Changes

- Updated dependencies [[`a7b4b84`](https://github.com/Effect-TS/effect/commit/a7b4b84bd5a25f51aba922f9259c3a58c98c6a4e)]:
  - effect@3.0.3

## 0.32.2

### Patch Changes

- [#2562](https://github.com/Effect-TS/effect/pull/2562) [`2cecdbd`](https://github.com/Effect-TS/effect/commit/2cecdbd1cf30befce4e84796ccd953ea55ecfb86) Thanks [@fubhy](https://github.com/fubhy)! - Added provenance publishing

- Updated dependencies [[`2cecdbd`](https://github.com/Effect-TS/effect/commit/2cecdbd1cf30befce4e84796ccd953ea55ecfb86)]:
  - effect@3.0.2

## 0.32.1

### Patch Changes

- [#2555](https://github.com/Effect-TS/effect/pull/2555) [`8edacca`](https://github.com/Effect-TS/effect/commit/8edacca37f8e37c01a63fec332b06d9361efaa7b) Thanks [@tim-smart](https://github.com/tim-smart)! - prevent use of `Array` as import name to solve bundler issues

- Updated dependencies [[`3da0cfa`](https://github.com/Effect-TS/effect/commit/3da0cfa12c407fd930dc480be1ecc9217a8058f8), [`570e8d8`](https://github.com/Effect-TS/effect/commit/570e8d87e7c0e9ad4cd2686462fdb9b4812f7716), [`8edacca`](https://github.com/Effect-TS/effect/commit/8edacca37f8e37c01a63fec332b06d9361efaa7b)]:
  - effect@3.0.1

## 0.32.0

### Minor Changes

- [#2207](https://github.com/Effect-TS/effect/pull/2207) [`5a2314b`](https://github.com/Effect-TS/effect/commit/5a2314b70ec79c2c02b51cef45a5ddec8327daa1) Thanks [@github-actions](https://github.com/apps/github-actions)! - replace use of `unit` terminology with `void`

  For all the data types.

  ```ts
  Effect.unit // => Effect.void
  Stream.unit // => Stream.void

  // etc
  ```

- [#2207](https://github.com/Effect-TS/effect/pull/2207) [`2fb7d9c`](https://github.com/Effect-TS/effect/commit/2fb7d9ca15037ff62a578bb9fe5732da5f4f317d) Thanks [@github-actions](https://github.com/apps/github-actions)! - Release Effect 3.0 🎉

### Patch Changes

- [#2529](https://github.com/Effect-TS/effect/pull/2529) [`78b767c`](https://github.com/Effect-TS/effect/commit/78b767c2b1625186e17131761a0edbac25d21850) Thanks [@fubhy](https://github.com/fubhy)! - Renamed `ReadonlyArray` and `ReadonlyRecord` modules for better discoverability.

- Updated dependencies [[`1b5f0c7`](https://github.com/Effect-TS/effect/commit/1b5f0c77e7fd477a0026071e82129a948227f4b3), [`d50a652`](https://github.com/Effect-TS/effect/commit/d50a652479f4d1d64f48da05c79fa847e6e51548), [`9a3bd47`](https://github.com/Effect-TS/effect/commit/9a3bd47ebd0750c7e498162734f6d21895de0cb2), [`be9d025`](https://github.com/Effect-TS/effect/commit/be9d025e42355260ace02dd135851a8935a4deba), [`78b767c`](https://github.com/Effect-TS/effect/commit/78b767c2b1625186e17131761a0edbac25d21850), [`1499974`](https://github.com/Effect-TS/effect/commit/14999741d2e19c1747f6a7e19d68977f6429cdb8), [`1b5f0c7`](https://github.com/Effect-TS/effect/commit/1b5f0c77e7fd477a0026071e82129a948227f4b3), [`5c2b561`](https://github.com/Effect-TS/effect/commit/5c2b5614f583b88784ed68126ae939832fb3c092), [`a18f594`](https://github.com/Effect-TS/effect/commit/a18f5948f1439a147232448b2c443472fda0eceb), [`1499974`](https://github.com/Effect-TS/effect/commit/14999741d2e19c1747f6a7e19d68977f6429cdb8), [`2f96d93`](https://github.com/Effect-TS/effect/commit/2f96d938b90f8c19377583279e3c7afd9b509c50), [`5a2314b`](https://github.com/Effect-TS/effect/commit/5a2314b70ec79c2c02b51cef45a5ddec8327daa1), [`271b79f`](https://github.com/Effect-TS/effect/commit/271b79fc0b66a6c11e07a8779ff8800493a7eac2), [`1b5f0c7`](https://github.com/Effect-TS/effect/commit/1b5f0c77e7fd477a0026071e82129a948227f4b3), [`2fb7d9c`](https://github.com/Effect-TS/effect/commit/2fb7d9ca15037ff62a578bb9fe5732da5f4f317d), [`53d1c2a`](https://github.com/Effect-TS/effect/commit/53d1c2a77559081fbb89667e343346375c6d6650), [`e7e1bbe`](https://github.com/Effect-TS/effect/commit/e7e1bbe68486fdf31c8f84b0880522d39adcaad3), [`10c169e`](https://github.com/Effect-TS/effect/commit/10c169eadc874e91b4defca3f467b4e6a50fd8f3), [`6424181`](https://github.com/Effect-TS/effect/commit/64241815fe6a939e91e6947253e7dceea1306aa8)]:
  - effect@3.0.0

## 0.31.29

### Patch Changes

- Updated dependencies [[`41c8102`](https://github.com/Effect-TS/effect/commit/41c810228b1a50e4b41f19e735d7c62fe8d36871), [`776ef2b`](https://github.com/Effect-TS/effect/commit/776ef2bb66db9aa9f68b7beab14f6986f9c1288b), [`217147e`](https://github.com/Effect-TS/effect/commit/217147ea67c5c42c96f024775c41e5b070f81e4c), [`90776ec`](https://github.com/Effect-TS/effect/commit/90776ec8e8671d835b65fc33ead1de6c864b81b9), [`8709856`](https://github.com/Effect-TS/effect/commit/870985694ae985c3cb9360ad8a25c60e6f785f55), [`232c353`](https://github.com/Effect-TS/effect/commit/232c353c2e6f743f38e57639ee30e324ffa9c2a9), [`0ca835c`](https://github.com/Effect-TS/effect/commit/0ca835cbac8e69072a93ace83b534219faba24e8), [`8709856`](https://github.com/Effect-TS/effect/commit/870985694ae985c3cb9360ad8a25c60e6f785f55), [`e983740`](https://github.com/Effect-TS/effect/commit/e9837401145605aff5bc2ec7e73004f397c5d2d1), [`e3e0924`](https://github.com/Effect-TS/effect/commit/e3e09247d46a35430fc60e4aa4032cc50814f212)]:
  - effect@2.4.19

## 0.31.28

### Patch Changes

- Updated dependencies [[`dadc690`](https://github.com/Effect-TS/effect/commit/dadc6906121c512bc32be22b52adbd1ada834594)]:
  - effect@2.4.18

## 0.31.27

### Patch Changes

- Updated dependencies [[`8fdfda6`](https://github.com/Effect-TS/effect/commit/8fdfda6618be848c01b399d13bc05a9a3adfb613), [`607b2e7`](https://github.com/Effect-TS/effect/commit/607b2e7a7fd9318c57acf4e50ec61747eea74ad7), [`8fdfda6`](https://github.com/Effect-TS/effect/commit/8fdfda6618be848c01b399d13bc05a9a3adfb613), [`8206caf`](https://github.com/Effect-TS/effect/commit/8206caf7c2d22c68be4313318b61cfdacf6222b6), [`7ddd654`](https://github.com/Effect-TS/effect/commit/7ddd65415b65ccb654ad04f4dbefe39402f15117), [`7ddd654`](https://github.com/Effect-TS/effect/commit/7ddd65415b65ccb654ad04f4dbefe39402f15117), [`8fdfda6`](https://github.com/Effect-TS/effect/commit/8fdfda6618be848c01b399d13bc05a9a3adfb613), [`f456ba2`](https://github.com/Effect-TS/effect/commit/f456ba273bae21a6dcf8c966c50c97b5f0897d9f)]:
  - effect@2.4.17

## 0.31.26

### Patch Changes

- [#2433](https://github.com/Effect-TS/effect/pull/2433) [`ee10a50`](https://github.com/Effect-TS/effect/commit/ee10a50da859abf7154636d6d3e59511f0e0f590) Thanks [@vecerek](https://github.com/vecerek)! - Exports an empty NodeSDK layer suitable for incremental adoption and unit testing purposes

- Updated dependencies [[`5170ce7`](https://github.com/Effect-TS/effect/commit/5170ce708c606283e8a30d273950f1a21c7eddc2)]:
  - effect@2.4.16

## 0.31.25

### Patch Changes

- Updated dependencies [[`d7688c0`](https://github.com/Effect-TS/effect/commit/d7688c0c72717fe7876c871567f6946dabfc0546), [`b3a4fac`](https://github.com/Effect-TS/effect/commit/b3a4face2acaca422f0b0530436e8f13129f3b3a)]:
  - effect@2.4.15

## 0.31.24

### Patch Changes

- Updated dependencies [[`6180c0c`](https://github.com/Effect-TS/effect/commit/6180c0cc51dee785cfce72220a52c9fc3b9bf9aa)]:
  - effect@2.4.14

## 0.31.23

### Patch Changes

- Updated dependencies [[`3336287`](https://github.com/Effect-TS/effect/commit/3336287ff55a25e56d759b83847bfaa21c40f499), [`54b7c00`](https://github.com/Effect-TS/effect/commit/54b7c0077fa784ad2646b812d6a44641f672edcd), [`3336287`](https://github.com/Effect-TS/effect/commit/3336287ff55a25e56d759b83847bfaa21c40f499)]:
  - effect@2.4.13

## 0.31.22

### Patch Changes

- [#2385](https://github.com/Effect-TS/effect/pull/2385) [`3307729`](https://github.com/Effect-TS/effect/commit/3307729de162a033fa9caa8e14c111013dcf0d87) Thanks [@tim-smart](https://github.com/tim-smart)! - update typescript to 5.4

- Updated dependencies [[`3307729`](https://github.com/Effect-TS/effect/commit/3307729de162a033fa9caa8e14c111013dcf0d87)]:
  - effect@2.4.12

## 0.31.21

### Patch Changes

- [#2384](https://github.com/Effect-TS/effect/pull/2384) [`2f488c4`](https://github.com/Effect-TS/effect/commit/2f488c436de52576562803c57ebc132ef40ccdd8) Thanks [@tim-smart](https://github.com/tim-smart)! - update dependencies

- Updated dependencies [[`2f488c4`](https://github.com/Effect-TS/effect/commit/2f488c436de52576562803c57ebc132ef40ccdd8), [`37ca592`](https://github.com/Effect-TS/effect/commit/37ca592a4101ad90adbf8c8b3f727faf3110cae5), [`317b5b8`](https://github.com/Effect-TS/effect/commit/317b5b8e8c8c2207469b3ebfcf72bf3a9f7cbc60)]:
  - effect@2.4.11

## 0.31.20

### Patch Changes

- [#2375](https://github.com/Effect-TS/effect/pull/2375) [`9bab1f9`](https://github.com/Effect-TS/effect/commit/9bab1f9fa5b999740755e4e82485cb77c638643a) Thanks [@tim-smart](https://github.com/tim-smart)! - Make @effect/opentelemetry metrics conform to the spec
  - Metric labels add new data points instead of completely new metric data
  - Start times are determined from the first occurrence of a metric

- Updated dependencies [[`9bab1f9`](https://github.com/Effect-TS/effect/commit/9bab1f9fa5b999740755e4e82485cb77c638643a), [`9bbde5b`](https://github.com/Effect-TS/effect/commit/9bbde5be9a0168d1c2a0308bfc27167ed62f3968)]:
  - effect@2.4.10

## 0.31.19

### Patch Changes

- Updated dependencies [[`71fd528`](https://github.com/Effect-TS/effect/commit/71fd5287500f9ce155a7d9f0df6ee3e0ac3aeb99)]:
  - effect@2.4.9

## 0.31.18

### Patch Changes

- Updated dependencies [[`bb0b69e`](https://github.com/Effect-TS/effect/commit/bb0b69e519698c7c76aa68217de423c78ad16566), [`6b20bad`](https://github.com/Effect-TS/effect/commit/6b20badebb3a7ca4d38857753e8ecaa09d02ccfb), [`4e64e9b`](https://github.com/Effect-TS/effect/commit/4e64e9b9876de6bfcbabe39e18a91a08e5f3fbb0), [`3851a02`](https://github.com/Effect-TS/effect/commit/3851a022c481006aec1db36651e4b4fd727aa742), [`5f5fcd9`](https://github.com/Effect-TS/effect/commit/5f5fcd969ae30ed6fe61d566a571498d9e895e16), [`814e5b8`](https://github.com/Effect-TS/effect/commit/814e5b828f68210b9e8f336fd6ac688646835dd9)]:
  - effect@2.4.8

## 0.31.17

### Patch Changes

- Updated dependencies [[`eb93283`](https://github.com/Effect-TS/effect/commit/eb93283985913d7b04ca750e36ac8513e7b6cef6)]:
  - effect@2.4.7

## 0.31.16

### Patch Changes

- Updated dependencies [[`4f35a7e`](https://github.com/Effect-TS/effect/commit/4f35a7e7c4eba598924aff24d1158b9056bb24be), [`9971186`](https://github.com/Effect-TS/effect/commit/99711862722188fbb5ed3ee75126ad5edf13f72f)]:
  - effect@2.4.6

## 0.31.15

### Patch Changes

- Updated dependencies [[`bce21c5`](https://github.com/Effect-TS/effect/commit/bce21c5ded2177114666ba229bd5029fa000dee3), [`c7d3036`](https://github.com/Effect-TS/effect/commit/c7d303630b7f0825cb2e584557c5767a67214d9f)]:
  - effect@2.4.5

## 0.31.14

### Patch Changes

- Updated dependencies [[`5d47ee0`](https://github.com/Effect-TS/effect/commit/5d47ee0855e492532085b6092879b1b952d84949), [`817a04c`](https://github.com/Effect-TS/effect/commit/817a04cb2df0f4140984dc97eb3e1bb14a6c4a38), [`d90a99d`](https://github.com/Effect-TS/effect/commit/d90a99d03d074adc7cd2533f15419138264da5a2), [`dd05faa`](https://github.com/Effect-TS/effect/commit/dd05faa621555ef3585ecd914ac13ecd89b710f4), [`dd05faa`](https://github.com/Effect-TS/effect/commit/dd05faa621555ef3585ecd914ac13ecd89b710f4), [`802674b`](https://github.com/Effect-TS/effect/commit/802674b379b7559ad3ff09b33388891445a9e48b)]:
  - effect@2.4.4

## 0.31.13

### Patch Changes

- Updated dependencies [[`20e63fb`](https://github.com/Effect-TS/effect/commit/20e63fb9207210f3fe2d136ec40d0a2dbff3225e), [`20e63fb`](https://github.com/Effect-TS/effect/commit/20e63fb9207210f3fe2d136ec40d0a2dbff3225e)]:
  - effect@2.4.3

## 0.31.12

### Patch Changes

- Updated dependencies [[`e03811e`](https://github.com/Effect-TS/effect/commit/e03811e80c93e986e6348b3b67ac2ed6d5fefff0), [`ac41d84`](https://github.com/Effect-TS/effect/commit/ac41d84776484cdce8165b7ca2c9c9b6377eee2d), [`6137533`](https://github.com/Effect-TS/effect/commit/613753300c7705518ab1fea2f370b032851c2750), [`f373529`](https://github.com/Effect-TS/effect/commit/f373529999f4b8bc92b634f6ea14f19271388eed), [`1bf9f31`](https://github.com/Effect-TS/effect/commit/1bf9f31f07667de677673f7c29a4e7a26ebad3c8), [`e3ff789`](https://github.com/Effect-TS/effect/commit/e3ff789226f89e71eb28ca38ce79f90af6a03f1a), [`6137533`](https://github.com/Effect-TS/effect/commit/613753300c7705518ab1fea2f370b032851c2750), [`507ba40`](https://github.com/Effect-TS/effect/commit/507ba4060ff043c1a8d541dae723fa6940633b00), [`e466afe`](https://github.com/Effect-TS/effect/commit/e466afe32f2de598ceafd8982bd0cfbd388e5671), [`f373529`](https://github.com/Effect-TS/effect/commit/f373529999f4b8bc92b634f6ea14f19271388eed), [`de74eb8`](https://github.com/Effect-TS/effect/commit/de74eb80a79eebde5ff645033765e7a617e92f27)]:
  - effect@2.4.2

## 0.31.11

### Patch Changes

- Updated dependencies [[`a4a0006`](https://github.com/Effect-TS/effect/commit/a4a0006c7f19fc261df5cda16963d73457e4d6ac), [`0a37676`](https://github.com/Effect-TS/effect/commit/0a37676aa0eb2a21e17af2e6df9f81f52bbc8831), [`6f503b7`](https://github.com/Effect-TS/effect/commit/6f503b774d893bf2af34f66202e270d8c45d5f31)]:
  - effect@2.4.1

## 0.31.10

### Patch Changes

- Updated dependencies [[`5de7be5`](https://github.com/Effect-TS/effect/commit/5de7be5beca2e963b503e6029dcc3217848187d2), [`489fcf3`](https://github.com/Effect-TS/effect/commit/489fcf363ff2b2a953166b740cb9a62d7fc2a101), [`7d9c3bf`](https://github.com/Effect-TS/effect/commit/7d9c3bff6c18d451e0e4781042945ec5c7be1b9f), [`d8d278b`](https://github.com/Effect-TS/effect/commit/d8d278b2efb2966947029885e01f7b68348a021f), [`14c5711`](https://github.com/Effect-TS/effect/commit/14c57110078f0862b8da5c7a2c5d980f54447484), [`5de7be5`](https://github.com/Effect-TS/effect/commit/5de7be5beca2e963b503e6029dcc3217848187d2), [`b9cb3a9`](https://github.com/Effect-TS/effect/commit/b9cb3a9c9bfdd75536bd70b4e8b557c12d4923ff), [`585fcce`](https://github.com/Effect-TS/effect/commit/585fcce162d0f07a48d7cd984a9b722966fbebbe), [`93b412d`](https://github.com/Effect-TS/effect/commit/93b412d4a9ed762dc9fa5807e51fad0fc78a614a), [`55b26a6`](https://github.com/Effect-TS/effect/commit/55b26a6342b4826f1116e7a1eb660118c274458e), [`a025b12`](https://github.com/Effect-TS/effect/commit/a025b121235ba01cfce8d62a775491880c575561), [`2097739`](https://github.com/Effect-TS/effect/commit/20977393d2383bff709304e81ec7d51cafd57108)]:
  - effect@2.4.0

## 0.31.9

### Patch Changes

- [#2187](https://github.com/Effect-TS/effect/pull/2187) [`e6d36c0`](https://github.com/Effect-TS/effect/commit/e6d36c0813d836f17eabb6a9c7849baffca12dbf) Thanks [@tim-smart](https://github.com/tim-smart)! - update development dependencies

- Updated dependencies [[`5ad2eec`](https://github.com/Effect-TS/effect/commit/5ad2eece0280b6db6a749d25cac1dcf6d33659a9), [`e6d36c0`](https://github.com/Effect-TS/effect/commit/e6d36c0813d836f17eabb6a9c7849baffca12dbf)]:
  - effect@2.3.8

## 0.31.8

### Patch Changes

- Updated dependencies [[`bc8404d`](https://github.com/Effect-TS/effect/commit/bc8404d54fd42072d200c0399cb39672837afa9f), [`2c5cbcd`](https://github.com/Effect-TS/effect/commit/2c5cbcd1161b4f40dab184999291e817314107de), [`6565916`](https://github.com/Effect-TS/effect/commit/6565916ef254bf910e47d25fd0ef55e7cb420241)]:
  - effect@2.3.7

## 0.31.7

### Patch Changes

- Updated dependencies [[`b1163b2`](https://github.com/Effect-TS/effect/commit/b1163b2bd67b65bafbbb39fc4c67576e5cbaf444), [`b46b869`](https://github.com/Effect-TS/effect/commit/b46b869e59a6da5aa235a9fcc25e1e0d24e9e8f8), [`de1b226`](https://github.com/Effect-TS/effect/commit/de1b226282b5ab6c2809dd93f3bdb066f24a1333), [`a663390`](https://github.com/Effect-TS/effect/commit/a66339090ae7b960f8a8b90a0dcdc505de5aaf3e), [`ff88f80`](https://github.com/Effect-TS/effect/commit/ff88f808c4ed9947a148045849e7410b00acad0a), [`11be07b`](https://github.com/Effect-TS/effect/commit/11be07bf65d82cfdf994cdb9d8ca937f995cb4f0), [`c568645`](https://github.com/Effect-TS/effect/commit/c5686451c87d26382135a1c63b00ef171bb24f62), [`88835e5`](https://github.com/Effect-TS/effect/commit/88835e575a0bfbeff9a3696a332f32192c940e12), [`b415577`](https://github.com/Effect-TS/effect/commit/b415577f6c576073733929c858e5aac27b6d5880), [`ff8046f`](https://github.com/Effect-TS/effect/commit/ff8046f57dfd073eba60ce6d3144ab060fbf93ce)]:
  - effect@2.3.6

## 0.31.6

### Patch Changes

- [#2131](https://github.com/Effect-TS/effect/pull/2131) [`9ee4de0`](https://github.com/Effect-TS/effect/commit/9ee4de01bb7edeefaa20cdd470e85f3c539d858f) Thanks [@tim-smart](https://github.com/tim-smart)! - ignore errors when attempting to shutdown otel

## 0.31.5

### Patch Changes

- Updated dependencies [[`b881365`](https://github.com/Effect-TS/effect/commit/b8813650355322ea2fc1fbaa4f846bd87a7a05f3)]:
  - effect@2.3.5

## 0.31.4

### Patch Changes

- Updated dependencies [[`17bda66`](https://github.com/Effect-TS/effect/commit/17bda66431c999a546920c10adb205e6c8bea7d1)]:
  - effect@2.3.4

## 0.31.3

### Patch Changes

- Updated dependencies [[`efd41d8`](https://github.com/Effect-TS/effect/commit/efd41d8131c3d90867608969ef7c4eef490eb5e6), [`0f83515`](https://github.com/Effect-TS/effect/commit/0f83515a9c01d13c7c15a3f026e02d22c3c6bb7f), [`0f83515`](https://github.com/Effect-TS/effect/commit/0f83515a9c01d13c7c15a3f026e02d22c3c6bb7f)]:
  - effect@2.3.3

## 0.31.2

### Patch Changes

- Updated dependencies [[`6654f5f`](https://github.com/Effect-TS/effect/commit/6654f5f0f6b9d97165ede5e04ca16776e2599328), [`2eb11b4`](https://github.com/Effect-TS/effect/commit/2eb11b47752cedf233ef4c4395d9c4efc9b9e180), [`56c09bd`](https://github.com/Effect-TS/effect/commit/56c09bd369279a6a7785209d172739935818cba6), [`71aa5b1`](https://github.com/Effect-TS/effect/commit/71aa5b1c180dcb8b53aefe232d12a97bd06b5447), [`1700af8`](https://github.com/Effect-TS/effect/commit/1700af8af1131602887da721914c8562b6342393)]:
  - effect@2.3.2

## 0.31.1

### Patch Changes

- Updated dependencies [[`b5a8215`](https://github.com/Effect-TS/effect/commit/b5a8215ee2a97a8865d69ee55ce1b9835948c922)]:
  - effect@2.3.1

## 0.31.0

### Minor Changes

- [#2006](https://github.com/Effect-TS/effect/pull/2006) [`9a2d1c1`](https://github.com/Effect-TS/effect/commit/9a2d1c1468ea0789b34767ad683da074f061ea9c) Thanks [@github-actions](https://github.com/apps/github-actions)! - With this change we now require a string key to be provided for all tags and renames the dear old `Tag` to `GenericTag`, so when previously you could do:

  ```ts
  import { Effect, Context } from "effect"
  interface Service {
    readonly _: unique symbol
  }
  const Service = Context.Tag<
    Service,
    {
      number: Effect.Effect<never, never, number>
    }
  >()
  ```

  you are now mandated to do:

  ```ts
  import { Effect, Context } from "effect"
  interface Service {
    readonly _: unique symbol
  }
  const Service = Context.GenericTag<
    Service,
    {
      number: Effect.Effect<never, never, number>
    }
  >("Service")
  ```

  This makes by default all tags globals and ensures better debuggaility when unexpected errors arise.

  Furthermore we introduce a new way of constructing tags that should be considered the new default:

  ```ts
  import { Effect, Context } from "effect"
  class Service extends Context.Tag("Service")<
    Service,
    {
      number: Effect.Effect<never, never, number>
    }
  >() {}

  const program = Effect.flatMap(Service, ({ number }) => number).pipe(
    Effect.flatMap((_) => Effect.log(`number: ${_}`))
  )
  ```

  this will use "Service" as the key and will create automatically an opaque identifier (the class) to be used at the type level, it does something similar to the above in a single shot.

- [#2006](https://github.com/Effect-TS/effect/pull/2006) [`1a77f72`](https://github.com/Effect-TS/effect/commit/1a77f72cdaf43d6cdc91b6060f82832edcdbbcb3) Thanks [@github-actions](https://github.com/apps/github-actions)! - change `Effect` type parameters order from `Effect<R, E, A>` to `Effect<A, E = never, R = never>`

- [#2006](https://github.com/Effect-TS/effect/pull/2006) [`9a2d1c1`](https://github.com/Effect-TS/effect/commit/9a2d1c1468ea0789b34767ad683da074f061ea9c) Thanks [@github-actions](https://github.com/apps/github-actions)! - This change enables `Effect.serviceConstants` and `Effect.serviceMembers` to access any constant in the service, not only the effects, namely it is now possible to do:

  ```ts
  import { Effect, Context } from "effect"

  class NumberRepo extends Context.TagClass("NumberRepo")<
    NumberRepo,
    {
      readonly numbers: Array<number>
    }
  >() {
    static numbers = Effect.serviceConstants(NumberRepo).numbers
  }
  ```

### Patch Changes

- Updated dependencies [[`96bcee2`](https://github.com/Effect-TS/effect/commit/96bcee21021aecd8ffd86440a2c9be353c4668e3), [`96bcee2`](https://github.com/Effect-TS/effect/commit/96bcee21021aecd8ffd86440a2c9be353c4668e3), [`c77f635`](https://github.com/Effect-TS/effect/commit/c77f635f8a26ca6d83cb569d911f8eee79033fd9), [`e343a74`](https://github.com/Effect-TS/effect/commit/e343a74843dd9edf879417fa94cb51de7ed5b402), [`acf1894`](https://github.com/Effect-TS/effect/commit/acf1894f45945dbe5c39451e36aabb4b5092f257), [`9a2d1c1`](https://github.com/Effect-TS/effect/commit/9a2d1c1468ea0789b34767ad683da074f061ea9c), [`1a77f72`](https://github.com/Effect-TS/effect/commit/1a77f72cdaf43d6cdc91b6060f82832edcdbbcb3), [`c986f0e`](https://github.com/Effect-TS/effect/commit/c986f0e0ce4d22ba08177ed351152718479ab63c), [`96bcee2`](https://github.com/Effect-TS/effect/commit/96bcee21021aecd8ffd86440a2c9be353c4668e3), [`70dde23`](https://github.com/Effect-TS/effect/commit/70dde238f81125e353fd7bde5fc24ecd8969bf97), [`81b7425`](https://github.com/Effect-TS/effect/commit/81b7425320cbbe2a6cf547a3e3ab3549cdba14cf), [`02c3461`](https://github.com/Effect-TS/effect/commit/02c34615d02f91269ea04036d0306fccf4e39e18), [`0e56e99`](https://github.com/Effect-TS/effect/commit/0e56e998ab9815c4d096c239a553cb86a0f99af9), [`8b0ded9`](https://github.com/Effect-TS/effect/commit/8b0ded9f10ba0d96fcb9af24eff2dbd9341f85e3), [`8dd83e8`](https://github.com/Effect-TS/effect/commit/8dd83e854bfcaa6dab876994c5f813dcfb486c28), [`5127afe`](https://github.com/Effect-TS/effect/commit/5127afec1c519e0a3d7460844a9101a96272f29e), [`d75f6fe`](https://github.com/Effect-TS/effect/commit/d75f6fe6499deb0a5ee9ec94af3b5fd4eb03a2d0), [`7356e5c`](https://github.com/Effect-TS/effect/commit/7356e5cc16e9d70f18c02dee1dcb4ad539fd130a), [`3077cde`](https://github.com/Effect-TS/effect/commit/3077cde08a60246821a940964a84dd7f7c8b9f54), [`be19ce0`](https://github.com/Effect-TS/effect/commit/be19ce0b8bdf1fac80bb8d7e0b06a86986b47409), [`4a5d01a`](https://github.com/Effect-TS/effect/commit/4a5d01a409e9b6dd53893e65f8e5c9247f568021), [`78f47ab`](https://github.com/Effect-TS/effect/commit/78f47abfe3cb0a8bbde818b1c5fc603270538b47), [`52e5d20`](https://github.com/Effect-TS/effect/commit/52e5d2077582bf51f25861c7139fc920c2c24166), [`c6137ec`](https://github.com/Effect-TS/effect/commit/c6137ec62c6b5542d5062ae1a3c936cb915dee22), [`f5ae081`](https://github.com/Effect-TS/effect/commit/f5ae08195e68e76faeac258c565d79da4e01e7d6), [`4a5d01a`](https://github.com/Effect-TS/effect/commit/4a5d01a409e9b6dd53893e65f8e5c9247f568021), [`60686f5`](https://github.com/Effect-TS/effect/commit/60686f5c38bef1b93a3a0dda9b6596d46aceab03), [`9a2d1c1`](https://github.com/Effect-TS/effect/commit/9a2d1c1468ea0789b34767ad683da074f061ea9c), [`5127afe`](https://github.com/Effect-TS/effect/commit/5127afec1c519e0a3d7460844a9101a96272f29e), [`8ee2931`](https://github.com/Effect-TS/effect/commit/8ee293159b4f7cb7af8558287a0a047f3a69743d), [`6727474`](https://github.com/Effect-TS/effect/commit/672747497490a30d36dd49c06db19aabf09dc7f0), [`5127afe`](https://github.com/Effect-TS/effect/commit/5127afec1c519e0a3d7460844a9101a96272f29e)]:
  - effect@2.3.0

## 0.30.14

### Patch Changes

- Updated dependencies [[`3ddfdbf`](https://github.com/Effect-TS/effect/commit/3ddfdbf914edea536aef207cec6695f33496258c), [`3ddfdbf`](https://github.com/Effect-TS/effect/commit/3ddfdbf914edea536aef207cec6695f33496258c)]:
  - effect@2.2.5

## 0.30.13

### Patch Changes

- Updated dependencies [[`d0b911c`](https://github.com/Effect-TS/effect/commit/d0b911c75f284c7aa87f25aa96926e6bde7690d0), [`330e1a4`](https://github.com/Effect-TS/effect/commit/330e1a4e2c1fc0af6c80c80c81dd38c3e50fab78), [`6928a2b`](https://github.com/Effect-TS/effect/commit/6928a2b0bae86a4bdfbece0aa32924207c2d5a70), [`296bc1c`](https://github.com/Effect-TS/effect/commit/296bc1c9d24986d299d2669115d584cb27b73c60)]:
  - effect@2.2.4

## 0.30.12

### Patch Changes

- Updated dependencies [[`22794e0`](https://github.com/Effect-TS/effect/commit/22794e0ba00e40281f30a22fa84412003c24877d), [`f73e6c0`](https://github.com/Effect-TS/effect/commit/f73e6c033fb0729a9cfa5eb4bc39f79d3126e247)]:
  - effect@2.2.3

## 0.30.11

### Patch Changes

- Updated dependencies [[`d404561`](https://github.com/Effect-TS/effect/commit/d404561e47ec2fa5f68709a308ee5d2ee959141d), [`7b84a3c`](https://github.com/Effect-TS/effect/commit/7b84a3c7e4b9c8dc02294b0e3cc3ae3becea977b)]:
  - effect@2.2.2

## 0.30.10

### Patch Changes

- Updated dependencies [[`84da31f`](https://github.com/Effect-TS/effect/commit/84da31f0643e8651b9d311b30526b1e4edfbdfb8), [`645bea2`](https://github.com/Effect-TS/effect/commit/645bea2551129f94a5b0e38347e28067dee531bb)]:
  - effect@2.2.1

## 0.30.9

### Patch Changes

- Updated dependencies [[`202befc`](https://github.com/Effect-TS/effect/commit/202befc2ecbeb117c4fa85ef9b12a3d3a48273d2), [`ee4ff8a`](https://github.com/Effect-TS/effect/commit/ee4ff8a943141fcf2877af92c5877ee87a989fb9), [`ee4ff8a`](https://github.com/Effect-TS/effect/commit/ee4ff8a943141fcf2877af92c5877ee87a989fb9), [`ee4ff8a`](https://github.com/Effect-TS/effect/commit/ee4ff8a943141fcf2877af92c5877ee87a989fb9), [`ee4ff8a`](https://github.com/Effect-TS/effect/commit/ee4ff8a943141fcf2877af92c5877ee87a989fb9), [`10df798`](https://github.com/Effect-TS/effect/commit/10df798639e556f9d88265ef7fc3cf8a3bbe3874)]:
  - effect@2.2.0

## 0.30.8

### Patch Changes

- Updated dependencies [[`21b9edd`](https://github.com/Effect-TS/effect/commit/21b9edde464f7c5624ef54ad1b5e264204a37625)]:
  - effect@2.1.2

## 0.30.7

### Patch Changes

- Updated dependencies [[`a222524`](https://github.com/Effect-TS/effect/commit/a2225247e9de2e013d287320790fde88c081dbbd)]:
  - effect@2.1.1

## 0.30.6

### Patch Changes

- Updated dependencies [[`05c44b3`](https://github.com/Effect-TS/effect/commit/05c44b30662554dde50b70bad79f13ae895fda02), [`05c44b3`](https://github.com/Effect-TS/effect/commit/05c44b30662554dde50b70bad79f13ae895fda02), [`05c44b3`](https://github.com/Effect-TS/effect/commit/05c44b30662554dde50b70bad79f13ae895fda02), [`05c44b3`](https://github.com/Effect-TS/effect/commit/05c44b30662554dde50b70bad79f13ae895fda02), [`05c44b3`](https://github.com/Effect-TS/effect/commit/05c44b30662554dde50b70bad79f13ae895fda02), [`05c44b3`](https://github.com/Effect-TS/effect/commit/05c44b30662554dde50b70bad79f13ae895fda02)]:
  - effect@2.1.0

## 0.30.5

### Patch Changes

- Updated dependencies [[`f7f19f6`](https://github.com/Effect-TS/effect/commit/f7f19f66a5fa349baa2412c1f9f15111c437df09)]:
  - effect@2.0.5

## 0.30.4

### Patch Changes

- Updated dependencies [[`536c1df`](https://github.com/Effect-TS/effect/commit/536c1dfb7833961dfb2fbd6bcd2dbdfa2f208d51), [`8eec87e`](https://github.com/Effect-TS/effect/commit/8eec87e311ce55281a98517e6df0ef103b43e8a8), [`540b294`](https://github.com/Effect-TS/effect/commit/540b2941dd0a81e9688311583ce7e2e140d6e7a5), [`536c1df`](https://github.com/Effect-TS/effect/commit/536c1dfb7833961dfb2fbd6bcd2dbdfa2f208d51), [`a3f96d6`](https://github.com/Effect-TS/effect/commit/a3f96d615b8b3e238dbfa01ef713c87e6f4532be), [`8eec87e`](https://github.com/Effect-TS/effect/commit/8eec87e311ce55281a98517e6df0ef103b43e8a8), [`536c1df`](https://github.com/Effect-TS/effect/commit/536c1dfb7833961dfb2fbd6bcd2dbdfa2f208d51), [`8eec87e`](https://github.com/Effect-TS/effect/commit/8eec87e311ce55281a98517e6df0ef103b43e8a8), [`8eec87e`](https://github.com/Effect-TS/effect/commit/8eec87e311ce55281a98517e6df0ef103b43e8a8), [`25adce7`](https://github.com/Effect-TS/effect/commit/25adce7ae76ce834096dca1ed70a60ad1a349217), [`536c1df`](https://github.com/Effect-TS/effect/commit/536c1dfb7833961dfb2fbd6bcd2dbdfa2f208d51)]:
  - effect@2.0.4

## 0.30.3

### Patch Changes

- Updated dependencies [[`87f7ef2`](https://github.com/Effect-TS/effect/commit/87f7ef28a3c27e2e4f2fcfa465f85bb2a45a3d6b), [`1d3a06b`](https://github.com/Effect-TS/effect/commit/1d3a06bb58ad1ac123ae8f9d42b4345f9c9c53c0)]:
  - effect@2.0.3

## 0.30.2

### Patch Changes

- Updated dependencies [[`d5a1949`](https://github.com/Effect-TS/effect/commit/d5a19499aac7c1d147674a35ac69992177c7536c)]:
  - effect@2.0.2

## 0.30.1

### Patch Changes

- Updated dependencies [[`16bd87d`](https://github.com/Effect-TS/effect/commit/16bd87d32611b966dc42ea4fc979764f97a49071)]:
  - effect@2.0.1

## 0.30.0

### Minor Changes

- [`d0471ca`](https://github.com/Effect-TS/effect/commit/d0471ca7b544746674b9e1750202da72b0a21233) Thanks [@mikearnaldi](https://github.com/mikearnaldi)! - Switch to monorepo structure

- [#1846](https://github.com/Effect-TS/effect/pull/1846) [`693b8f3`](https://github.com/Effect-TS/effect/commit/693b8f3a3dfd43ae61f0d9292cdf356be7329f2f) Thanks [@fubhy](https://github.com/fubhy)! - Enabled `exactOptionalPropertyTypes` throughout

### Patch Changes

- [`d987daa`](https://github.com/Effect-TS/effect/commit/d987daafaddd43b6ade74916a08236c19ea0a9fa) Thanks [@mikearnaldi](https://github.com/mikearnaldi)! - Switch effect dependency to caret

- [#1847](https://github.com/Effect-TS/effect/pull/1847) [`bcf0900`](https://github.com/Effect-TS/effect/commit/bcf0900b58f449262556f80bff21e771a37272aa) Thanks [@fubhy](https://github.com/fubhy)! - Avoid inline creation & spreading of objects and arrays

- Updated dependencies [[`d987daa`](https://github.com/Effect-TS/effect/commit/d987daafaddd43b6ade74916a08236c19ea0a9fa), [`7b5eaa3`](https://github.com/Effect-TS/effect/commit/7b5eaa3838c79bf4bdccf91b94d61bbc38a2ec95), [`0724211`](https://github.com/Effect-TS/effect/commit/072421149c36010748ff6b6ee19c15c6cffefe09), [`9f2bc5a`](https://github.com/Effect-TS/effect/commit/9f2bc5a19e0b678a0a85e84daac290922b0fd57d), [`04fb8b4`](https://github.com/Effect-TS/effect/commit/04fb8b428b19bba85a2c79910c5e363340d074e7), [`d0471ca`](https://github.com/Effect-TS/effect/commit/d0471ca7b544746674b9e1750202da72b0a21233), [`bcf0900`](https://github.com/Effect-TS/effect/commit/bcf0900b58f449262556f80bff21e771a37272aa), [`6299b84`](https://github.com/Effect-TS/effect/commit/6299b84c11e5d1fe79fa538df8935018c7613747)]:
  - effect@2.0.0

## 0.29.0

### Minor Changes

- [#106](https://github.com/Effect-TS/opentelemetry/pull/106) [`d0fb6b6`](https://github.com/Effect-TS/opentelemetry/commit/d0fb6b6aa18c9c0021cda1a421492c8ba1cb5400) Thanks [@tim-smart](https://github.com/tim-smart)! - update effect

## 0.28.0

### Minor Changes

- [#104](https://github.com/Effect-TS/opentelemetry/pull/104) [`29484a9`](https://github.com/Effect-TS/opentelemetry/commit/29484a979e1a72e5099cf935f3f2c75624e58f5c) Thanks [@tim-smart](https://github.com/tim-smart)! - update effect

## 0.27.0

### Minor Changes

- [#102](https://github.com/Effect-TS/opentelemetry/pull/102) [`056e416`](https://github.com/Effect-TS/opentelemetry/commit/056e416edf7fda5bce8ff89a05672c894c47a332) Thanks [@tim-smart](https://github.com/tim-smart)! - update effect

## 0.26.0

### Minor Changes

- [#100](https://github.com/Effect-TS/opentelemetry/pull/100) [`091e0e5`](https://github.com/Effect-TS/opentelemetry/commit/091e0e57342b09bcf58c91b8f4628c5d2e74b039) Thanks [@tim-smart](https://github.com/tim-smart)! - update effect

## 0.25.1

### Patch Changes

- [#98](https://github.com/Effect-TS/opentelemetry/pull/98) [`93b6fab`](https://github.com/Effect-TS/opentelemetry/commit/93b6fabe6167ceb15ea35e86d8539a8117d0e203) Thanks [@tim-smart](https://github.com/tim-smart)! - update effect

## 0.25.0

### Minor Changes

- [#96](https://github.com/Effect-TS/opentelemetry/pull/96) [`63b82a3`](https://github.com/Effect-TS/opentelemetry/commit/63b82a3768ec47a5b38ff2b0dc61c24c226c0e5f) Thanks [@tim-smart](https://github.com/tim-smart)! - update effect

### Patch Changes

- [#96](https://github.com/Effect-TS/opentelemetry/pull/96) [`63b82a3`](https://github.com/Effect-TS/opentelemetry/commit/63b82a3768ec47a5b38ff2b0dc61c24c226c0e5f) Thanks [@tim-smart](https://github.com/tim-smart)! - accept Effect's for sdk constructors

## 0.24.0

### Minor Changes

- [#94](https://github.com/Effect-TS/opentelemetry/pull/94) [`e1afffc`](https://github.com/Effect-TS/opentelemetry/commit/e1afffccee1638c42db0d61fc3dd47ee728cbf21) Thanks [@tim-smart](https://github.com/tim-smart)! - update effect

## 0.23.0

### Minor Changes

- [#92](https://github.com/Effect-TS/opentelemetry/pull/92) [`0a39315`](https://github.com/Effect-TS/opentelemetry/commit/0a39315de29d79488ab808db12f75ddf50098a79) Thanks [@tim-smart](https://github.com/tim-smart)! - update effect

## 0.22.1

### Patch Changes

- [#89](https://github.com/Effect-TS/opentelemetry/pull/89) [`97db04d`](https://github.com/Effect-TS/opentelemetry/commit/97db04dae7d7f5e97b79fff8ecd4e32c0486ec67) Thanks [@tim-smart](https://github.com/tim-smart)! - update effect

## 0.22.0

### Minor Changes

- [#86](https://github.com/Effect-TS/opentelemetry/pull/86) [`ac41f21`](https://github.com/Effect-TS/opentelemetry/commit/ac41f21b691299d1472f0ecfacca9ba274b71afb) Thanks [@fubhy](https://github.com/fubhy)! - Switch to peer dependencies

- [#88](https://github.com/Effect-TS/opentelemetry/pull/88) [`10be3aa`](https://github.com/Effect-TS/opentelemetry/commit/10be3aa6ded8a028eec1a46830ab68bceaf41ca3) Thanks [@tim-smart](https://github.com/tim-smart)! - update effect

## 0.21.1

### Patch Changes

- [#84](https://github.com/Effect-TS/opentelemetry/pull/84) [`6553dac`](https://github.com/Effect-TS/opentelemetry/commit/6553dac0c28523e1e09bd5628159688a1aa7b00b) Thanks [@tim-smart](https://github.com/tim-smart)! - update effect

## 0.21.0

### Minor Changes

- [#82](https://github.com/Effect-TS/opentelemetry/pull/82) [`8e1b9f6`](https://github.com/Effect-TS/opentelemetry/commit/8e1b9f6509e108cc145313bc7dea8f4d1629cc53) Thanks [@tim-smart](https://github.com/tim-smart)! - add Resource config to sdk layers

- [#83](https://github.com/Effect-TS/opentelemetry/pull/83) [`fab878b`](https://github.com/Effect-TS/opentelemetry/commit/fab878bbd99e9c7163f87ba5ef40986b3cb33eaf) Thanks [@tim-smart](https://github.com/tim-smart)! - update effect

- [#79](https://github.com/Effect-TS/opentelemetry/pull/79) [`fca35c8`](https://github.com/Effect-TS/opentelemetry/commit/fca35c8cec7760b6e172fdb9890972f36dc2ebc5) Thanks [@tim-smart](https://github.com/tim-smart)! - use scoped TracerProvider

- [#79](https://github.com/Effect-TS/opentelemetry/pull/79) [`fca35c8`](https://github.com/Effect-TS/opentelemetry/commit/fca35c8cec7760b6e172fdb9890972f36dc2ebc5) Thanks [@tim-smart](https://github.com/tim-smart)! - update Sdk apis

### Patch Changes

- [#79](https://github.com/Effect-TS/opentelemetry/pull/79) [`fca35c8`](https://github.com/Effect-TS/opentelemetry/commit/fca35c8cec7760b6e172fdb9890972f36dc2ebc5) Thanks [@tim-smart](https://github.com/tim-smart)! - add WebSdk module

## 0.20.0

### Minor Changes

- [#77](https://github.com/Effect-TS/opentelemetry/pull/77) [`03d1e6a`](https://github.com/Effect-TS/opentelemetry/commit/03d1e6ad53e125528f1093da7c2ac6b4007c4d6d) Thanks [@tim-smart](https://github.com/tim-smart)! - update effect

## 0.19.0

### Minor Changes

- [#75](https://github.com/Effect-TS/opentelemetry/pull/75) [`706479f`](https://github.com/Effect-TS/opentelemetry/commit/706479fcb2e31f0ed057038abbf17a47a966fba3) Thanks [@tim-smart](https://github.com/tim-smart)! - update effect

## 0.18.0

### Minor Changes

- [#72](https://github.com/Effect-TS/opentelemetry/pull/72) [`9e563ef`](https://github.com/Effect-TS/opentelemetry/commit/9e563ef249b0b556c03b7c3e1d9872ef9c54c8b3) Thanks [@tim-smart](https://github.com/tim-smart)! - update effect

- [#74](https://github.com/Effect-TS/opentelemetry/pull/74) [`fe93fd2`](https://github.com/Effect-TS/opentelemetry/commit/fe93fd2b3e641563425fe38b56efb8c750018f02) Thanks [@tim-smart](https://github.com/tim-smart)! - use lazy arg for node sdk layer config

## 0.17.0

### Minor Changes

- [#70](https://github.com/Effect-TS/opentelemetry/pull/70) [`f1b1d03`](https://github.com/Effect-TS/opentelemetry/commit/f1b1d039b686a2a5733cc19b0fca3a3f7abaf2d8) Thanks [@gcanti](https://github.com/gcanti)! - update effect

## 0.16.0

### Minor Changes

- [#68](https://github.com/Effect-TS/opentelemetry/pull/68) [`6340117`](https://github.com/Effect-TS/opentelemetry/commit/6340117165cd08a36c0178cb6b48e5db86e745ea) Thanks [@tim-smart](https://github.com/tim-smart)! - update effect

## 0.15.1

### Patch Changes

- [#66](https://github.com/Effect-TS/opentelemetry/pull/66) [`09cf96b`](https://github.com/Effect-TS/opentelemetry/commit/09cf96b7fd29f38bcbb1fa16f736fc2f42f1a75f) Thanks [@tim-smart](https://github.com/tim-smart)! - fix root spans

## 0.15.0

### Minor Changes

- [#64](https://github.com/Effect-TS/opentelemetry/pull/64) [`4b0608e`](https://github.com/Effect-TS/opentelemetry/commit/4b0608e50b9ab6406bf69ec12ae1d138bebe5497) Thanks [@tim-smart](https://github.com/tim-smart)! - update effect

## 0.14.0

### Minor Changes

- [#61](https://github.com/Effect-TS/opentelemetry/pull/61) [`7d1898b`](https://github.com/Effect-TS/opentelemetry/commit/7d1898b7efbab4aa6a7e43999591629cb67f80bd) Thanks [@tim-smart](https://github.com/tim-smart)! - switch to preconstruct for builds

## 0.13.1

### Patch Changes

- [#57](https://github.com/Effect-TS/opentelemetry/pull/57) [`d857912`](https://github.com/Effect-TS/opentelemetry/commit/d857912359f0a842ac56bb6cfdee97b1badde479) Thanks [@tim-smart](https://github.com/tim-smart)! - update effect

## 0.13.0

### Minor Changes

- [#55](https://github.com/Effect-TS/opentelemetry/pull/55) [`1ae529d`](https://github.com/Effect-TS/opentelemetry/commit/1ae529d310e79bd703a6060589dfe919bbe2b2c4) Thanks [@tim-smart](https://github.com/tim-smart)! - update to effect package

## 0.12.0

### Minor Changes

- [#54](https://github.com/Effect-TS/opentelemetry/pull/54) [`2af42ea`](https://github.com/Effect-TS/opentelemetry/commit/2af42ea90abde92c6c3832e585389c6697f487b3) Thanks [@tim-smart](https://github.com/tim-smart)! - update dependencies

### Patch Changes

- [#52](https://github.com/Effect-TS/opentelemetry/pull/52) [`c9dcaf5`](https://github.com/Effect-TS/opentelemetry/commit/c9dcaf562bf8bd4567ec1355ee0744c3ddbb4e3f) Thanks [@tim-smart](https://github.com/tim-smart)! - makeExternalSpan is now compatible with the span context interface

- [#52](https://github.com/Effect-TS/opentelemetry/pull/52) [`c9dcaf5`](https://github.com/Effect-TS/opentelemetry/commit/c9dcaf562bf8bd4567ec1355ee0744c3ddbb4e3f) Thanks [@tim-smart](https://github.com/tim-smart)! - add currentOtelSpan accessor

## 0.11.1

### Patch Changes

- [#50](https://github.com/Effect-TS/opentelemetry/pull/50) [`70f551a`](https://github.com/Effect-TS/opentelemetry/commit/70f551afa76109dc4ab8ad76c55995cd67f2ef86) Thanks [@tim-smart](https://github.com/tim-smart)! - expose otel tracer with tag + layer

## 0.11.0

### Minor Changes

- [#48](https://github.com/Effect-TS/opentelemetry/pull/48) [`2487f92`](https://github.com/Effect-TS/opentelemetry/commit/2487f92a6dccfc87666fced4a37df60aebb38f9d) Thanks [@tim-smart](https://github.com/tim-smart)! - update /io

## 0.10.0

### Minor Changes

- [#46](https://github.com/Effect-TS/opentelemetry/pull/46) [`fcd35a7`](https://github.com/Effect-TS/opentelemetry/commit/fcd35a76db860d9f8999f294d0b1add3f9d65a99) Thanks [@tim-smart](https://github.com/tim-smart)! - remove Metric labels

- [#46](https://github.com/Effect-TS/opentelemetry/pull/46) [`fcd35a7`](https://github.com/Effect-TS/opentelemetry/commit/fcd35a76db860d9f8999f294d0b1add3f9d65a99) Thanks [@tim-smart](https://github.com/tim-smart)! - update dependencies

## 0.9.1

### Patch Changes

- [#9](https://github.com/Effect-TS/opentelemetry/pull/9) [`3a3e25f`](https://github.com/Effect-TS/opentelemetry/commit/3a3e25fd153bc70a2be500f1c9c69002e238ed7a) Thanks [@tim-smart](https://github.com/tim-smart)! - add Metrics module

## 0.9.0

### Minor Changes

- [#44](https://github.com/Effect-TS/opentelemetry/pull/44) [`d0a845d`](https://github.com/Effect-TS/opentelemetry/commit/d0a845da6e409718951834ad6d5681e5dfb4acbc) Thanks [@tim-smart](https://github.com/tim-smart)! - update dependencies

### Patch Changes

- [#41](https://github.com/Effect-TS/opentelemetry/pull/41) [`271984d`](https://github.com/Effect-TS/opentelemetry/commit/271984d7a56096810d51a31bad652b501b854445) Thanks [@tim-smart](https://github.com/tim-smart)! - use peer deps for /data, /io and @opentelemetry/api

- [#43](https://github.com/Effect-TS/opentelemetry/pull/43) [`80faed0`](https://github.com/Effect-TS/opentelemetry/commit/80faed049abf6c57f35d4545f9d6499014783aeb) Thanks [@tim-smart](https://github.com/tim-smart)! - update build tools

## 0.8.2

### Patch Changes

- [#39](https://github.com/Effect-TS/opentelemetry/pull/39) [`4345aa6`](https://github.com/Effect-TS/opentelemetry/commit/4345aa606b82d0690859359fb47074d365b4a729) Thanks [@tim-smart](https://github.com/tim-smart)! - set status.interrupted attribute on interruption

## 0.8.1

### Patch Changes

- [#37](https://github.com/Effect-TS/opentelemetry/pull/37) [`843a017`](https://github.com/Effect-TS/opentelemetry/commit/843a017515fc0546f60a742a9b8ab860edbeac22) Thanks [@tim-smart](https://github.com/tim-smart)! - add additional info to interrupted spans

## 0.8.0

### Minor Changes

- [#35](https://github.com/Effect-TS/opentelemetry/pull/35) [`c7e4387`](https://github.com/Effect-TS/opentelemetry/commit/c7e438784bb3396e529ccd4bb751aa48e579ba2c) Thanks [@tim-smart](https://github.com/tim-smart)! - update /io - support for links

## 0.7.1

### Patch Changes

- [#32](https://github.com/Effect-TS/opentelemetry/pull/32) [`d66c490`](https://github.com/Effect-TS/opentelemetry/commit/d66c4906a78606549bcbbc852cd36a6626473a10) Thanks [@tim-smart](https://github.com/tim-smart)! - remove name from makeExternalSpan

## 0.7.0

### Minor Changes

- [#30](https://github.com/Effect-TS/opentelemetry/pull/30) [`3b2e776`](https://github.com/Effect-TS/opentelemetry/commit/3b2e77600709e2dbc0a7bca158c1604d7b027427) Thanks [@tim-smart](https://github.com/tim-smart)! - update /data and /io

## 0.6.0

### Minor Changes

- [#28](https://github.com/Effect-TS/opentelemetry/pull/28) [`933eafa`](https://github.com/Effect-TS/opentelemetry/commit/933eafa22317e6f946ef0bab66ab5426092b9bf1) Thanks [@tim-smart](https://github.com/tim-smart)! - update /io and /data

## 0.5.0

### Minor Changes

- [#26](https://github.com/Effect-TS/opentelemetry/pull/26) [`365a7d2`](https://github.com/Effect-TS/opentelemetry/commit/365a7d2c85180f3491b433aa617ee213ccc1e855) Thanks [@tim-smart](https://github.com/tim-smart)! - update /io

## 0.4.0

### Minor Changes

- [#24](https://github.com/Effect-TS/opentelemetry/pull/24) [`bc689b0`](https://github.com/Effect-TS/opentelemetry/commit/bc689b06680700d6025556e2cefec9213002dc17) Thanks [@tim-smart](https://github.com/tim-smart)! - update /io and /data

## 0.3.1

### Patch Changes

- [#22](https://github.com/Effect-TS/opentelemetry/pull/22) [`d78883d`](https://github.com/Effect-TS/opentelemetry/commit/d78883d12471150a626698e9432a100abf730e97) Thanks [@tim-smart](https://github.com/tim-smart)! - move node-sdk to dependencies

## 0.3.0

### Minor Changes

- [#20](https://github.com/Effect-TS/opentelemetry/pull/20) [`347904e`](https://github.com/Effect-TS/opentelemetry/commit/347904e5330b0c1ce1d809dbb4aeea1fd22f4231) Thanks [@tim-smart](https://github.com/tim-smart)! - update /io and /data

### Patch Changes

- [#20](https://github.com/Effect-TS/opentelemetry/pull/20) [`347904e`](https://github.com/Effect-TS/opentelemetry/commit/347904e5330b0c1ce1d809dbb4aeea1fd22f4231) Thanks [@tim-smart](https://github.com/tim-smart)! - add supervisor for correctly setting otel context for fiber executions

## 0.2.0

### Minor Changes

- [#18](https://github.com/Effect-TS/opentelemetry/pull/18) [`867195a`](https://github.com/Effect-TS/opentelemetry/commit/867195a3622d2678e684bc84959bbe7e3ada9c3c) Thanks [@tim-smart](https://github.com/tim-smart)! - update /io
  - adds support for nanosecond precision in timing
  - add `makeExternalSpan` utility for creating parent spans

## 0.1.3

### Patch Changes

- [#16](https://github.com/Effect-TS/opentelemetry/pull/16) [`fa067d9`](https://github.com/Effect-TS/opentelemetry/commit/fa067d9cfa173a18e00dc9d9d19048af26c09ef3) Thanks [@tim-smart](https://github.com/tim-smart)! - add helper for constructing NodeSdk config

## 0.1.2

### Patch Changes

- [#14](https://github.com/Effect-TS/opentelemetry/pull/14) [`31653b4`](https://github.com/Effect-TS/opentelemetry/commit/31653b4ba6daa91bb74fd0b8b2a42b60e4b2c25e) Thanks [@tim-smart](https://github.com/tim-smart)! - make NodeSdk config an Effect

## 0.1.1

### Patch Changes

- [#12](https://github.com/Effect-TS/opentelemetry/pull/12) [`0bc9ca2`](https://github.com/Effect-TS/opentelemetry/commit/0bc9ca2cccf252608a1a91a13554e901d345e5e1) Thanks [@tim-smart](https://github.com/tim-smart)! - add /Resource module

## 0.1.0

### Minor Changes

- [#8](https://github.com/Effect-TS/opentelemetry/pull/8) [`acc90fd`](https://github.com/Effect-TS/opentelemetry/commit/acc90fd41175a99bbe148c97518a4e312c72b92a) Thanks [@tim-smart](https://github.com/tim-smart)! - implement /io/Tracer

### Patch Changes

- [#10](https://github.com/Effect-TS/opentelemetry/pull/10) [`f9d9045`](https://github.com/Effect-TS/opentelemetry/commit/f9d90459ba47a30edbf56edc33d024bd73f335f1) Thanks [@tim-smart](https://github.com/tim-smart)! - add NodeSdk module<|MERGE_RESOLUTION|>--- conflicted
+++ resolved
@@ -1,7 +1,5 @@
 # @effect/opentelemetry
 
-<<<<<<< HEAD
-=======
 ## 0.58.0
 
 ### Minor Changes
@@ -14,7 +12,6 @@
   - effect@3.18.0
   - @effect/platform@0.92.0
 
->>>>>>> 92a4f3f4
 ## 0.57.0
 
 ### Patch Changes
