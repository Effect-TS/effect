--- conflicted
+++ resolved
@@ -1,7 +1,5 @@
 # @effect/sql-clickhouse
 
-<<<<<<< HEAD
-=======
 ## 0.40.0
 
 ### Patch Changes
@@ -13,7 +11,6 @@
   - @effect/platform-node@0.98.0
   - @effect/sql@0.46.0
 
->>>>>>> 92a4f3f4
 ## 0.39.0
 
 ### Patch Changes
