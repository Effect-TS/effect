--- conflicted
+++ resolved
@@ -1,10 +1,6 @@
 {
   "name": "@effect/experimental",
-<<<<<<< HEAD
-  "version": "0.55.0",
-=======
   "version": "0.56.0",
->>>>>>> 92a4f3f4
   "type": "module",
   "license": "MIT",
   "description": "Experimental modules for the Effect ecosystem",
