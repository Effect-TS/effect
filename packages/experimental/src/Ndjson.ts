--- conflicted
+++ resolved
@@ -165,13 +165,8 @@
     const filter = opts.ignoreEmptyLines ? (line: string) => line.length > 0 : constTrue
     return Channel.mapOutEffect(Channel.pipeTo(loop, Channel.splitLines()), (chunk) =>
       Effect.try({
-<<<<<<< HEAD
         try: () => chunk.pipe(Chunk.filter(filter), Chunk.map((_) => JSON.parse(_))),
-        catch: (error) => new NdjsonError({ reason: "Unpack", error })
-=======
-        try: () => Chunk.map(chunk, (_) => JSON.parse(_)),
         catch: (cause) => new NdjsonError({ reason: "Unpack", cause })
->>>>>>> 53c0db06
       }))
   })
 
