# @effect/experimental

<<<<<<< HEAD
=======
## 0.56.0

### Patch Changes

- Updated dependencies [[`1c6ab74`](https://github.com/Effect-TS/effect/commit/1c6ab74b314b2b6df8bb1b1a0cb9527ceda0e3fa), [`70fe803`](https://github.com/Effect-TS/effect/commit/70fe803469db3355ffbf8359b52c351f1c2dc137), [`c296e32`](https://github.com/Effect-TS/effect/commit/c296e32554143b84ae8987046984e1cf1852417c), [`a098ddf`](https://github.com/Effect-TS/effect/commit/a098ddfc551f5aa0a7c36f9b4928372a64d4d9f2)]:
  - effect@3.18.0
  - @effect/platform@0.92.0

>>>>>>> 92a4f3f4
## 0.55.0

### Patch Changes

- Updated dependencies [[`d4d86a8`](https://github.com/Effect-TS/effect/commit/d4d86a81f02b94e09fce8004ce2c5369c505ca5a)]:
  - @effect/platform@0.91.0

## 0.54.6

### Patch Changes

- [#5385](https://github.com/Effect-TS/effect/pull/5385) [`9951993`](https://github.com/Effect-TS/effect/commit/995199396ee7031033bea1a9c890a6db066e870a) Thanks @tim-smart! - add setMany to ResultPersistence

## 0.54.5

### Patch Changes

- [#5365](https://github.com/Effect-TS/effect/pull/5365) [`b254747`](https://github.com/Effect-TS/effect/commit/b254747d478d451f3a04dac2f9050bd89176fd19) Thanks @tim-smart! - only trigger Reactivity invalidation on successful mutation

## 0.54.4

### Patch Changes

- [#5342](https://github.com/Effect-TS/effect/pull/5342) [`a9554ea`](https://github.com/Effect-TS/effect/commit/a9554ea53a4524b773426571338d14f1c1046d18) Thanks @tim-smart! - add Reactivity accessor apis

- [#5344](https://github.com/Effect-TS/effect/pull/5344) [`1765ca8`](https://github.com/Effect-TS/effect/commit/1765ca8dddde47a7602083c46898b07a80c3cd28) Thanks @tim-smart! - add Reactivity.unsafeRegister

## 0.54.3

### Patch Changes

- [#5307](https://github.com/Effect-TS/effect/pull/5307) [`1f028e5`](https://github.com/Effect-TS/effect/commit/1f028e5d286fdfdc12357a3da3955c9446ce7a0c) Thanks @tim-smart! - locally provide EventLog service where possible

- Updated dependencies [[`7d7c55d`](https://github.com/Effect-TS/effect/commit/7d7c55dadeea2f9de16e60abff124085733e1953)]:
  - effect@3.17.4

## 0.54.2

### Patch Changes

- [#5299](https://github.com/Effect-TS/effect/pull/5299) [`0138aa5`](https://github.com/Effect-TS/effect/commit/0138aa5fdf1af8bc206809201cebd75a865fa020) Thanks @tim-smart! - use base64 for EventLog.Identity strings

## 0.54.1

### Patch Changes

- [#5286](https://github.com/Effect-TS/effect/pull/5286) [`ffc17c6`](https://github.com/Effect-TS/effect/commit/ffc17c6d129adb898946d543b772af951b97e08d) Thanks @tim-smart! - add EventLog.layerIdentityKvs

## 0.54.0

### Patch Changes

- Updated dependencies [[`7813640`](https://github.com/Effect-TS/effect/commit/7813640279d9e3a3e7fc0a29bfb5c6d5fb3c270f)]:
  - @effect/platform@0.90.0

## 0.53.0

### Patch Changes

- Updated dependencies [[`40c3c87`](https://github.com/Effect-TS/effect/commit/40c3c875f724264312b43002859c82bed9ad0df9), [`ed2c74a`](https://github.com/Effect-TS/effect/commit/ed2c74ae8fa4ea0dd06ea84a3e58cd32e6916104), [`073a1b8`](https://github.com/Effect-TS/effect/commit/073a1b8be5dbfa87454393ee7346f5bc36a4fd63), [`f382e99`](https://github.com/Effect-TS/effect/commit/f382e99e409838a879246250fc3994b9bf5b3c2c), [`e8c7ba5`](https://github.com/Effect-TS/effect/commit/e8c7ba5fd3eb0c3ae3039fc24c09d69391987989), [`7e10415`](https://github.com/Effect-TS/effect/commit/7e1041599ade25103428703f5d2dfd7378a09636), [`e9bdece`](https://github.com/Effect-TS/effect/commit/e9bdececdc24f60a246be5055eca71a0d49ea7f2), [`8d95eb0`](https://github.com/Effect-TS/effect/commit/8d95eb0356b1d1736204836c275d201a547d208d)]:
  - effect@3.17.0
  - @effect/platform@0.89.0

## 0.52.2

### Patch Changes

- [#5219](https://github.com/Effect-TS/effect/pull/5219) [`d720f10`](https://github.com/Effect-TS/effect/commit/d720f1072770fa08ff81990e4f938f75a2399337) Thanks @tim-smart! - optimize experimental dataLoader

## 0.52.1

### Patch Changes

- [#5211](https://github.com/Effect-TS/effect/pull/5211) [`d25f22b`](https://github.com/Effect-TS/effect/commit/d25f22be7598abe977caf6cdac3b0dd78b438c48) Thanks @mattiamanzati! - Removed some unnecessary single-arg pipe calls

- Updated dependencies [[`f5dfabf`](https://github.com/Effect-TS/effect/commit/f5dfabf51ba481a4468c1509c537314978ef6cec), [`17a5ea8`](https://github.com/Effect-TS/effect/commit/17a5ea8fa29785fe6e4c9480f2a2e9c8c59f3f38), [`d25f22b`](https://github.com/Effect-TS/effect/commit/d25f22be7598abe977caf6cdac3b0dd78b438c48)]:
  - effect@3.16.14
  - @effect/platform@0.88.1

## 0.52.0

### Patch Changes

- Updated dependencies [[`27206d7`](https://github.com/Effect-TS/effect/commit/27206d7f0558d7fe28de57bf54f1d0cc83acc92e), [`dbabf5e`](https://github.com/Effect-TS/effect/commit/dbabf5e76fa63b050d2b6c466713c7dc59f07d3c)]:
  - @effect/platform@0.88.0

## 0.51.14

### Patch Changes

- Updated dependencies [[`c1c05a8`](https://github.com/Effect-TS/effect/commit/c1c05a8242fb5df7445b4a12387a60eac7726eb7), [`81fe4a2`](https://github.com/Effect-TS/effect/commit/81fe4a2c81d5e30e180a60e68c52016a27b350db)]:
  - effect@3.16.13
  - @effect/platform@0.87.13

## 0.51.13

### Patch Changes

- Updated dependencies [[`32ba77a`](https://github.com/Effect-TS/effect/commit/32ba77ae304d2161362a73e8b61965332626cf2d), [`d5e25b2`](https://github.com/Effect-TS/effect/commit/d5e25b237f05670ee42b386cb40b2cb448fc11d7)]:
  - @effect/platform@0.87.12

## 0.51.12

### Patch Changes

- Updated dependencies [[`001392b`](https://github.com/Effect-TS/effect/commit/001392ba8bfcad101bb034348a7415012fb12f72), [`7bfb099`](https://github.com/Effect-TS/effect/commit/7bfb099cb5528511b8d63045c4fbb4dc9cb18528)]:
  - @effect/platform@0.87.11

## 0.51.11

### Patch Changes

- Updated dependencies [[`678318d`](https://github.com/Effect-TS/effect/commit/678318d2e88233156b006acda56c2d138ee3ffa0), [`678318d`](https://github.com/Effect-TS/effect/commit/678318d2e88233156b006acda56c2d138ee3ffa0)]:
  - @effect/platform@0.87.10

## 0.51.10

### Patch Changes

- Updated dependencies [[`54514a2`](https://github.com/Effect-TS/effect/commit/54514a2f53166de27ad7e756dbf12194691fd4af)]:
  - @effect/platform@0.87.9

## 0.51.9

### Patch Changes

- Updated dependencies [[`4ce4f82`](https://github.com/Effect-TS/effect/commit/4ce4f824f6fdef492be1d35c05a490ffce518c89)]:
  - @effect/platform@0.87.8

## 0.51.8

### Patch Changes

- Updated dependencies [[`a9b617f`](https://github.com/Effect-TS/effect/commit/a9b617f125171ed76cd79ab46d7a924daf3b0e70), [`7e26e86`](https://github.com/Effect-TS/effect/commit/7e26e86524abcc93713d6ad7eee486638c98f7c2)]:
  - @effect/platform@0.87.7

## 0.51.7

### Patch Changes

- Updated dependencies [[`905da99`](https://github.com/Effect-TS/effect/commit/905da996aad665057b4ca6dba1a4af44fb8835bd)]:
  - effect@3.16.12
  - @effect/platform@0.87.6

## 0.51.6

### Patch Changes

- [#5144](https://github.com/Effect-TS/effect/pull/5144) [`96c1292`](https://github.com/Effect-TS/effect/commit/96c129262835410b311a51d0bf7f58b8f6fc9a12) Thanks @tim-smart! - simplify VariantSchema Class types

## 0.51.5

### Patch Changes

- Updated dependencies [[`2fd8676`](https://github.com/Effect-TS/effect/commit/2fd8676c803cd40000dfc3231f5daecaa0e0ebd2)]:
  - @effect/platform@0.87.5

## 0.51.4

### Patch Changes

- Updated dependencies [[`e82a4fd`](https://github.com/Effect-TS/effect/commit/e82a4fd60f6528d08cef1a4aba0abe0d3ba741ad)]:
  - @effect/platform@0.87.4

## 0.51.3

### Patch Changes

- Updated dependencies [[`1b6e396`](https://github.com/Effect-TS/effect/commit/1b6e396d699f3cbbc56b68f99055cf746529bb9e)]:
  - @effect/platform@0.87.3

## 0.51.2

### Patch Changes

- Updated dependencies [[`4fea68c`](https://github.com/Effect-TS/effect/commit/4fea68ca7a25a3c39a1ab68b3885534513ab0c81), [`b927954`](https://github.com/Effect-TS/effect/commit/b9279543cf5688dd8a577af80456959c615217d0), [`99590a6`](https://github.com/Effect-TS/effect/commit/99590a6ca9128eb1ede265b6670b655311995614), [`6c3e24c`](https://github.com/Effect-TS/effect/commit/6c3e24c2308f7d4a29b8f4270ab81bca22ac6bb4)]:
  - @effect/platform@0.87.2
  - effect@3.16.11

## 0.51.1

### Patch Changes

- Updated dependencies [[`faad30e`](https://github.com/Effect-TS/effect/commit/faad30ec8742916be59f9db642d0fc98225b636c)]:
  - effect@3.16.10
  - @effect/platform@0.87.1

## 0.51.0

### Patch Changes

- Updated dependencies [[`b5bac9a`](https://github.com/Effect-TS/effect/commit/b5bac9ac2913fcd11b02322624f03b544eef53ba)]:
  - @effect/platform@0.87.0

## 0.50.0

### Patch Changes

- Updated dependencies [[`5137c70`](https://github.com/Effect-TS/effect/commit/5137c703461d8d3b363c112140a6e7f798241d07), [`c23d25c`](https://github.com/Effect-TS/effect/commit/c23d25c3e7c541f1f63b28484d8c461d86c67e99), [`5137c70`](https://github.com/Effect-TS/effect/commit/5137c703461d8d3b363c112140a6e7f798241d07), [`5137c70`](https://github.com/Effect-TS/effect/commit/5137c703461d8d3b363c112140a6e7f798241d07)]:
  - effect@3.16.9
  - @effect/platform@0.86.0

## 0.49.2

### Patch Changes

- Updated dependencies [[`914a191`](https://github.com/Effect-TS/effect/commit/914a191e7cb6341a3d0e965bccd27c336cf22e44)]:
  - @effect/platform@0.85.2

## 0.49.1

### Patch Changes

- Updated dependencies [[`8cb98d5`](https://github.com/Effect-TS/effect/commit/8cb98d53e68330228287ce2a2e0d8a4c86bcab3b), [`db2dd3c`](https://github.com/Effect-TS/effect/commit/db2dd3c3a8a77d791eae19e66153527e1cde4e6e)]:
  - effect@3.16.8
  - @effect/platform@0.85.1

## 0.49.0

### Patch Changes

- Updated dependencies [[`93687dd`](https://github.com/Effect-TS/effect/commit/93687ddbb25ce3b324cd2b83d2ccff225e97307e), [`93687dd`](https://github.com/Effect-TS/effect/commit/93687ddbb25ce3b324cd2b83d2ccff225e97307e), [`93687dd`](https://github.com/Effect-TS/effect/commit/93687ddbb25ce3b324cd2b83d2ccff225e97307e)]:
  - @effect/platform@0.85.0

## 0.48.12

### Patch Changes

- Updated dependencies [[`1bb0d8a`](https://github.com/Effect-TS/effect/commit/1bb0d8ab96782e99434356266b38251554ea0294)]:
  - effect@3.16.7
  - @effect/platform@0.84.11

## 0.48.11

### Patch Changes

- Updated dependencies [[`a5f7595`](https://github.com/Effect-TS/effect/commit/a5f75956ef9a15a83c416517ef493f0ee2f5ee8a), [`a02470c`](https://github.com/Effect-TS/effect/commit/a02470c75579e91525a25adb3f21b3650d042fdd), [`bf369b2`](https://github.com/Effect-TS/effect/commit/bf369b2902a0e0b195d957c18b9efd180942cf8b), [`f891d45`](https://github.com/Effect-TS/effect/commit/f891d45adffdafd3f94a2eca23faa354e3a409a8)]:
  - effect@3.16.6
  - @effect/platform@0.84.10

## 0.48.10

### Patch Changes

- Updated dependencies [[`bf418ef`](https://github.com/Effect-TS/effect/commit/bf418ef14a0f2ec965535793d5cea8fa8ba177ac)]:
  - effect@3.16.5
  - @effect/platform@0.84.9

## 0.48.9

### Patch Changes

- Updated dependencies [[`8b9db77`](https://github.com/Effect-TS/effect/commit/8b9db7742846af0f58fd8e8b7acb7f4f5ff487ec)]:
  - @effect/platform@0.84.8

## 0.48.8

### Patch Changes

- Updated dependencies [[`74ab9a0`](https://github.com/Effect-TS/effect/commit/74ab9a0a9e16d6e019369d256e1e24175c8bc3f3), [`770008e`](https://github.com/Effect-TS/effect/commit/770008eca3aad2899a2ed951236e575793294b28)]:
  - effect@3.16.4
  - @effect/platform@0.84.7

## 0.48.7

### Patch Changes

- [#4978](https://github.com/Effect-TS/effect/pull/4978) [`a2d57c9`](https://github.com/Effect-TS/effect/commit/a2d57c9ac596445009ca12859b78e00e5d89b936) Thanks @mattiamanzati! - Fix Machine initialize R argument

## 0.48.6

### Patch Changes

- Updated dependencies [[`ceea77a`](https://github.com/Effect-TS/effect/commit/ceea77a13055f145520f763e3fce5b8ff15d728f)]:
  - @effect/platform@0.84.6

## 0.48.5

### Patch Changes

- Updated dependencies [[`ec52c6a`](https://github.com/Effect-TS/effect/commit/ec52c6a2211e76972462b15b9d5a9d6d56761b7a)]:
  - @effect/platform@0.84.5

## 0.48.4

### Patch Changes

- Updated dependencies [[`87722fc`](https://github.com/Effect-TS/effect/commit/87722fce693a9b49284bbddbf82d30714c688261), [`36217ee`](https://github.com/Effect-TS/effect/commit/36217eeb1337edd9ac3f9a635b80a6385d22ae8f)]:
  - effect@3.16.3
  - @effect/platform@0.84.4

## 0.48.3

### Patch Changes

- Updated dependencies [[`ab7684f`](https://github.com/Effect-TS/effect/commit/ab7684f1c2a0671bf091f255d220e3a4cc7f528e)]:
  - @effect/platform@0.84.3

## 0.48.2

### Patch Changes

- Updated dependencies [[`0ddf148`](https://github.com/Effect-TS/effect/commit/0ddf148a247aa87af043d276b8453a714a400897)]:
  - effect@3.16.2
  - @effect/platform@0.84.2

## 0.48.1

### Patch Changes

- Updated dependencies [[`71174d0`](https://github.com/Effect-TS/effect/commit/71174d09691314a9b6b66189e456fd21e3eb6543), [`d615e6e`](https://github.com/Effect-TS/effect/commit/d615e6e5b944f6fd5e627e31752c7ca7e4e1c17d)]:
  - @effect/platform@0.84.1
  - effect@3.16.1

## 0.48.0

### Patch Changes

- Updated dependencies [[`ee0bd5d`](https://github.com/Effect-TS/effect/commit/ee0bd5d24864752c54cb359f67a67dd903971ec4), [`5189800`](https://github.com/Effect-TS/effect/commit/51898004e11766b8cf6d95e960b636f6d5db79ec), [`58bfeaa`](https://github.com/Effect-TS/effect/commit/58bfeaa64ded8c88f772b184311c0c0dbac10960), [`194d748`](https://github.com/Effect-TS/effect/commit/194d7486943f56f3267ef415395ac220a4b3e634), [`918c9ea`](https://github.com/Effect-TS/effect/commit/918c9ea1a57facb154f0fb26792021f337054dee), [`9198e6f`](https://github.com/Effect-TS/effect/commit/9198e6fcc1a3ff4fefb3363004de558d8de01f40), [`2a370bf`](https://github.com/Effect-TS/effect/commit/2a370bf625fdeede5659721468eb0d527e403279), [`58ccb91`](https://github.com/Effect-TS/effect/commit/58ccb91328c8df5d49808b673738bc09df355201), [`fd47834`](https://github.com/Effect-TS/effect/commit/fd478348203fa89462b0a1d067ce4de034353df4)]:
  - effect@3.16.0
  - @effect/platform@0.84.0

## 0.47.0

### Patch Changes

- Updated dependencies [[`5522520`](https://github.com/Effect-TS/effect/commit/55225206ab9af0ad60b1c0654690a8a096d625cd), [`cc5bb2b`](https://github.com/Effect-TS/effect/commit/cc5bb2b918a9450a975f702dabcea891bda382cb)]:
  - @effect/platform@0.83.0
  - effect@3.15.5

## 0.46.8

### Patch Changes

- Updated dependencies [[`0617b9d`](https://github.com/Effect-TS/effect/commit/0617b9dc365f1963b36949ad7f9023ab6eb94524)]:
  - @effect/platform@0.82.8

## 0.46.7

### Patch Changes

- Updated dependencies [[`f570554`](https://github.com/Effect-TS/effect/commit/f57055459524587b041340577dad85476bb35f81), [`78047e8`](https://github.com/Effect-TS/effect/commit/78047e8dfc8005b66f87afe50bb95981fea51561), [`c20b95a`](https://github.com/Effect-TS/effect/commit/c20b95a99ffe452b4774c844d397a905f713b6d6), [`94ada43`](https://github.com/Effect-TS/effect/commit/94ada430928d5685bdbef513e87562c20774a3a2)]:
  - effect@3.15.4
  - @effect/platform@0.82.7

## 0.46.6

### Patch Changes

- Updated dependencies [[`618903b`](https://github.com/Effect-TS/effect/commit/618903ba9ae96e2bfe6ee31f61c4359b915f2a36)]:
  - @effect/platform@0.82.6

## 0.46.5

### Patch Changes

- Updated dependencies [[`7764a07`](https://github.com/Effect-TS/effect/commit/7764a07d960c60df81f14e1dc949518f4bbe494a), [`4577f54`](https://github.com/Effect-TS/effect/commit/4577f548d67273e576cdde423bdd34a4b910766a), [`30a0d9c`](https://github.com/Effect-TS/effect/commit/30a0d9cb51c84290d51b1361d72ff5cee33c13c7)]:
  - @effect/platform@0.82.5
  - effect@3.15.3

## 0.46.4

### Patch Changes

- Updated dependencies [[`d45e8a8`](https://github.com/Effect-TS/effect/commit/d45e8a8ac8227192f504e39e6d04fdcf4fb1d225), [`d13b68e`](https://github.com/Effect-TS/effect/commit/d13b68e3a9456d0bfee9bca8273a7b44a9c69087)]:
  - @effect/platform@0.82.4

## 0.46.3

### Patch Changes

- Updated dependencies [[`b8722b8`](https://github.com/Effect-TS/effect/commit/b8722b817e2306fe8c8245f3f9e32d85b824b961), [`a328f4b`](https://github.com/Effect-TS/effect/commit/a328f4b4fe717dd53e5b04a30f387433c32f7328)]:
  - effect@3.15.2
  - @effect/platform@0.82.3

## 0.46.2

### Patch Changes

- Updated dependencies [[`739a3d4`](https://github.com/Effect-TS/effect/commit/739a3d4a4565915fe2e690003f4f9085cb4422fc)]:
  - @effect/platform@0.82.2

## 0.46.1

### Patch Changes

- Updated dependencies [[`787ce70`](https://github.com/Effect-TS/effect/commit/787ce7042e35b657963473c6efe47752868cd811), [`1269641`](https://github.com/Effect-TS/effect/commit/1269641a99ae43069f7648ff79ffe8729b54b348), [`1269641`](https://github.com/Effect-TS/effect/commit/1269641a99ae43069f7648ff79ffe8729b54b348)]:
  - effect@3.15.1
  - @effect/platform@0.82.1

## 0.46.0

### Patch Changes

- Updated dependencies [[`c654595`](https://github.com/Effect-TS/effect/commit/c65459587b51da140b78098e81fdbfece65d53e2), [`d9f5dea`](https://github.com/Effect-TS/effect/commit/d9f5deae0f02f5de2b9fcb1cca8b142ba4bc2bba), [`49aa723`](https://github.com/Effect-TS/effect/commit/49aa7236a15e13f818c86edbca08c4af67c8dfaf), [`74c14d0`](https://github.com/Effect-TS/effect/commit/74c14d01d0cb48cf517a1b6e29a373a96ed0ff5b), [`e4f49b6`](https://github.com/Effect-TS/effect/commit/e4f49b66857e01b74ab6a9a0bc7132f44cd04cbb), [`6f02224`](https://github.com/Effect-TS/effect/commit/6f02224b3fc46a682ad2defb1a260841956c6780), [`1dcfd41`](https://github.com/Effect-TS/effect/commit/1dcfd41ff96abd706901293a00c1893cb29dd8fd), [`b21ab16`](https://github.com/Effect-TS/effect/commit/b21ab16b6f773e7ec4369db4e752c35e719f7870), [`fcf1822`](https://github.com/Effect-TS/effect/commit/fcf1822f98fcda60351d64e9d2c2c13563d7e6db), [`0061dd1`](https://github.com/Effect-TS/effect/commit/0061dd140740165e91569a684cce27a77b23229e), [`8421e6e`](https://github.com/Effect-TS/effect/commit/8421e6e49332bca8f96f482dfd48680e238b3a89), [`a9b3fb7`](https://github.com/Effect-TS/effect/commit/a9b3fb78abcfdb525318a956fd02fcadeb56143e), [`fa10f56`](https://github.com/Effect-TS/effect/commit/fa10f56b96bd9af070ba99ebc3279aa93954261e)]:
  - effect@3.15.0
  - @effect/platform@0.82.0

## 0.45.1

### Patch Changes

- Updated dependencies [[`24a9ebb`](https://github.com/Effect-TS/effect/commit/24a9ebbb5af598f0bfd6ecc45307e528043fe011)]:
  - effect@3.14.22
  - @effect/platform@0.81.1

## 0.45.0

### Patch Changes

- Updated dependencies [[`672920f`](https://github.com/Effect-TS/effect/commit/672920f85da8abd5f9d4ad85e29248a2aca57ed8)]:
  - @effect/platform@0.81.0

## 0.44.21

### Patch Changes

- Updated dependencies [[`2f3b7d4`](https://github.com/Effect-TS/effect/commit/2f3b7d4e1fa1ef8790b0ca4da22eb88872ee31df)]:
  - effect@3.14.21
  - @effect/platform@0.80.21

## 0.44.20

### Patch Changes

- Updated dependencies [[`17e2f30`](https://github.com/Effect-TS/effect/commit/17e2f3091408cf0fca9414d4af3bdf7b2765b378)]:
  - effect@3.14.20
  - @effect/platform@0.80.20

## 0.44.19

### Patch Changes

- Updated dependencies [[`056a910`](https://github.com/Effect-TS/effect/commit/056a910d0a0b8b00b0dc9df4a070466b2b5c2f6c), [`e25e7bb`](https://github.com/Effect-TS/effect/commit/e25e7bbc1797733916f48f501425d9f2ef310d9f), [`3273d57`](https://github.com/Effect-TS/effect/commit/3273d572c2b3175a842677f19efeea4cd65ab016)]:
  - effect@3.14.19
  - @effect/platform@0.80.19

## 0.44.18

### Patch Changes

- Updated dependencies [[`b1164d4`](https://github.com/Effect-TS/effect/commit/b1164d49a1dfdf299e9971367b6fc6be4df0ddff)]:
  - effect@3.14.18
  - @effect/platform@0.80.18

## 0.44.17

### Patch Changes

- Updated dependencies [[`0b54681`](https://github.com/Effect-TS/effect/commit/0b54681cd89245e211d8f49272be0f1bf2f81813), [`41a59d5`](https://github.com/Effect-TS/effect/commit/41a59d5916a296b12b0d5ead9e859e05f40b4cce)]:
  - effect@3.14.17
  - @effect/platform@0.80.17

## 0.44.16

### Patch Changes

- Updated dependencies [[`ee14444`](https://github.com/Effect-TS/effect/commit/ee144441021ec77039e43396eaf90714687bb495), [`f1c8583`](https://github.com/Effect-TS/effect/commit/f1c8583f8c3ea9415f813795ca2940a897c9ba9a)]:
  - effect@3.14.16
  - @effect/platform@0.80.16

## 0.44.15

### Patch Changes

- Updated dependencies [[`239cc99`](https://github.com/Effect-TS/effect/commit/239cc995ce645946210a3c3d2cb52bd3547c0687), [`8b6c947`](https://github.com/Effect-TS/effect/commit/8b6c947eaa8e45a67ecb3c37d45cd27f3e41d165), [`c50a63b`](https://github.com/Effect-TS/effect/commit/c50a63bbecb9f560b9cae349c447eed877d1b9b6)]:
  - effect@3.14.15
  - @effect/platform@0.80.15

## 0.44.14

### Patch Changes

- Updated dependencies [[`6ed8d15`](https://github.com/Effect-TS/effect/commit/6ed8d1589beb181d30abc79afebdaabc1d101538)]:
  - effect@3.14.14
  - @effect/platform@0.80.14

## 0.44.13

### Patch Changes

- Updated dependencies [[`ee77788`](https://github.com/Effect-TS/effect/commit/ee77788747e7ebbde6bfa88256cde49dbbad3608), [`5fce6ba`](https://github.com/Effect-TS/effect/commit/5fce6ba19c3cc63cc0104e737e581ad989dedbf0), [`570e45f`](https://github.com/Effect-TS/effect/commit/570e45f8cb936e42ec48f67f21bb2b7252f36c0c)]:
  - effect@3.14.13
  - @effect/platform@0.80.13

## 0.44.12

### Patch Changes

- Updated dependencies [[`c2ad9ee`](https://github.com/Effect-TS/effect/commit/c2ad9ee9f3c4c743390edf35ed9e85a20be33811), [`9c68654`](https://github.com/Effect-TS/effect/commit/9c686542b6eb3ea188cb70673ef2e41223633e89)]:
  - effect@3.14.12
  - @effect/platform@0.80.12

## 0.44.11

### Patch Changes

- Updated dependencies [[`e536127`](https://github.com/Effect-TS/effect/commit/e536127c1e6f2fb3a542c73ae919435a629a346b)]:
  - effect@3.14.11
  - @effect/platform@0.80.11

## 0.44.10

### Patch Changes

- Updated dependencies [[`bc7efa3`](https://github.com/Effect-TS/effect/commit/bc7efa3b031bb25e1ed3c8f2d3fb5e8da166cadc)]:
  - effect@3.14.10
  - @effect/platform@0.80.10

## 0.44.9

### Patch Changes

- Updated dependencies [[`d78249f`](https://github.com/Effect-TS/effect/commit/d78249f0b67f63cf4baf806ff090cba33293daf0)]:
  - effect@3.14.9
  - @effect/platform@0.80.9

## 0.44.8

### Patch Changes

- Updated dependencies [[`b3a2d32`](https://github.com/Effect-TS/effect/commit/b3a2d32772e6f7f20eacf2e18128e99324c4d378)]:
  - effect@3.14.8
  - @effect/platform@0.80.8

## 0.44.7

### Patch Changes

- Updated dependencies [[`b542a4b`](https://github.com/Effect-TS/effect/commit/b542a4bf195be0c9af1523e1ba96c953decc4d25)]:
  - effect@3.14.7
  - @effect/platform@0.80.7

## 0.44.6

### Patch Changes

- Updated dependencies [[`47618c1`](https://github.com/Effect-TS/effect/commit/47618c1ad84ebcc5a51133a3fff5aa5012d49d45), [`6077882`](https://github.com/Effect-TS/effect/commit/60778824a4794336c33807801f813f8751d1c7e4)]:
  - effect@3.14.6
  - @effect/platform@0.80.6

## 0.44.5

### Patch Changes

- Updated dependencies [[`40dbfef`](https://github.com/Effect-TS/effect/commit/40dbfeff239b6e567706752114f31b2fce7de4e3), [`85fba81`](https://github.com/Effect-TS/effect/commit/85fba815ac07eb13d4227a69ac76a18e4b94df18), [`5a5ebdd`](https://github.com/Effect-TS/effect/commit/5a5ebdddfaddd259538b4599a6676281faca778e)]:
  - effect@3.14.5
  - @effect/platform@0.80.5

## 0.44.4

### Patch Changes

- Updated dependencies [[`e4ba2c6`](https://github.com/Effect-TS/effect/commit/e4ba2c66a878e81b5e295d6d49aaf724b80a28ef)]:
  - effect@3.14.4
  - @effect/platform@0.80.4

## 0.44.3

### Patch Changes

- Updated dependencies [[`37aa8e1`](https://github.com/Effect-TS/effect/commit/37aa8e137725a902e70cd1e468ea98b873aa5056), [`34f03d6`](https://github.com/Effect-TS/effect/commit/34f03d66875f21f266f102223a03cd14c2ed6ea6)]:
  - effect@3.14.3
  - @effect/platform@0.80.3

## 0.44.2

### Patch Changes

- Updated dependencies [[`f87991b`](https://github.com/Effect-TS/effect/commit/f87991b6d8a2edfaf90b01cebda4b466992ae865), [`f87991b`](https://github.com/Effect-TS/effect/commit/f87991b6d8a2edfaf90b01cebda4b466992ae865), [`0a3e3e1`](https://github.com/Effect-TS/effect/commit/0a3e3e18eea5e0d1882f1a6c906198e6ef226a41)]:
  - effect@3.14.2
  - @effect/platform@0.80.2

## 0.44.1

### Patch Changes

- Updated dependencies [[`4a274fe`](https://github.com/Effect-TS/effect/commit/4a274fe9f623182b6b902827e0e83bd89ca3b05c)]:
  - effect@3.14.1
  - @effect/platform@0.80.1

## 0.44.0

### Minor Changes

- [#4469](https://github.com/Effect-TS/effect/pull/4469) [`aba2d1d`](https://github.com/Effect-TS/effect/commit/aba2d1d831ea149481bd4dd755528c0afa8239ce) Thanks @tim-smart! - move the MsgPack, Ndjson & ChannelSchema modules to @effect/platform

- [#4469](https://github.com/Effect-TS/effect/pull/4469) [`3131f8f`](https://github.com/Effect-TS/effect/commit/3131f8fd12ba9eb31b90fa2f42bf88b12309133c) Thanks @tim-smart! - refactor of @effect/cluster packages

- [#4469](https://github.com/Effect-TS/effect/pull/4469) [`aba2d1d`](https://github.com/Effect-TS/effect/commit/aba2d1d831ea149481bd4dd755528c0afa8239ce) Thanks @tim-smart! - Move SocketServer modules to @effect/platform

### Patch Changes

- [#4469](https://github.com/Effect-TS/effect/pull/4469) [`aba2d1d`](https://github.com/Effect-TS/effect/commit/aba2d1d831ea149481bd4dd755528c0afa8239ce) Thanks @tim-smart! - use unhandled error log level for SocketServer errors

- Updated dependencies [[`1f47e4e`](https://github.com/Effect-TS/effect/commit/1f47e4e12546ab691b29bfb7b5128bb17b93baa5), [`26dd75f`](https://github.com/Effect-TS/effect/commit/26dd75f276a0d8a63eab313bd5a167d5072c9780), [`aba2d1d`](https://github.com/Effect-TS/effect/commit/aba2d1d831ea149481bd4dd755528c0afa8239ce), [`3131f8f`](https://github.com/Effect-TS/effect/commit/3131f8fd12ba9eb31b90fa2f42bf88b12309133c), [`aba2d1d`](https://github.com/Effect-TS/effect/commit/aba2d1d831ea149481bd4dd755528c0afa8239ce), [`04dff2d`](https://github.com/Effect-TS/effect/commit/04dff2d01ac68c260f29a6d4743381825c353c86), [`c7fac0c`](https://github.com/Effect-TS/effect/commit/c7fac0cd7eadcd5cc0c3a987051c5b57ad271638), [`aba2d1d`](https://github.com/Effect-TS/effect/commit/aba2d1d831ea149481bd4dd755528c0afa8239ce), [`ffaa3f3`](https://github.com/Effect-TS/effect/commit/ffaa3f3969df26610fcc02ad537340641d44e803), [`ab957c1`](https://github.com/Effect-TS/effect/commit/ab957c1fee714868f56c7ab4e802b9d449e9b666), [`35db9ce`](https://github.com/Effect-TS/effect/commit/35db9ce228f1416c8abacc6dc9c36fbd0f33ef0f), [`aba2d1d`](https://github.com/Effect-TS/effect/commit/aba2d1d831ea149481bd4dd755528c0afa8239ce), [`cf77ea9`](https://github.com/Effect-TS/effect/commit/cf77ea9ab4fc89e66a43f682a9926ccdee6c57ed), [`26dd75f`](https://github.com/Effect-TS/effect/commit/26dd75f276a0d8a63eab313bd5a167d5072c9780), [`baaab60`](https://github.com/Effect-TS/effect/commit/baaab60b737f35dfab8e4a21bce28a195d19e899)]:
  - effect@3.14.0
  - @effect/platform@0.80.0

## 0.43.4

### Patch Changes

- Updated dependencies [[`5662363`](https://github.com/Effect-TS/effect/commit/566236361e270e575ef1cbf308ad1967c82a362c), [`5f1fd15`](https://github.com/Effect-TS/effect/commit/5f1fd15308ab154791580059b89877d19a2055c2), [`8bb1460`](https://github.com/Effect-TS/effect/commit/8bb1460c824f66f0f25ebd899c5e74e388089c37)]:
  - @effect/platform@0.79.4
  - @effect/platform-node@0.75.4

## 0.43.3

### Patch Changes

- Updated dependencies [[`0c4803f`](https://github.com/Effect-TS/effect/commit/0c4803fcc69262d11a97ce49d0e9b4288df0651f), [`6f65ac4`](https://github.com/Effect-TS/effect/commit/6f65ac4eac1489cd6ea390e18b0908670722adad)]:
  - effect@3.13.12
  - @effect/platform@0.79.3
  - @effect/platform-node@0.75.3

## 0.43.2

### Patch Changes

- Updated dependencies [[`fad8cca`](https://github.com/Effect-TS/effect/commit/fad8cca9bbfcc2eaeb44b97c15dbe0a1eda75315), [`4296293`](https://github.com/Effect-TS/effect/commit/4296293049414d0cf2d915a26c552b09f946b9a0), [`9c241ab`](https://github.com/Effect-TS/effect/commit/9c241abe47ccf7a5257b98a4a64a63054a12741d), [`082b0c1`](https://github.com/Effect-TS/effect/commit/082b0c1b9f4252bcdd69608f2e4a9226f953ac3f), [`be12983`](https://github.com/Effect-TS/effect/commit/be12983bc7e7537b41cd8910fc4eb7d1da56ab07), [`de88127`](https://github.com/Effect-TS/effect/commit/de88127a5a5906ccece98af74787b5ae0e65e431)]:
  - effect@3.13.11
  - @effect/platform@0.79.2
  - @effect/platform-node@0.75.2

## 0.43.1

### Patch Changes

- Updated dependencies [[`527c964`](https://github.com/Effect-TS/effect/commit/527c9645229f5be9714a7e60a38a9e753c4bbfb1)]:
  - effect@3.13.10
  - @effect/platform@0.79.1
  - @effect/platform-node@0.75.1

## 0.43.0

### Patch Changes

- Updated dependencies [[`bbdc279`](https://github.com/Effect-TS/effect/commit/bbdc2795a461cb2d1fe19b2669526a6ef590c3d4), [`88fe129`](https://github.com/Effect-TS/effect/commit/88fe12923740765c0335a6e6203fdcc6a463edca), [`d630249`](https://github.com/Effect-TS/effect/commit/d630249426113088abe8b382db4f14d80f2160c2), [`2976e52`](https://github.com/Effect-TS/effect/commit/2976e52538d9dc9ffdcbc84d4ac748cff9305971)]:
  - @effect/platform-node@0.75.0
  - @effect/platform@0.79.0
  - effect@3.13.9

## 0.42.1

### Patch Changes

- Updated dependencies [[`c65d336`](https://github.com/Effect-TS/effect/commit/c65d3362d07ec815ff3b46278314e8a31706ddc2), [`22d2ebb`](https://github.com/Effect-TS/effect/commit/22d2ebb4b11f5a44351a4736e65da391a3b647d0)]:
  - effect@3.13.8
  - @effect/platform@0.78.1
  - @effect/platform-node@0.74.1

## 0.42.0

### Patch Changes

- Updated dependencies [[`c5bcf53`](https://github.com/Effect-TS/effect/commit/c5bcf53b7cb49dacffdd2a6cd8eb48cc452b417e)]:
  - @effect/platform@0.78.0
  - @effect/platform-node@0.74.0

## 0.41.7

### Patch Changes

- Updated dependencies [[`840cc73`](https://github.com/Effect-TS/effect/commit/840cc7329908db7ca693ef47b07d4f845c29cadd), [`99fcbf7`](https://github.com/Effect-TS/effect/commit/99fcbf712d40a90ac5c8843237d26914146d7312), [`9bf8a74`](https://github.com/Effect-TS/effect/commit/9bf8a74b967f18d931743dd5196af326c9118e9c), [`87ba23c`](https://github.com/Effect-TS/effect/commit/87ba23c41c193503ed0c612b0d32d0b253794c64), [`f910880`](https://github.com/Effect-TS/effect/commit/f91088069057f3b4529753f5bc5532b028d726df), [`0d01480`](https://github.com/Effect-TS/effect/commit/0d014803e4f688f74386a80abd65485e1a319244)]:
  - @effect/platform@0.77.7
  - effect@3.13.7
  - @effect/platform-node@0.73.7

## 0.41.6

### Patch Changes

- Updated dependencies [[`3154ce4`](https://github.com/Effect-TS/effect/commit/3154ce4692fa18b804982158d3c4c8a8a5fae386)]:
  - effect@3.13.6
  - @effect/platform@0.77.6
  - @effect/platform-node@0.73.6

## 0.41.5

### Patch Changes

- Updated dependencies [[`367bb35`](https://github.com/Effect-TS/effect/commit/367bb35f4c2a254e1fb211d96db2474a7aed9020), [`6cf11c3`](https://github.com/Effect-TS/effect/commit/6cf11c3a75773ceec2877c85ddc760f381f0866d), [`a0acec8`](https://github.com/Effect-TS/effect/commit/a0acec851f72e19466363d24b9cc218acd00006a)]:
  - effect@3.13.5
  - @effect/platform@0.77.5
  - @effect/platform-node@0.73.5

## 0.41.4

### Patch Changes

- Updated dependencies [[`e0746f9`](https://github.com/Effect-TS/effect/commit/e0746f9aa398b69c6542e375910683bf17f49f46), [`17d9e89`](https://github.com/Effect-TS/effect/commit/17d9e89f9851663bdbb6c1e685601d97806114a4)]:
  - @effect/platform@0.77.4
  - effect@3.13.4
  - @effect/platform-node@0.73.4

## 0.41.3

### Patch Changes

- Updated dependencies [[`cc5588d`](https://github.com/Effect-TS/effect/commit/cc5588df07f9103513547cb429ce041b9436a8bd), [`623c8cd`](https://github.com/Effect-TS/effect/commit/623c8cd053ed6ee3d353aaa8778d484670fca2bb), [`00b4eb1`](https://github.com/Effect-TS/effect/commit/00b4eb1ece12a16e222e6220965bb4024d6752ac), [`f2aee98`](https://github.com/Effect-TS/effect/commit/f2aee989b0a600900ce83e7f460d02908620c80f), [`fb798eb`](https://github.com/Effect-TS/effect/commit/fb798eb9061f1191badc017d1aa649360254da20), [`2251b15`](https://github.com/Effect-TS/effect/commit/2251b1528810bb695b37ce388b653cec0c5bf80c), [`2e15c1e`](https://github.com/Effect-TS/effect/commit/2e15c1e33648add0b29fe274fbcb7294b7515085), [`a4979db`](https://github.com/Effect-TS/effect/commit/a4979db021aef16e731be64df196b72088fc4376), [`b74255a`](https://github.com/Effect-TS/effect/commit/b74255a304ad49d60bedb1a260fd697f370af27a), [`d7f6a5c`](https://github.com/Effect-TS/effect/commit/d7f6a5c7d26c1963dcd864ca62360d20d08c7b49), [`9dd8979`](https://github.com/Effect-TS/effect/commit/9dd8979e940915b1cc1b1f264f3d019c77a65a02), [`477b488`](https://github.com/Effect-TS/effect/commit/477b488284f47c5469d7fba3e4065fb7e3b6556e), [`10932cb`](https://github.com/Effect-TS/effect/commit/10932cbf58fc721ada631cebec42f773ce96d3cc), [`9f6c784`](https://github.com/Effect-TS/effect/commit/9f6c78468b3b5e9ebfc38ffdfb70702901ee977b), [`2c639ec`](https://github.com/Effect-TS/effect/commit/2c639ecee332de4266e36022c989c35ae4e02105), [`886aaa8`](https://github.com/Effect-TS/effect/commit/886aaa81e06dfd3cd9391e8ea987d8cd5ada1124)]:
  - effect@3.13.3
  - @effect/platform@0.77.3
  - @effect/platform-node@0.73.3

## 0.41.2

### Patch Changes

- Updated dependencies [[`31be72a`](https://github.com/Effect-TS/effect/commit/31be72ada118cb84a942e67b1663263f8db74a9f), [`3e7ce97`](https://github.com/Effect-TS/effect/commit/3e7ce97f8a41756a039cf635d0b3d9a75d781097), [`31be72a`](https://github.com/Effect-TS/effect/commit/31be72ada118cb84a942e67b1663263f8db74a9f)]:
  - effect@3.13.2
  - @effect/platform@0.77.2
  - @effect/platform-node@0.73.2

## 0.41.1

### Patch Changes

- Updated dependencies [[`b56a211`](https://github.com/Effect-TS/effect/commit/b56a2110569fd0ec0b57ac137743e926d49f51cc)]:
  - effect@3.13.1
  - @effect/platform@0.77.1
  - @effect/platform-node@0.73.1

## 0.41.0

### Patch Changes

- Updated dependencies [[`8baef83`](https://github.com/Effect-TS/effect/commit/8baef83e7ff0b7bc0738b680e1ef013065386cff), [`655bfe2`](https://github.com/Effect-TS/effect/commit/655bfe29e44cc3f0fb9b4e53038f50b891c188df), [`d90cbc2`](https://github.com/Effect-TS/effect/commit/d90cbc274e2742d18671fe65aa4764c057eb6cba), [`75632bd`](https://github.com/Effect-TS/effect/commit/75632bd44b8025101d652ccbaeef898c7086c91c), [`c874a2e`](https://github.com/Effect-TS/effect/commit/c874a2e4b17e9d71904ca8375bb77b020975cb1d), [`bf865e5`](https://github.com/Effect-TS/effect/commit/bf865e5833f77fd8f6c06944ca9d507b54488301), [`f98b2b7`](https://github.com/Effect-TS/effect/commit/f98b2b7592cf20f9d85313e7f1e964cb65878138), [`de8ce92`](https://github.com/Effect-TS/effect/commit/de8ce924923eaa4e1b761a97eb45ec967389f3d5), [`cf8b2dd`](https://github.com/Effect-TS/effect/commit/cf8b2dd112f8e092ed99d78fd728db0f91c29050), [`db426a5`](https://github.com/Effect-TS/effect/commit/db426a5fb41ab84d18e3c8753a7329b4de544245), [`6862444`](https://github.com/Effect-TS/effect/commit/6862444094906ad4f2cb077ff3b9cc0b73880c8c), [`5fc8a90`](https://github.com/Effect-TS/effect/commit/5fc8a90ba46a5fd9f3b643f0b5aeadc69d717339), [`546a492`](https://github.com/Effect-TS/effect/commit/546a492e60eb2b8b048a489a474b934ea0877005), [`65c4796`](https://github.com/Effect-TS/effect/commit/65c47966ce39055f02cf5c808daabb3ea6442b0b), [`9760fdc`](https://github.com/Effect-TS/effect/commit/9760fdc37bdaef9da8b150e46b86ddfbe2ad9221), [`5b471e7`](https://github.com/Effect-TS/effect/commit/5b471e7d4317e8ee5d72bbbd3e0c9775160949ab), [`4f810cc`](https://github.com/Effect-TS/effect/commit/4f810cc2770e9f1f266851d2cb6257112c12af49)]:
  - effect@3.13.0
  - @effect/platform@0.77.0
  - @effect/platform-node@0.73.0

## 0.40.1

### Patch Changes

- Updated dependencies [[`4018eae`](https://github.com/Effect-TS/effect/commit/4018eaed2733241676ddb8c52416f463a8c32e35), [`543d36d`](https://github.com/Effect-TS/effect/commit/543d36d1a11452560b01ab966a82529ad5fee8c9), [`c407726`](https://github.com/Effect-TS/effect/commit/c407726f79df4a567a9631cddd8effaa16b3535d), [`f70a65a`](https://github.com/Effect-TS/effect/commit/f70a65ac80c6635d80b12beaf4d32a9cc59fa143), [`ba409f6`](https://github.com/Effect-TS/effect/commit/ba409f69c41aeaa29e475c0630735726eaf4dbac), [`3d2e356`](https://github.com/Effect-TS/effect/commit/3d2e3565e8a43d1bdb5daee8db3b90f56d71d859)]:
  - effect@3.12.12
  - @effect/platform@0.76.1
  - @effect/platform-node@0.72.1

## 0.40.0

### Patch Changes

- Updated dependencies [[`b6a032f`](https://github.com/Effect-TS/effect/commit/b6a032f07bffa020a848c813881879395134fa20), [`42ddd5f`](https://github.com/Effect-TS/effect/commit/42ddd5f144ce9f9d94a036679ebbd626446d37f5), [`2fe447c`](https://github.com/Effect-TS/effect/commit/2fe447c6354d334f9c591b8a8481818f5f0e797e), [`2473ad5`](https://github.com/Effect-TS/effect/commit/2473ad5cf23582e3a41338091fa526ffe611288d)]:
  - effect@3.12.11
  - @effect/platform-node@0.72.0
  - @effect/platform@0.76.0

## 0.39.4

### Patch Changes

- Updated dependencies [[`e30f132`](https://github.com/Effect-TS/effect/commit/e30f132c336c9d0760bad39f82a55c7ce5159eb7), [`33fa667`](https://github.com/Effect-TS/effect/commit/33fa667c2623be1026e1ccee91bd44f73b09020a), [`87f5f28`](https://github.com/Effect-TS/effect/commit/87f5f2842e4196cb88d13f10f443ff0567e82832), [`7d57ecd`](https://github.com/Effect-TS/effect/commit/7d57ecdaf5da2345ebbf9c22df50317578bde0f5), [`4dbd170`](https://github.com/Effect-TS/effect/commit/4dbd170538e8fb7a36aa7c469c6f93b6c7000091)]:
  - effect@3.12.10
  - @effect/platform@0.75.4
  - @effect/platform-node@0.71.4

## 0.39.3

### Patch Changes

- Updated dependencies [[`1b4a4e9`](https://github.com/Effect-TS/effect/commit/1b4a4e904ef5227ec7d9114d4e417eca19eed940)]:
  - effect@3.12.9
  - @effect/platform@0.75.3
  - @effect/platform-node@0.71.3

## 0.39.2

### Patch Changes

- Updated dependencies [[`59b3cfb`](https://github.com/Effect-TS/effect/commit/59b3cfbbd5713dd9475998e95fad5534c0b21466), [`766113c`](https://github.com/Effect-TS/effect/commit/766113c0ea3512cdb887650ead8ba314236e22ee), [`bb05fb8`](https://github.com/Effect-TS/effect/commit/bb05fb83457355b1ca567228a9e041edfb6fd85d), [`712277f`](https://github.com/Effect-TS/effect/commit/712277f949052a24b46e4aa234063a6abf395c90), [`f269122`](https://github.com/Effect-TS/effect/commit/f269122508693b111142994dd48698ddc75f3d69), [`8f6006a`](https://github.com/Effect-TS/effect/commit/8f6006a610fb6d6c7b8d14209a7323338a8964ff), [`62934fc`](https://github.com/Effect-TS/effect/commit/62934fc61ae870b0e86ef0711c2852743adee9db), [`c45b559`](https://github.com/Effect-TS/effect/commit/c45b5592b5fd1189a5c932cfe05bd7d5f6d68508), [`430c846`](https://github.com/Effect-TS/effect/commit/430c846cbac05b187e3d24ac8dfee0cf22506f7c), [`7b03057`](https://github.com/Effect-TS/effect/commit/7b03057507d2dab5e6793beb9c578dedaaeb15fe), [`a9c94c8`](https://github.com/Effect-TS/effect/commit/a9c94c807755610831211a686d2fad849ab38eb4), [`107e6f0`](https://github.com/Effect-TS/effect/commit/107e6f0557a1e2d3b0dce25d62fa1e2601521752), [`c9175ae`](https://github.com/Effect-TS/effect/commit/c9175aef41cb1e3b689d0ac0a4f53d8107376b58), [`65c11b9`](https://github.com/Effect-TS/effect/commit/65c11b9266ec9447c31c26fe3ed35c73bd3b81fd), [`e386d2f`](https://github.com/Effect-TS/effect/commit/e386d2f1b3ab3ac2c14ee76de11f5963d32a3df4), [`9172efb`](https://github.com/Effect-TS/effect/commit/9172efba98bc6a82353e6ec2af61ac08f038ba64)]:
  - @effect/platform@0.75.2
  - effect@3.12.8
  - @effect/platform-node@0.71.2

## 0.39.1

### Patch Changes

- Updated dependencies [[`8dff1d1`](https://github.com/Effect-TS/effect/commit/8dff1d1bff76cdba643cad7f0bf864300f08bc61)]:
  - effect@3.12.7
  - @effect/platform@0.75.1
  - @effect/platform-node@0.71.1

## 0.39.0

### Minor Changes

- [#4306](https://github.com/Effect-TS/effect/pull/4306) [`5e43ce5`](https://github.com/Effect-TS/effect/commit/5e43ce50bae116865906112e7f88d390739d778b) Thanks @tim-smart! - eliminate Scope by default in some layer apis

### Patch Changes

- Updated dependencies [[`5e43ce5`](https://github.com/Effect-TS/effect/commit/5e43ce50bae116865906112e7f88d390739d778b), [`289c13b`](https://github.com/Effect-TS/effect/commit/289c13b38e8e35b214d46d385d05dead176c87cd), [`76eb7d0`](https://github.com/Effect-TS/effect/commit/76eb7d0fbce3c009c8f77e84c178cb15bbed9709), [`8b4e75d`](https://github.com/Effect-TS/effect/commit/8b4e75d35daea807c447ca760948a717aa66bb52), [`fc5e0f0`](https://github.com/Effect-TS/effect/commit/fc5e0f0d357a0051cfa01c1ede83ffdd3cb41ab1), [`004fd2b`](https://github.com/Effect-TS/effect/commit/004fd2bbd1459e64fb1b57f02eeb791ca5ea1ea5), [`b2a31be`](https://github.com/Effect-TS/effect/commit/b2a31be85c35d891351ce4f9a2cc93ece0c257f6), [`5514d05`](https://github.com/Effect-TS/effect/commit/5514d05b5cd586ff5868b8bd41c959e95e6c33cd), [`bf5f0ae`](https://github.com/Effect-TS/effect/commit/bf5f0ae9daa0170471678e22585e8ec14ce667bb), [`3b19bcf`](https://github.com/Effect-TS/effect/commit/3b19bcfd3aaadb6c9253428622df524537c8e626), [`b064b3b`](https://github.com/Effect-TS/effect/commit/b064b3b293615fd268cc5a5647d0981eb67750b8), [`eb264ed`](https://github.com/Effect-TS/effect/commit/eb264ed8a6e8c92a9dc7006f766c6ca2e5d29e03), [`289c13b`](https://github.com/Effect-TS/effect/commit/289c13b38e8e35b214d46d385d05dead176c87cd), [`f474678`](https://github.com/Effect-TS/effect/commit/f474678bf10b8f1c80e3dc096ddc7ecf20b2b23e), [`ee187d0`](https://github.com/Effect-TS/effect/commit/ee187d098007a402844c94d04f0cd8f07695377a)]:
  - @effect/platform@0.75.0
  - effect@3.12.6
  - @effect/platform-node@0.71.0

## 0.38.0

### Minor Changes

- [#3978](https://github.com/Effect-TS/effect/pull/3978) [`bd0d489`](https://github.com/Effect-TS/effect/commit/bd0d4892b098bc4c589444af9f50259c2c02ec0f) Thanks @tim-smart! - improve defaults for VariantSchema.Overrideable

### Patch Changes

- [#3978](https://github.com/Effect-TS/effect/pull/3978) [`bd0d489`](https://github.com/Effect-TS/effect/commit/bd0d4892b098bc4c589444af9f50259c2c02ec0f) Thanks @tim-smart! - add experimental EventLog modules

- Updated dependencies [[`a8b0ddb`](https://github.com/Effect-TS/effect/commit/a8b0ddb84710054799fc8f57485b95d00093ada1), [`8653072`](https://github.com/Effect-TS/effect/commit/86530720d7a03e118d2c5a8bf5a997cee7e7f3d6), [`507d546`](https://github.com/Effect-TS/effect/commit/507d546bd49db31000425fb5da88c434e4291bea), [`a8b0ddb`](https://github.com/Effect-TS/effect/commit/a8b0ddb84710054799fc8f57485b95d00093ada1), [`8db239b`](https://github.com/Effect-TS/effect/commit/8db239b9c869a3707f6566b9d9dbdf53c4df03fc), [`84a0911`](https://github.com/Effect-TS/effect/commit/84a091181634c3a022c94234cec7764a3aeef1be), [`84a0911`](https://github.com/Effect-TS/effect/commit/84a091181634c3a022c94234cec7764a3aeef1be), [`3179a9f`](https://github.com/Effect-TS/effect/commit/3179a9f65d23369a6a9a1f80f7750566dd28df22), [`6cb9b76`](https://github.com/Effect-TS/effect/commit/6cb9b766396d0b2ed995cf26957359713efd202e), [`1fcbe55`](https://github.com/Effect-TS/effect/commit/1fcbe55345042d8468f6a98c84081bd00b6bcf5a), [`d9a63d9`](https://github.com/Effect-TS/effect/commit/d9a63d9d385653865954cac895065360d54cc56b), [`6cb9b76`](https://github.com/Effect-TS/effect/commit/6cb9b766396d0b2ed995cf26957359713efd202e)]:
  - effect@3.12.5
  - @effect/platform@0.74.0
  - @effect/platform-node@0.70.0

## 0.37.1

### Patch Changes

- Updated dependencies [[`5b50ea4`](https://github.com/Effect-TS/effect/commit/5b50ea4a10cf9acd51f9624b2474d9d5ded74019), [`c170a68`](https://github.com/Effect-TS/effect/commit/c170a68b6266100774461fcd6c0e0fabb60112f2), [`a66c2eb`](https://github.com/Effect-TS/effect/commit/a66c2eb473245092cd41f04c2eb2b7b02cf53718), [`c9e5e1b`](https://github.com/Effect-TS/effect/commit/c9e5e1be17c0c84d3d4e2abc3c60215cdb56bbbe), [`7b3d58d`](https://github.com/Effect-TS/effect/commit/7b3d58d7aec2152ec282460871d3e9de45ed254d)]:
  - effect@3.12.4
  - @effect/platform@0.73.1
  - @effect/platform-node@0.69.1

## 0.37.0

### Patch Changes

- Updated dependencies [[`d7dac48`](https://github.com/Effect-TS/effect/commit/d7dac48a477cdfeec509dbe9f33fce6a1b02b63d), [`c110032`](https://github.com/Effect-TS/effect/commit/c110032322450a8824ba38ae24335a538cd2ce9a), [`1d7fd2b`](https://github.com/Effect-TS/effect/commit/1d7fd2b7ee8eeecc912d27adf76ed897db236dc5), [`1d7fd2b`](https://github.com/Effect-TS/effect/commit/1d7fd2b7ee8eeecc912d27adf76ed897db236dc5), [`23ac740`](https://github.com/Effect-TS/effect/commit/23ac740c7dd4610b7d265c2071b88b0968419e9a), [`8cd7319`](https://github.com/Effect-TS/effect/commit/8cd7319b6568bfc7a30ca16c104d189e37eac3a0)]:
  - effect@3.12.3
  - @effect/platform@0.73.0
  - @effect/platform-node@0.69.0

## 0.36.2

### Patch Changes

- Updated dependencies [[`734af82`](https://github.com/Effect-TS/effect/commit/734af82138e78b9c57a8355b1c6b80e80d38b222), [`b63c780`](https://github.com/Effect-TS/effect/commit/b63c78010893101520448ddda7019c487cf7eedd), [`212e784`](https://github.com/Effect-TS/effect/commit/212e78475f527147ec27c090bd13f789f55add7a), [`f852cb0`](https://github.com/Effect-TS/effect/commit/f852cb02040ea2f165e9b449615b8b1366add5d5), [`7276ae2`](https://github.com/Effect-TS/effect/commit/7276ae21062896adbb7508ac5b2dece95316322f), [`212e784`](https://github.com/Effect-TS/effect/commit/212e78475f527147ec27c090bd13f789f55add7a), [`212e784`](https://github.com/Effect-TS/effect/commit/212e78475f527147ec27c090bd13f789f55add7a), [`212e784`](https://github.com/Effect-TS/effect/commit/212e78475f527147ec27c090bd13f789f55add7a), [`c640d77`](https://github.com/Effect-TS/effect/commit/c640d77b33ad417876f4e8ffe8574ee6cbe5607f), [`0def088`](https://github.com/Effect-TS/effect/commit/0def0887cfdb6755729a64dfd52b3b9f46b0576c)]:
  - effect@3.12.2
  - @effect/platform@0.72.2
  - @effect/platform-node@0.68.2

## 0.36.1

### Patch Changes

- Updated dependencies [[`302b57d`](https://github.com/Effect-TS/effect/commit/302b57d2cbf9b9ccc17450945aeebfb33cfe8d43), [`0988083`](https://github.com/Effect-TS/effect/commit/0988083d4594938590df5a287e5b27d38526dd07), [`8b46be6`](https://github.com/Effect-TS/effect/commit/8b46be6a3b8160362ab5ea9171c5e6932505125c), [`bfe8027`](https://github.com/Effect-TS/effect/commit/bfe802734b450a4b4ee069d1125dd37995db2bff), [`16dd657`](https://github.com/Effect-TS/effect/commit/16dd657033d8afac2ffea567b3c8bb27c9b249b6), [`39db211`](https://github.com/Effect-TS/effect/commit/39db211414e90c8db8fdad7dc8ce5b4661bcfaef)]:
  - effect@3.12.1
  - @effect/platform@0.72.1
  - @effect/platform-node@0.68.1

## 0.36.0

### Patch Changes

- Updated dependencies [[`abb22a4`](https://github.com/Effect-TS/effect/commit/abb22a429b9c52c31e84856294f175d2064a9b4d), [`f369a89`](https://github.com/Effect-TS/effect/commit/f369a89e98bc682969803b9304adaf4557bb36c2), [`642376c`](https://github.com/Effect-TS/effect/commit/642376c63fd7d78754db991631a4d50a5dc79aa3), [`3d2b7a7`](https://github.com/Effect-TS/effect/commit/3d2b7a7e942a7157afae5b1cdbc6f3fef116428e), [`ef64c6f`](https://github.com/Effect-TS/effect/commit/ef64c6fec0d47da573c04230dde9ea729366d871), [`73f9c6f`](https://github.com/Effect-TS/effect/commit/73f9c6f2ff091512cf904cc54ab59965b86e87c8), [`17cb451`](https://github.com/Effect-TS/effect/commit/17cb4514590e8a86263f7aed009f24da8a237342), [`d801820`](https://github.com/Effect-TS/effect/commit/d80182060c2ee945d7e0e4728812abf9465a0d6a), [`e1eeb2d`](https://github.com/Effect-TS/effect/commit/e1eeb2d7064b3870041dab142f3057970699bbf1), [`c11f3a6`](https://github.com/Effect-TS/effect/commit/c11f3a60a05c3b5fc8e7ce90136728154dc505b0), [`618f7e0`](https://github.com/Effect-TS/effect/commit/618f7e092a1011e5090dca1e69b5e9285689654b), [`c0ba834`](https://github.com/Effect-TS/effect/commit/c0ba834d1995cf5a8b250e4780fd43f3e3881151), [`e1eeb2d`](https://github.com/Effect-TS/effect/commit/e1eeb2d7064b3870041dab142f3057970699bbf1)]:
  - effect@3.12.0
  - @effect/platform@0.72.0
  - @effect/platform-node@0.68.0

## 0.35.3

### Patch Changes

- Updated dependencies [[`39457d4`](https://github.com/Effect-TS/effect/commit/39457d4897d9bc7df8af5c05d352866bbeae82eb), [`a475cc2`](https://github.com/Effect-TS/effect/commit/a475cc25fd7c9f26b27a8e98f8fbe43cc9e6ee3e), [`199214e`](https://github.com/Effect-TS/effect/commit/199214e21c616d8a0ccd7ed5f92e944e6c580193), [`b3c160d`](https://github.com/Effect-TS/effect/commit/b3c160d7a1fdfc2d3fb2440530f1ab80efc65133)]:
  - effect@3.11.10
  - @effect/platform@0.71.7
  - @effect/platform-node@0.67.3

## 0.35.2

### Patch Changes

- Updated dependencies [[`1c08a0b`](https://github.com/Effect-TS/effect/commit/1c08a0b8505badcffb4d9cade5a746ea90c9557e), [`1ce703b`](https://github.com/Effect-TS/effect/commit/1ce703b041bbd7560c5c437c9b9be48f027937fd), [`1ce703b`](https://github.com/Effect-TS/effect/commit/1ce703b041bbd7560c5c437c9b9be48f027937fd)]:
  - effect@3.11.9
  - @effect/platform@0.71.6
  - @effect/platform-node@0.67.2

## 0.35.1

### Patch Changes

- Updated dependencies [[`05d71f8`](https://github.com/Effect-TS/effect/commit/05d71f85622305705d8316817694a09762e60865), [`e66b920`](https://github.com/Effect-TS/effect/commit/e66b9205f25ab425d30640886eb3fb2c4715bc26)]:
  - @effect/platform@0.71.5
  - @effect/platform-node@0.67.1

## 0.35.0

### Patch Changes

- Updated dependencies [[`909181a`](https://github.com/Effect-TS/effect/commit/909181a9ce9052a80432ccf52187e0723004bf7f), [`909181a`](https://github.com/Effect-TS/effect/commit/909181a9ce9052a80432ccf52187e0723004bf7f), [`011e2b6`](https://github.com/Effect-TS/effect/commit/011e2b604e2e61e7b788243b0aab105fd301ec7f), [`1a6b52d`](https://github.com/Effect-TS/effect/commit/1a6b52dcf020d36e38a7bc90b648152cf5a8ccba)]:
  - @effect/platform@0.71.4
  - @effect/platform-node@0.67.0
  - effect@3.11.8

## 0.34.3

### Patch Changes

- Updated dependencies [[`6984508`](https://github.com/Effect-TS/effect/commit/6984508c87f1bd91213b44c19b25ab5e2dcc1ce0), [`883639c`](https://github.com/Effect-TS/effect/commit/883639cc8ce47757f1cd39439391a8028c0812fe)]:
  - @effect/platform@0.71.3
  - @effect/platform-node@0.66.3

## 0.34.2

### Patch Changes

- Updated dependencies [[`2408616`](https://github.com/Effect-TS/effect/commit/24086163b60b09cc6d0885bd565ef080dcbe866b), [`cec0b4d`](https://github.com/Effect-TS/effect/commit/cec0b4d152ef660be2ccdb0927255f2471436e6e), [`cec0b4d`](https://github.com/Effect-TS/effect/commit/cec0b4d152ef660be2ccdb0927255f2471436e6e), [`8d978c5`](https://github.com/Effect-TS/effect/commit/8d978c53f6fcc98d9d645ecba3e4b55d4297dd36), [`cec0b4d`](https://github.com/Effect-TS/effect/commit/cec0b4d152ef660be2ccdb0927255f2471436e6e), [`cec0b4d`](https://github.com/Effect-TS/effect/commit/cec0b4d152ef660be2ccdb0927255f2471436e6e)]:
  - effect@3.11.7
  - @effect/platform@0.71.2
  - @effect/platform-node@0.66.2

## 0.34.1

### Patch Changes

- Updated dependencies [[`1d3df5b`](https://github.com/Effect-TS/effect/commit/1d3df5bc4324e88a392c348db35fd9d029c7b25e)]:
  - @effect/platform@0.71.1
  - @effect/platform-node@0.66.1

## 0.34.0

### Patch Changes

- Updated dependencies [[`662d1ce`](https://github.com/Effect-TS/effect/commit/662d1ce6fb7da384a95888d5b2bb5605bdf3208d), [`c99a0f3`](https://github.com/Effect-TS/effect/commit/c99a0f376d049d3793ed33e146d9873b8a5e5b78), [`11fc401`](https://github.com/Effect-TS/effect/commit/11fc401f436f99bf4be95f56d50b0e4bdfe5edea), [`c99a0f3`](https://github.com/Effect-TS/effect/commit/c99a0f376d049d3793ed33e146d9873b8a5e5b78), [`31c62d8`](https://github.com/Effect-TS/effect/commit/31c62d83cbdcf9850a8b5331faa239601c60f78a)]:
  - effect@3.11.6
  - @effect/platform@0.71.0
  - @effect/platform-node@0.66.0

## 0.33.7

### Patch Changes

- [#4114](https://github.com/Effect-TS/effect/pull/4114) [`ef70ffc`](https://github.com/Effect-TS/effect/commit/ef70ffc417ec035ede40c62b7316e447cc7c1932) Thanks @tim-smart! - ensure Reactivity events aren't missed

- Updated dependencies [[`9f5a6f7`](https://github.com/Effect-TS/effect/commit/9f5a6f701bf7ba31adccd1f1bcfa8ab5614c9be8), [`22905cf`](https://github.com/Effect-TS/effect/commit/22905cf5addfb1ff3d2a6135c52036be958ae911), [`9f5a6f7`](https://github.com/Effect-TS/effect/commit/9f5a6f701bf7ba31adccd1f1bcfa8ab5614c9be8), [`1e59e4f`](https://github.com/Effect-TS/effect/commit/1e59e4fd778da18296812a2a32f36ca8ae50f60d), [`9f5a6f7`](https://github.com/Effect-TS/effect/commit/9f5a6f701bf7ba31adccd1f1bcfa8ab5614c9be8), [`8d914e5`](https://github.com/Effect-TS/effect/commit/8d914e504e7a22d0ea628e8af265ee450ff9530f), [`03bb00f`](https://github.com/Effect-TS/effect/commit/03bb00faa74f9e168a54a8cc0828a664fbb1ab05), [`9f5a6f7`](https://github.com/Effect-TS/effect/commit/9f5a6f701bf7ba31adccd1f1bcfa8ab5614c9be8), [`14e1149`](https://github.com/Effect-TS/effect/commit/14e1149f1af5a022f06eb8c2e4ba9fec17fe7426), [`9f5a6f7`](https://github.com/Effect-TS/effect/commit/9f5a6f701bf7ba31adccd1f1bcfa8ab5614c9be8), [`9f5a6f7`](https://github.com/Effect-TS/effect/commit/9f5a6f701bf7ba31adccd1f1bcfa8ab5614c9be8)]:
  - effect@3.11.5
  - @effect/platform@0.70.7
  - @effect/platform-node@0.65.7

## 0.33.6

### Patch Changes

- Updated dependencies [[`9a5b8e3`](https://github.com/Effect-TS/effect/commit/9a5b8e36d184bd4967a88752cb6e755e1be263af)]:
  - @effect/platform@0.70.6
  - @effect/platform-node@0.65.6

## 0.33.5

### Patch Changes

- [#4087](https://github.com/Effect-TS/effect/pull/4087) [`518b258`](https://github.com/Effect-TS/effect/commit/518b258a8a67ecd332a9252c35cc060f8368dee2) Thanks @tim-smart! - remove Socket write indirection

- Updated dependencies [[`415f4c9`](https://github.com/Effect-TS/effect/commit/415f4c98321868531727a83cbaad70164f5e4c40), [`518b258`](https://github.com/Effect-TS/effect/commit/518b258a8a67ecd332a9252c35cc060f8368dee2), [`6e323a3`](https://github.com/Effect-TS/effect/commit/6e323a36faaee46b328c8e3cf60a76b3aff9907f), [`518b258`](https://github.com/Effect-TS/effect/commit/518b258a8a67ecd332a9252c35cc060f8368dee2), [`6e323a3`](https://github.com/Effect-TS/effect/commit/6e323a36faaee46b328c8e3cf60a76b3aff9907f)]:
  - @effect/platform@0.70.5
  - effect@3.11.4
  - @effect/platform-node@0.65.5

## 0.33.4

### Patch Changes

- Updated dependencies [[`90906f7`](https://github.com/Effect-TS/effect/commit/90906f7f154b12c7182e8f39e3c55ef3937db857), [`3862cd3`](https://github.com/Effect-TS/effect/commit/3862cd3c7f6a542ed65fb81255b3bd696ce2f567), [`3862cd3`](https://github.com/Effect-TS/effect/commit/3862cd3c7f6a542ed65fb81255b3bd696ce2f567), [`343b6aa`](https://github.com/Effect-TS/effect/commit/343b6aa6ac4a74276bfc7c63ccbf4a1d72bc1bed), [`afba339`](https://github.com/Effect-TS/effect/commit/afba339adc11dad56b5a3b7ca94487e58f34d613)]:
  - effect@3.11.3
  - @effect/platform@0.70.4
  - @effect/platform-node@0.65.4

## 0.33.3

### Patch Changes

- Updated dependencies [[`7044730`](https://github.com/Effect-TS/effect/commit/70447306be1aeeb7d87c230b2a96ec87b993ede9)]:
  - @effect/platform@0.70.3
  - @effect/platform-node@0.65.3

## 0.33.2

### Patch Changes

- Updated dependencies [[`01cee56`](https://github.com/Effect-TS/effect/commit/01cee560b58d94b24cc20e98083251b73e658b41), [`c2249ea`](https://github.com/Effect-TS/effect/commit/c2249ea13fd98ab7d9aa628787931356d8ec2860), [`1358aa5`](https://github.com/Effect-TS/effect/commit/1358aa5326eaa85ef13ee8d1fed0b4a4288ed3eb), [`1de3fe7`](https://github.com/Effect-TS/effect/commit/1de3fe7d1cbafd6391eaa38c2300b99e332cc2aa)]:
  - effect@3.11.2
  - @effect/platform-node@0.65.2
  - @effect/platform@0.70.2

## 0.33.1

### Patch Changes

- Updated dependencies [[`dd8a2d8`](https://github.com/Effect-TS/effect/commit/dd8a2d8e80d33b16719fc69361eaedf0b59d4620), [`a71bfef`](https://github.com/Effect-TS/effect/commit/a71bfef46f5061bb2502a61a333638a987b62273)]:
  - effect@3.11.1
  - @effect/platform@0.70.1
  - @effect/platform-node@0.65.1

## 0.33.0

### Patch Changes

- Updated dependencies [[`147434b`](https://github.com/Effect-TS/effect/commit/147434b03d5e1fd692dd9f126e5ab0910f3b76d3), [`6e69493`](https://github.com/Effect-TS/effect/commit/6e694930048bbaf98110f35f41566aeb9752d471), [`147434b`](https://github.com/Effect-TS/effect/commit/147434b03d5e1fd692dd9f126e5ab0910f3b76d3), [`5eff3f6`](https://github.com/Effect-TS/effect/commit/5eff3f6fa3aae7e86948a62cbfd63b8d6c3bdf92), [`d9fe79b`](https://github.com/Effect-TS/effect/commit/d9fe79bb5a3fe105d8e7a3bc2922a8ad936a5d10), [`251d189`](https://github.com/Effect-TS/effect/commit/251d189420bbba71990574e91098c499065f9a9b), [`5a259f3`](https://github.com/Effect-TS/effect/commit/5a259f3711b4369f55d885b568bdb21136155261), [`b4ce4ea`](https://github.com/Effect-TS/effect/commit/b4ce4ea7fd514a7e572f2dcd879c98f334981b0e), [`15fcc5a`](https://github.com/Effect-TS/effect/commit/15fcc5a0ea4bbf40ab48fa6a04fdda74f76f4c07), [`9bc9a47`](https://github.com/Effect-TS/effect/commit/9bc9a476800dc645903c888a68bb1d3baa3383c6), [`aadb8a4`](https://github.com/Effect-TS/effect/commit/aadb8a48d2cba197c06ec9996505510e48e4e5cb), [`1e2747c`](https://github.com/Effect-TS/effect/commit/1e2747c63a4820d1459cbbc88c71212983bd68bd), [`9264162`](https://github.com/Effect-TS/effect/commit/9264162a82783a651776fb7b87604564a63e7070), [`e0b9b09`](https://github.com/Effect-TS/effect/commit/e0b9b09e70c386b2da17d1f0a15b0511861c89e8), [`c36f3b9`](https://github.com/Effect-TS/effect/commit/c36f3b95df5ce9d71b66f22f26ce12eda8d3e848), [`672bde5`](https://github.com/Effect-TS/effect/commit/672bde5bec51c7d6f9862828e6a654cb2cb6f93d), [`aadb8a4`](https://github.com/Effect-TS/effect/commit/aadb8a48d2cba197c06ec9996505510e48e4e5cb)]:
  - effect@3.11.0
  - @effect/platform-node@0.65.0
  - @effect/platform@0.70.0

## 0.32.17

### Patch Changes

- Updated dependencies [[`3069614`](https://github.com/Effect-TS/effect/commit/30696149271129fc618f6f2ccd1d8f2f6c0f9cd7), [`09a5e52`](https://github.com/Effect-TS/effect/commit/09a5e522fd9b221f05d85b1d1c8a740d4973c302)]:
  - effect@3.10.20
  - @effect/platform@0.69.32
  - @effect/platform-node@0.64.34

## 0.32.16

### Patch Changes

- Updated dependencies [[`e6d4a37`](https://github.com/Effect-TS/effect/commit/e6d4a37c1d7e657b5ea44063a1cf586808228fe5)]:
  - @effect/platform-node@0.64.33
  - @effect/platform@0.69.31

## 0.32.15

### Patch Changes

- [#4029](https://github.com/Effect-TS/effect/pull/4029) [`5e17400`](https://github.com/Effect-TS/effect/commit/5e1740017cb97026e7f583c5fe71847c606df388) Thanks @gcanti! - Avoid "Cannot access 'ParentSpan' before initialization" error during module initialization

## 0.32.14

### Patch Changes

- Updated dependencies [[`270f199`](https://github.com/Effect-TS/effect/commit/270f199b31810fd643e4c22818698adcbdb5d396)]:
  - @effect/platform-node@0.64.32
  - @effect/platform@0.69.30

## 0.32.13

### Patch Changes

- [#4021](https://github.com/Effect-TS/effect/pull/4021) [`e9dfea3`](https://github.com/Effect-TS/effect/commit/e9dfea3f394444ebd8929e5cfe05ce740cf84d6e) Thanks @tim-smart! - add .reactive method to SqlClient interface

- Updated dependencies [[`24cc35e`](https://github.com/Effect-TS/effect/commit/24cc35e26d6ed4a076470bc687ffd99cc50991b3)]:
  - @effect/platform-node@0.64.31
  - @effect/platform@0.69.29

## 0.32.12

### Patch Changes

- [#4007](https://github.com/Effect-TS/effect/pull/4007) [`944025b`](https://github.com/Effect-TS/effect/commit/944025bc5ce139f4a85846aa689bf30ec06a8ec1) Thanks @gcanti! - Wrap JSDoc @example tags with a TypeScript fence, closes #4002

- Updated dependencies [[`edd72be`](https://github.com/Effect-TS/effect/commit/edd72be57b904d60c9cbffc2537901821a9da537), [`a3e2771`](https://github.com/Effect-TS/effect/commit/a3e277170a1f7cf61fd629acb60304c7e81d9498), [`944025b`](https://github.com/Effect-TS/effect/commit/944025bc5ce139f4a85846aa689bf30ec06a8ec1), [`54addee`](https://github.com/Effect-TS/effect/commit/54addee438a644bf010646c52042c7b89c5fc0a7), [`a9e00e4`](https://github.com/Effect-TS/effect/commit/a9e00e43f0b5dd22c1f9d5b78be6383daea09c20)]:
  - @effect/platform@0.69.28
  - @effect/platform-node@0.64.30
  - effect@3.10.19

## 0.32.11

### Patch Changes

- Updated dependencies [[`af409cf`](https://github.com/Effect-TS/effect/commit/af409cf1d2ff973be11cc079ea373eaeedca25de), [`beaccae`](https://github.com/Effect-TS/effect/commit/beaccae2d15931e9fe475fb50a0b3638243fe3f7)]:
  - effect@3.10.18
  - @effect/platform@0.69.27
  - @effect/platform-node@0.64.29

## 0.32.10

### Patch Changes

- Updated dependencies [[`c963886`](https://github.com/Effect-TS/effect/commit/c963886d5817986fcbd6bfa4ddf50aca8b6c8184), [`42c4ce6`](https://github.com/Effect-TS/effect/commit/42c4ce6f8d8c7d847e97757650a8ad9419a829d7)]:
  - @effect/platform@0.69.26
  - effect@3.10.17
  - @effect/platform-node@0.64.28

## 0.32.9

### Patch Changes

- Updated dependencies [[`320557a`](https://github.com/Effect-TS/effect/commit/320557ab18d13c5e22fc7dc0d2a157eae461012f), [`4dca30c`](https://github.com/Effect-TS/effect/commit/4dca30cfcdafe4542e236489f71d6f171a5b4e38), [`1d99867`](https://github.com/Effect-TS/effect/commit/1d998671be3cd11043f232822e91dd8c98fccfa9), [`6dae414`](https://github.com/Effect-TS/effect/commit/6dae4147991a97ec14a99289bd25fadae7541e8d), [`6b0d737`](https://github.com/Effect-TS/effect/commit/6b0d737078bf63b97891e6bc47affc04b28f9cf7), [`d8356aa`](https://github.com/Effect-TS/effect/commit/d8356aad428a0c2290db52380220f81d9ec94232), [`7b93dd6`](https://github.com/Effect-TS/effect/commit/7b93dd622e2ab79c7072d79d0d9611e446202201)]:
  - @effect/platform@0.69.25
  - effect@3.10.16
  - @effect/platform-node@0.64.27

## 0.32.8

### Patch Changes

- Updated dependencies [[`3cc6514`](https://github.com/Effect-TS/effect/commit/3cc6514d2dd64e010cb760cc29bfce98c349bb10)]:
  - @effect/platform@0.69.24
  - @effect/platform-node@0.64.26

## 0.32.7

### Patch Changes

- Updated dependencies [[`3aff4d3`](https://github.com/Effect-TS/effect/commit/3aff4d38837c213bb2987973dc4b98febb9f92d2)]:
  - @effect/platform@0.69.23
  - @effect/platform-node@0.64.25

## 0.32.6

### Patch Changes

- [#3937](https://github.com/Effect-TS/effect/pull/3937) [`4e9e256`](https://github.com/Effect-TS/effect/commit/4e9e256e9f0b4a9e9b202d3bb703b5a4622e75cb) Thanks @tim-smart! - add Reactivity module to experimental

- Updated dependencies [[`8398b32`](https://github.com/Effect-TS/effect/commit/8398b3208242a88239d4449910b7baf923cfe3b6), [`72e55b7`](https://github.com/Effect-TS/effect/commit/72e55b7c610784fcebdbadc592c876e23e76a986)]:
  - effect@3.10.15
  - @effect/platform@0.69.22
  - @effect/platform-node@0.64.24

## 0.32.5

### Patch Changes

- Updated dependencies [[`f983946`](https://github.com/Effect-TS/effect/commit/f9839467b4cad6e788297764ef9f9f0b9fd203f9), [`2d8a750`](https://github.com/Effect-TS/effect/commit/2d8a75081eb83a0a81f817fdf6f428369c5064ab)]:
  - effect@3.10.14
  - @effect/platform@0.69.21
  - @effect/platform-node@0.64.23

## 0.32.4

### Patch Changes

- Updated dependencies [[`995bbdf`](https://github.com/Effect-TS/effect/commit/995bbdffea2e332f203cd5b474cd6a1c77dfa6ae)]:
  - effect@3.10.13
  - @effect/platform@0.69.20
  - @effect/platform-node@0.64.22

## 0.32.3

### Patch Changes

- Updated dependencies [[`eb8c52d`](https://github.com/Effect-TS/effect/commit/eb8c52d8b4c5e067ebf0a81eb742f5822e6439b5)]:
  - @effect/platform-node@0.64.21
  - @effect/platform@0.69.19

## 0.32.2

### Patch Changes

- Updated dependencies [[`a0584ec`](https://github.com/Effect-TS/effect/commit/a0584ece92ed784bfb139e9c5a699f02d1e71c2d), [`dd14efe`](https://github.com/Effect-TS/effect/commit/dd14efe0ace255f571273aae876adea96267d7e6), [`dd14efe`](https://github.com/Effect-TS/effect/commit/dd14efe0ace255f571273aae876adea96267d7e6)]:
  - @effect/platform@0.69.18
  - @effect/platform-node@0.64.20
  - effect@3.10.12

## 0.32.1

### Patch Changes

- Updated dependencies [[`5eef499`](https://github.com/Effect-TS/effect/commit/5eef4998b6ccb7a5404d9e4fef85e57fa35fbb8a), [`8240b1c`](https://github.com/Effect-TS/effect/commit/8240b1c10d45312fc863cb679b1a1e8441af0c1a), [`5eef499`](https://github.com/Effect-TS/effect/commit/5eef4998b6ccb7a5404d9e4fef85e57fa35fbb8a), [`a2bd4df`](https://github.com/Effect-TS/effect/commit/a2bd4dfa3d9a28a7d02ee177baf173c92a4dee7b)]:
  - effect@3.10.11
  - @effect/platform@0.69.17
  - @effect/platform-node@0.64.19

## 0.32.0

### Minor Changes

- [#3896](https://github.com/Effect-TS/effect/pull/3896) [`12b3275`](https://github.com/Effect-TS/effect/commit/12b32753afbf252d156ff613f9e88662b160a7e5) Thanks @tim-smart! - simplify DevTool/Server module

### Patch Changes

- Updated dependencies []:
  - @effect/platform-node@0.64.18

## 0.31.0

### Minor Changes

- [#3893](https://github.com/Effect-TS/effect/pull/3893) [`cd720ae`](https://github.com/Effect-TS/effect/commit/cd720aedf7f2571edec0843d6a633e84e4832b28) Thanks @tim-smart! - simplify SocketServer api

- [#3893](https://github.com/Effect-TS/effect/pull/3893) [`cd720ae`](https://github.com/Effect-TS/effect/commit/cd720aedf7f2571edec0843d6a633e84e4832b28) Thanks @tim-smart! - use Mailbox for DevTools implementation

### Patch Changes

- Updated dependencies [[`cd720ae`](https://github.com/Effect-TS/effect/commit/cd720aedf7f2571edec0843d6a633e84e4832b28), [`cd720ae`](https://github.com/Effect-TS/effect/commit/cd720aedf7f2571edec0843d6a633e84e4832b28), [`cd720ae`](https://github.com/Effect-TS/effect/commit/cd720aedf7f2571edec0843d6a633e84e4832b28), [`b631f40`](https://github.com/Effect-TS/effect/commit/b631f40abbe649b2a089764585b5c39f6a695ac6), [`7d89650`](https://github.com/Effect-TS/effect/commit/7d8965036cd2ea435c8441ffec3345488baebf85)]:
  - effect@3.10.10
  - @effect/platform@0.69.16
  - @effect/platform-node@0.64.17

## 0.30.16

### Patch Changes

- Updated dependencies [[`8a30e1d`](https://github.com/Effect-TS/effect/commit/8a30e1dfa3a7103bf5414fc6a7fca3088d8c8c00)]:
  - @effect/platform-node@0.64.16
  - @effect/platform@0.69.15

## 0.30.15

### Patch Changes

- [#3882](https://github.com/Effect-TS/effect/pull/3882) [`257ab1b`](https://github.com/Effect-TS/effect/commit/257ab1b539fa6e930b7ae2583a188376372200d7) Thanks @tim-smart! - simplify Socket internal code

- Updated dependencies [[`a123e80`](https://github.com/Effect-TS/effect/commit/a123e80f111a625428a5b5622b7f55ee1073566b), [`bd5fcd3`](https://github.com/Effect-TS/effect/commit/bd5fcd3e6b603b1e505af90d6a00627c8eca6d41), [`0289d3b`](https://github.com/Effect-TS/effect/commit/0289d3b6391031d00329365bab9791b355031fe3), [`7386b71`](https://github.com/Effect-TS/effect/commit/7386b710e5be570e17f468928a6ed19d549a3e12), [`07c493a`](https://github.com/Effect-TS/effect/commit/07c493a598e096c7810cd06def8cfa43493c46b1), [`257ab1b`](https://github.com/Effect-TS/effect/commit/257ab1b539fa6e930b7ae2583a188376372200d7), [`4211a23`](https://github.com/Effect-TS/effect/commit/4211a2355bb3af3f0e756e2aae9d293379f25662)]:
  - effect@3.10.9
  - @effect/platform-node@0.64.15
  - @effect/platform@0.69.14

## 0.30.14

### Patch Changes

- [#3875](https://github.com/Effect-TS/effect/pull/3875) [`6f86821`](https://github.com/Effect-TS/effect/commit/6f8682184ac7a7e8eec61c93b028af034c2c7254) Thanks @tim-smart! - fix DevTools error logging

- Updated dependencies [[`68b5c9e`](https://github.com/Effect-TS/effect/commit/68b5c9e44f34192cef26e1cadda5e661a027df41), [`9c9928d`](https://github.com/Effect-TS/effect/commit/9c9928dfeacd9ac33dc37eb0ca3d7d8c39175ada), [`6306e66`](https://github.com/Effect-TS/effect/commit/6306e6656092b350d4ede5746da6f245ec9f7e07), [`361c7f3`](https://github.com/Effect-TS/effect/commit/361c7f39a2c10ede9324847c3d3ba192a6f9b20a)]:
  - effect@3.10.8
  - @effect/platform@0.69.13
  - @effect/platform-node@0.64.14

## 0.30.13

### Patch Changes

- Updated dependencies [[`33f5b9f`](https://github.com/Effect-TS/effect/commit/33f5b9ffaebea4f1bd0e391b44c41fb6230e743a), [`50f0281`](https://github.com/Effect-TS/effect/commit/50f0281b0d2116726b8927a6217622d5f394f3e4)]:
  - effect@3.10.7
  - @effect/platform@0.69.12
  - @effect/platform-node@0.64.13

## 0.30.12

### Patch Changes

- Updated dependencies [[`ce1c21f`](https://github.com/Effect-TS/effect/commit/ce1c21ffc11902ac9ab453a51904207859d38552), [`81ddd45`](https://github.com/Effect-TS/effect/commit/81ddd45fc074b98206fafab416d9a5a28b31e07a)]:
  - effect@3.10.6
  - @effect/platform@0.69.11
  - @effect/platform-node@0.64.12

## 0.30.11

### Patch Changes

- Updated dependencies [[`3a6d757`](https://github.com/Effect-TS/effect/commit/3a6d757badeebe00d8ef4d67530d073c8264dcfa), [`59d813a`](https://github.com/Effect-TS/effect/commit/59d813aa4973d1115cfc70cc3667508335f49693)]:
  - effect@3.10.5
  - @effect/platform@0.69.10
  - @effect/platform-node@0.64.11

## 0.30.10

### Patch Changes

- Updated dependencies [[`2367708`](https://github.com/Effect-TS/effect/commit/2367708be449f9526a2047e321302d7bfb16f18e)]:
  - @effect/platform@0.69.9
  - effect@3.10.4
  - @effect/platform-node@0.64.10

## 0.30.9

### Patch Changes

- Updated dependencies [[`522f7c5`](https://github.com/Effect-TS/effect/commit/522f7c518a5acfb55ef96d6796869f002cc3eaf8)]:
  - @effect/platform@0.69.8
  - @effect/platform-node@0.64.9

## 0.30.8

### Patch Changes

- Updated dependencies [[`690d6c5`](https://github.com/Effect-TS/effect/commit/690d6c54d2145adb0af545c447db7d4755bf3c6b), [`b9423d8`](https://github.com/Effect-TS/effect/commit/b9423d8bf8181a2389fdbce1e3c14ac6fe8d54f5), [`279fe3a`](https://github.com/Effect-TS/effect/commit/279fe3a7168fe84e520c2cc88ba189a15f03a2bc)]:
  - @effect/platform@0.69.7
  - effect@3.10.3
  - @effect/platform-node@0.64.8

## 0.30.7

### Patch Changes

- Updated dependencies [[`714e119`](https://github.com/Effect-TS/effect/commit/714e11945e45e5a2554ee058e6c43f82a8e309cf), [`c1afd55`](https://github.com/Effect-TS/effect/commit/c1afd55c54e61f9c432823d21b3d016f79160a37), [`42cd72a`](https://github.com/Effect-TS/effect/commit/42cd72a44ca9593e4d81fbb50e8111625fd0fb81)]:
  - effect@3.10.2
  - @effect/platform@0.69.6
  - @effect/platform-node@0.64.7

## 0.30.6

### Patch Changes

- [#3818](https://github.com/Effect-TS/effect/pull/3818) [`9604d6b`](https://github.com/Effect-TS/effect/commit/9604d6b616435103dafea8b53637a9d1450b4750) Thanks @tim-smart! - wait for connection in DevTools client with 1s timeout

- Updated dependencies [[`9604d6b`](https://github.com/Effect-TS/effect/commit/9604d6b616435103dafea8b53637a9d1450b4750)]:
  - effect@3.10.1
  - @effect/platform@0.69.5
  - @effect/platform-node@0.64.6

## 0.30.5

### Patch Changes

- Updated dependencies [[`c86b1d7`](https://github.com/Effect-TS/effect/commit/c86b1d7cd47b66df190ef9775a475467c1abdbd6)]:
  - @effect/platform@0.69.4
  - @effect/platform-node@0.64.5

## 0.30.4

### Patch Changes

- Updated dependencies [[`d5fba63`](https://github.com/Effect-TS/effect/commit/d5fba6391e1005e374aa0238f13edfbd65848313), [`1eb2c30`](https://github.com/Effect-TS/effect/commit/1eb2c30ba064398db5790e376dedcfad55b7b005), [`02d413e`](https://github.com/Effect-TS/effect/commit/02d413e7b6bc1c64885969c37cc3e4e690c94d7d)]:
  - @effect/platform@0.69.3
  - @effect/platform-node@0.64.4

## 0.30.3

### Patch Changes

- Updated dependencies [[`e7afc47`](https://github.com/Effect-TS/effect/commit/e7afc47ce83e381c3f4aed2b2974e3b3d86a2340)]:
  - @effect/platform@0.69.2
  - @effect/platform-node@0.64.3

## 0.30.2

### Patch Changes

- Updated dependencies [[`a4aa34a`](https://github.com/Effect-TS/effect/commit/a4aa34a0c32b79f7c95f3eb36ee69a8e8e23684c)]:
  - @effect/platform-node@0.64.2

## 0.30.1

### Patch Changes

- Updated dependencies [[`7564f56`](https://github.com/Effect-TS/effect/commit/7564f56bb2844cf39d2b0d2d9e93cf9b2205e9a8), [`7564f56`](https://github.com/Effect-TS/effect/commit/7564f56bb2844cf39d2b0d2d9e93cf9b2205e9a8)]:
  - @effect/platform@0.69.1
  - @effect/platform-node@0.64.1

## 0.30.0

### Patch Changes

- [#3764](https://github.com/Effect-TS/effect/pull/3764) [`6d9de6b`](https://github.com/Effect-TS/effect/commit/6d9de6b871c5c08e6509a4e830c3d74758faa198) Thanks @tim-smart! - add identifiers to VariantSchema variants

- Updated dependencies [[`4a01828`](https://github.com/Effect-TS/effect/commit/4a01828b66d6213e9bbe18979c893b13f7bb29bf), [`6d9de6b`](https://github.com/Effect-TS/effect/commit/6d9de6b871c5c08e6509a4e830c3d74758faa198), [`4a01828`](https://github.com/Effect-TS/effect/commit/4a01828b66d6213e9bbe18979c893b13f7bb29bf), [`c79c4c1`](https://github.com/Effect-TS/effect/commit/c79c4c178390fe61ff6dda88c9e058862349343a), [`38d30f0`](https://github.com/Effect-TS/effect/commit/38d30f08b8da62f9c3e308b9250738cb8d17bdb5), [`5821ce3`](https://github.com/Effect-TS/effect/commit/5821ce3455b47d25e0a40cae6ce22af9db5fa556)]:
  - effect@3.10.0
  - @effect/platform@0.69.0
  - @effect/platform-node@0.64.0

## 0.29.6

### Patch Changes

- Updated dependencies [[`382556f`](https://github.com/Effect-TS/effect/commit/382556f8930780c0634de681077706113a8c8239), [`97cb014`](https://github.com/Effect-TS/effect/commit/97cb0145114b2cd2f378e98f6c4ff5bf2c1865f5)]:
  - @effect/schema@0.75.5
  - @effect/platform@0.68.6
  - @effect/platform-node@0.63.6

## 0.29.5

### Patch Changes

- Updated dependencies [[`2036402`](https://github.com/Effect-TS/effect/commit/20364020b8b75a684791aa93d90626758023e9e9)]:
  - @effect/platform@0.68.5
  - @effect/platform-node@0.63.5

## 0.29.4

### Patch Changes

- Updated dependencies [[`1b1ef29`](https://github.com/Effect-TS/effect/commit/1b1ef29ae302322f69dc938f9337aa97b4c63266)]:
  - @effect/platform@0.68.4
  - @effect/platform-node@0.63.4

## 0.29.3

### Patch Changes

- Updated dependencies [[`61a99b2`](https://github.com/Effect-TS/effect/commit/61a99b2bf9d757870ef0c2ec9d4c877cdd364a3d), [`8c33087`](https://github.com/Effect-TS/effect/commit/8c330879425e80bed2f65e407cd59e991f0d7bec), [`3bcdfb3`](https://github.com/Effect-TS/effect/commit/3bcdfb3b6453959f449b075130e2db941653f722)]:
  - effect@3.9.2
  - @effect/platform-node@0.63.3
  - @effect/platform@0.68.3
  - @effect/schema@0.75.4

## 0.29.2

### Patch Changes

- [#3631](https://github.com/Effect-TS/effect/pull/3631) [`bd160a4`](https://github.com/Effect-TS/effect/commit/bd160a4f714b0f1cb5867e458fd70f9131b060d6) Thanks @tim-smart! - add Sse module to experimental, for parsing server-side-events

- Updated dependencies [[`360ec14`](https://github.com/Effect-TS/effect/commit/360ec14dd4102c526aef7433a8881ad4d9beab75)]:
  - @effect/schema@0.75.3
  - @effect/platform@0.68.2
  - @effect/platform-node@0.63.2

## 0.29.1

### Patch Changes

- Updated dependencies [[`b75ac5d`](https://github.com/Effect-TS/effect/commit/b75ac5d0909115507bedc90f18f2d34deb217769)]:
  - @effect/platform@0.68.1
  - @effect/platform-node@0.63.1

## 0.29.0

### Patch Changes

- Updated dependencies [[`f02b354`](https://github.com/Effect-TS/effect/commit/f02b354ab5b0451143b82bb73dc866be29adec85), [`90ceeab`](https://github.com/Effect-TS/effect/commit/90ceeab3a04051b740af18c8af8bd73ee8ec6363), [`90ceeab`](https://github.com/Effect-TS/effect/commit/90ceeab3a04051b740af18c8af8bd73ee8ec6363), [`90ceeab`](https://github.com/Effect-TS/effect/commit/90ceeab3a04051b740af18c8af8bd73ee8ec6363)]:
  - @effect/schema@0.75.2
  - @effect/platform-node@0.63.0
  - @effect/platform@0.68.0

## 0.28.1

### Patch Changes

- Updated dependencies [[`3b2ad1d`](https://github.com/Effect-TS/effect/commit/3b2ad1d58a2e33dc1a72b7037396bd25ca1702a9)]:
  - @effect/platform@0.67.1
  - effect@3.9.1
  - @effect/schema@0.75.1
  - @effect/platform-node@0.62.1

## 0.28.0

### Patch Changes

- Updated dependencies [[`ff3d1aa`](https://github.com/Effect-TS/effect/commit/ff3d1aab290b4d1173b2dfc7e4c76abb4babdc16), [`0ba66f2`](https://github.com/Effect-TS/effect/commit/0ba66f2451641fd6990e02ec1ed01c014db9dab0), [`bf77f51`](https://github.com/Effect-TS/effect/commit/bf77f51b323c383224ebf08adf77a7a6e8c9b3cd), [`016f9ad`](https://github.com/Effect-TS/effect/commit/016f9ad931a4b3d09a34e5caf13d87c5b8e9c984), [`0779681`](https://github.com/Effect-TS/effect/commit/07796813f07de035719728733096ba64ce333469), [`534129f`](https://github.com/Effect-TS/effect/commit/534129f8113ce1a8ec50828083e16da9c86326c6), [`d75140c`](https://github.com/Effect-TS/effect/commit/d75140c7a664ceda43142d999f4ff8dcd36d6dda), [`be0451c`](https://github.com/Effect-TS/effect/commit/be0451c149b6618af79cb839cdf04af2db1efb03), [`9237ac6`](https://github.com/Effect-TS/effect/commit/9237ac69bc07de5b3b60076a0ad2921c21de7457), [`be0451c`](https://github.com/Effect-TS/effect/commit/be0451c149b6618af79cb839cdf04af2db1efb03), [`5b36494`](https://github.com/Effect-TS/effect/commit/5b364942e9a9003fdb8217324f8a2d8369c969da), [`c716adb`](https://github.com/Effect-TS/effect/commit/c716adb250ebbea1d1048d818ef7fed4f621d186), [`4986391`](https://github.com/Effect-TS/effect/commit/49863919cd8628c962a712fb1df30d2983820933), [`d75140c`](https://github.com/Effect-TS/effect/commit/d75140c7a664ceda43142d999f4ff8dcd36d6dda), [`d1387ae`](https://github.com/Effect-TS/effect/commit/d1387aebd1ff01bbebde26be46d488956e4daef6)]:
  - effect@3.9.0
  - @effect/platform@0.67.0
  - @effect/schema@0.75.0
  - @effect/platform-node@0.62.0

## 0.27.4

### Patch Changes

- Updated dependencies [[`88e85db`](https://github.com/Effect-TS/effect/commit/88e85db34bd402526e27a323e950d053fa34d232), [`f40da15`](https://github.com/Effect-TS/effect/commit/f40da15fbeb7c491840b8f409d47de79720891c3), [`8e94585`](https://github.com/Effect-TS/effect/commit/8e94585abe62753bf3af28bfae77926a7c570ac3), [`83887ca`](https://github.com/Effect-TS/effect/commit/83887ca1b1793916913d8550a4db4450cd14a044), [`5266b6c`](https://github.com/Effect-TS/effect/commit/5266b6cd86d76c3886da041c8829bca04b1a3110), [`cdead5c`](https://github.com/Effect-TS/effect/commit/cdead5c9cfd54dc6c4f215d9732f654c4a12e991), [`f40da15`](https://github.com/Effect-TS/effect/commit/f40da15fbeb7c491840b8f409d47de79720891c3), [`766a8af`](https://github.com/Effect-TS/effect/commit/766a8af307b414aca3648d91c4eab7493a5ec862)]:
  - effect@3.8.5
  - @effect/platform@0.66.3
  - @effect/platform-node@0.61.4
  - @effect/schema@0.74.2

## 0.27.3

### Patch Changes

- Updated dependencies []:
  - @effect/platform-node@0.61.3

## 0.27.2

### Patch Changes

- [#3676](https://github.com/Effect-TS/effect/pull/3676) [`0a68746`](https://github.com/Effect-TS/effect/commit/0a68746c89651c364db2ee8c72dcfe552e1782ea) Thanks @tomglaize! - Add VariantSchema fieldFromKey utility to rename the encoded side of a field by variant.

  Example usage:

  ```ts
  import { Schema } from "@effect/schema"
  import { VariantSchema } from "@effect/experimental"

  const { Class, fieldFromKey } = VariantSchema.make({
    variants: ["domain", "json"],
    defaultVariant: "domain"
  })

  class User extends Class<User>("User")({
    id: Schema.Int,
    firstName: Schema.String.pipe(fieldFromKey({ json: "first_name" }))
  }) {}

  console.log(
    Schema.encodeSync(User.json)({
      id: 1,
      firstName: "Bob"
    })
  )
  /*
  { id: 1, first_name: 'Bob' }
  */
  ```

- Updated dependencies [[`734eae6`](https://github.com/Effect-TS/effect/commit/734eae654f215e4adca457d04d2a1728b1a55c83), [`fd83d0e`](https://github.com/Effect-TS/effect/commit/fd83d0e548feff9ea2d53d370a0b626c4a1d940e), [`4509656`](https://github.com/Effect-TS/effect/commit/45096569d50262275ee984f44c456f5c83b62683), [`ad7e1de`](https://github.com/Effect-TS/effect/commit/ad7e1de948745c0751bfdac96671028ff4b7a727), [`090e41c`](https://github.com/Effect-TS/effect/commit/090e41c636d720b1c7d89684a739855765ed4382), [`090e41c`](https://github.com/Effect-TS/effect/commit/090e41c636d720b1c7d89684a739855765ed4382)]:
  - @effect/schema@0.74.1
  - @effect/platform@0.66.2
  - effect@3.8.4
  - @effect/platform-node@0.61.2

## 0.27.1

### Patch Changes

- Updated dependencies [[`3812788`](https://github.com/Effect-TS/effect/commit/3812788d79caaab8f559a62fd443018a04ac5647)]:
  - @effect/platform@0.66.1
  - @effect/platform-node@0.61.1

## 0.27.0

### Patch Changes

- Updated dependencies [[`de48aa5`](https://github.com/Effect-TS/effect/commit/de48aa54e98d97722a8a4c2c8f9e1fe1d4560ea2)]:
  - @effect/schema@0.74.0
  - @effect/platform-node@0.61.0
  - @effect/platform@0.66.0

## 0.26.6

### Patch Changes

- Updated dependencies [[`321b201`](https://github.com/Effect-TS/effect/commit/321b201adcb6bbbeb806b3467dd0b4cf063ccda8), [`bb5ec6b`](https://github.com/Effect-TS/effect/commit/bb5ec6b4b6a6f537394596c5a596faf52cb2aef4)]:
  - @effect/platform@0.65.5
  - effect@3.8.3
  - @effect/platform-node@0.60.5
  - @effect/schema@0.73.4

## 0.26.5

### Patch Changes

- Updated dependencies [[`e6440a7`](https://github.com/Effect-TS/effect/commit/e6440a74fb3f12f6422ed794c07cb44af91cbacc)]:
  - @effect/schema@0.73.3
  - @effect/platform@0.65.4
  - @effect/platform-node@0.60.4

## 0.26.4

### Patch Changes

- [#3632](https://github.com/Effect-TS/effect/pull/3632) [`b86b47d`](https://github.com/Effect-TS/effect/commit/b86b47d57ca30e1c3587a134a4c79aaf7bfa8980) Thanks @tim-smart! - fix assignability of ChannelSchema apis

## 0.26.3

### Patch Changes

- Updated dependencies [[`f0d8ef1`](https://github.com/Effect-TS/effect/commit/f0d8ef1ce97ec2a87b09b3e24150cfeab85d6e2f)]:
  - effect@3.8.2
  - @effect/platform@0.65.3
  - @effect/platform-node@0.60.3
  - @effect/schema@0.73.2

## 0.26.2

### Patch Changes

- Updated dependencies [[`10bf621`](https://github.com/Effect-TS/effect/commit/10bf6213f36d8ddb00f058a4609b85220f3d8334), [`f56ab78`](https://github.com/Effect-TS/effect/commit/f56ab785cbee0c1c43bd2c182c35602f486f61f0), [`ae36fa6`](https://github.com/Effect-TS/effect/commit/ae36fa68f754eeab9a54b6dc0f8b44db513aa2b6)]:
  - effect@3.8.1
  - @effect/schema@0.73.1
  - @effect/platform@0.65.2
  - @effect/platform-node@0.60.2

## 0.26.1

### Patch Changes

- Updated dependencies [[`e44c5f2`](https://github.com/Effect-TS/effect/commit/e44c5f228215738fe4e75023c7461bf9521249cb)]:
  - @effect/platform@0.65.1
  - @effect/platform-node@0.60.1

## 0.26.0

### Patch Changes

- [#3541](https://github.com/Effect-TS/effect/pull/3541) [`f1b5b3c`](https://github.com/Effect-TS/effect/commit/f1b5b3c36230f177cf01f1b5a5e9a06b8039e9ed) Thanks @tim-smart! - add string variants to Ndjson apis

- [#3541](https://github.com/Effect-TS/effect/pull/3541) [`f1b5b3c`](https://github.com/Effect-TS/effect/commit/f1b5b3c36230f177cf01f1b5a5e9a06b8039e9ed) Thanks @tim-smart! - make sure DevTools sends final messsages

- Updated dependencies [[`fcfa6ee`](https://github.com/Effect-TS/effect/commit/fcfa6ee30ffd07d998bf22799357bf58580a116f), [`bb9931b`](https://github.com/Effect-TS/effect/commit/bb9931b62e249a3b801f2cb9d097aec0c8511af7), [`5798f76`](https://github.com/Effect-TS/effect/commit/5798f7619529de33e5ba06f551806f68fedc19db), [`5f0bfa1`](https://github.com/Effect-TS/effect/commit/5f0bfa17205398d4e4818bfbcf9e1b505b3b1fc5), [`7fdf9d9`](https://github.com/Effect-TS/effect/commit/7fdf9d9aa1e2c1c125cbf87991e6efbf4abb7b07), [`812a4e8`](https://github.com/Effect-TS/effect/commit/812a4e86e2d1aa23b477ef5829aa0e5c07784936), [`6a128f6`](https://github.com/Effect-TS/effect/commit/6a128f63f9b41fec2db70790b3bbb96cb9afa1ab), [`273565e`](https://github.com/Effect-TS/effect/commit/273565e7901639e8d0541930ab715aea9c80fbaa), [`adf7d7a`](https://github.com/Effect-TS/effect/commit/adf7d7a7dfce3a7021e9f3b0d847dc85be89d754), [`569a801`](https://github.com/Effect-TS/effect/commit/569a8017ef0a0bc203e4312867cbdd37b0effbd7), [`aa1fa53`](https://github.com/Effect-TS/effect/commit/aa1fa5301e886b9657c8eb0d38cb87cef92a8305), [`02f6b06`](https://github.com/Effect-TS/effect/commit/02f6b0660e12bee1069532a9cc18d3ab855257be), [`12b893e`](https://github.com/Effect-TS/effect/commit/12b893e63cc6dfada4aca7773b4783940e2edf25), [`bbad27e`](https://github.com/Effect-TS/effect/commit/bbad27ec0a90860593f759405caa877e7f4a655f), [`7041393`](https://github.com/Effect-TS/effect/commit/7041393cff132e96566d3f36da0483a6ff6195e4), [`e0d21a5`](https://github.com/Effect-TS/effect/commit/e0d21a54c8323728fbb75a32f4820a9996257809), [`adf7d7a`](https://github.com/Effect-TS/effect/commit/adf7d7a7dfce3a7021e9f3b0d847dc85be89d754), [`007289a`](https://github.com/Effect-TS/effect/commit/007289a52d5877f8e90e2dacf38171ff9bf603fd), [`42a8f99`](https://github.com/Effect-TS/effect/commit/42a8f99740eefdaf2c4544d2c345313f97547a36), [`eebfd29`](https://github.com/Effect-TS/effect/commit/eebfd29633fd5d38b505c5c0842036f61f05e913), [`040703d`](https://github.com/Effect-TS/effect/commit/040703d0e100cd5511e52d812c15492414262b5e)]:
  - effect@3.8.0
  - @effect/schema@0.73.0
  - @effect/platform@0.65.0
  - @effect/platform-node@0.60.0

## 0.25.2

### Patch Changes

- Updated dependencies [[`35a0f81`](https://github.com/Effect-TS/effect/commit/35a0f813141652d696461cd5d19fd146adaf85be), [`8261c5a`](https://github.com/Effect-TS/effect/commit/8261c5ae6fe86872292ec1fc1a58ab9cea2f5f51)]:
  - effect@3.7.3
  - @effect/platform@0.64.1
  - @effect/platform-node@0.59.1
  - @effect/schema@0.72.4

## 0.25.1

### Patch Changes

- [#3574](https://github.com/Effect-TS/effect/pull/3574) [`ce86193`](https://github.com/Effect-TS/effect/commit/ce86193546fd4cf5682df6cef0ab1d486136cc15) Thanks @tim-smart! - fix VariantSchema variant validation

## 0.25.0

### Patch Changes

- Updated dependencies [[`f6acb71`](https://github.com/Effect-TS/effect/commit/f6acb71b17a0e6b0d449e7f661c9e2c3d335fcac), [`90ac8f6`](https://github.com/Effect-TS/effect/commit/90ac8f6f6053a2e4498f8b0cc56fe12777d02e1a), [`90ac8f6`](https://github.com/Effect-TS/effect/commit/90ac8f6f6053a2e4498f8b0cc56fe12777d02e1a), [`3791e24`](https://github.com/Effect-TS/effect/commit/3791e241636b1dfe924a56f380ebc9a7ff0827a9), [`3791e24`](https://github.com/Effect-TS/effect/commit/3791e241636b1dfe924a56f380ebc9a7ff0827a9)]:
  - @effect/schema@0.72.3
  - @effect/platform-node@0.59.0
  - @effect/platform@0.64.0

## 0.24.4

### Patch Changes

- [#3557](https://github.com/Effect-TS/effect/pull/3557) [`c969f74`](https://github.com/Effect-TS/effect/commit/c969f74f6111e852fc55c126d2ee384cba718878) Thanks @tim-smart! - add ChannelSchema module to /experimental, for integrating /schema with Channels

## 0.24.3

### Patch Changes

- Updated dependencies [[`4a701c4`](https://github.com/Effect-TS/effect/commit/4a701c406da032563fedae459536c00ae5cfe3c7)]:
  - @effect/platform@0.63.3
  - @effect/platform-node@0.58.3

## 0.24.2

### Patch Changes

- Updated dependencies [[`8a601d7`](https://github.com/Effect-TS/effect/commit/8a601d7a1f8ffe52ac9e6d67e9282a1495fe59c9), [`353ba19`](https://github.com/Effect-TS/effect/commit/353ba19f9b2b9e959f0a00d058c6d40a4bc02db7)]:
  - effect@3.7.2
  - @effect/platform@0.63.2
  - @effect/platform-node@0.58.2
  - @effect/schema@0.72.2

## 0.24.1

### Patch Changes

- Updated dependencies [[`79859e7`](https://github.com/Effect-TS/effect/commit/79859e71040d8edf1868b8530b90c650f4321eff), [`f6a469c`](https://github.com/Effect-TS/effect/commit/f6a469c190b9f00eee5ea0cd4d5912a0ef8b46f5), [`dcb9ec0`](https://github.com/Effect-TS/effect/commit/dcb9ec0db443894dd204d87450f779c44b9ad7f1), [`79aa6b1`](https://github.com/Effect-TS/effect/commit/79aa6b136e1f29b36f34e88cb2ff162bff2bb4ed)]:
  - effect@3.7.1
  - @effect/platform@0.63.1
  - @effect/platform-node@0.58.1
  - @effect/schema@0.72.1

## 0.24.0

### Patch Changes

- Updated dependencies [[`db89601`](https://github.com/Effect-TS/effect/commit/db89601ee9c1050c4e762b7bd7ec65a6a2799dfe), [`2f456cc`](https://github.com/Effect-TS/effect/commit/2f456cce5012b9fcb6b4e039190d527813b75b92), [`8745e41`](https://github.com/Effect-TS/effect/commit/8745e41ed96e3765dc6048efc2a9afbe05c8a1e9), [`e557838`](https://github.com/Effect-TS/effect/commit/e55783886b046d3c5f33447f455f9ccf2fa75922), [`d6e7e40`](https://github.com/Effect-TS/effect/commit/d6e7e40b1e2ad0c59aa02f07344d28601b14ebdc), [`8356321`](https://github.com/Effect-TS/effect/commit/8356321598da04bd77c1001f45a4e447bec5591d), [`192f2eb`](https://github.com/Effect-TS/effect/commit/192f2ebb2c4ddbf4bfd8baedd32140b2376868f4), [`718cb70`](https://github.com/Effect-TS/effect/commit/718cb70038629a6d58d02e407760e341f7c94474), [`e9d0310`](https://github.com/Effect-TS/effect/commit/e9d03107acbf204d9304f3e8aea0816b7d3c7dfb), [`6bf28f7`](https://github.com/Effect-TS/effect/commit/6bf28f7e3b1e5e0608ff567205fea0581d11666f)]:
  - effect@3.7.0
  - @effect/platform@0.63.0
  - @effect/platform-node@0.58.0
  - @effect/schema@0.72.0

## 0.23.7

### Patch Changes

- Updated dependencies [[`e809286`](https://github.com/Effect-TS/effect/commit/e8092865900608c4df7a6b7991b1c13cc1e4ca2d)]:
  - effect@3.6.8
  - @effect/platform@0.62.5
  - @effect/platform-node@0.57.5
  - @effect/schema@0.71.4

## 0.23.6

### Patch Changes

- Updated dependencies [[`e7a65e3`](https://github.com/Effect-TS/effect/commit/e7a65e3c6a08636bbfce3d3af3098bf28474364d), [`50ec889`](https://github.com/Effect-TS/effect/commit/50ec8897a49b7d1fe84f63107f89d543c52f3dfc)]:
  - @effect/platform@0.62.4
  - effect@3.6.7
  - @effect/platform-node@0.57.4
  - @effect/schema@0.71.3

## 0.23.5

### Patch Changes

- Updated dependencies [[`f960bf4`](https://github.com/Effect-TS/effect/commit/f960bf45239e9badac6e0ad3a602f4174cd7bbdf), [`46a575f`](https://github.com/Effect-TS/effect/commit/46a575f48a05457b782fb21f7827d338c9b59320)]:
  - effect@3.6.6
  - @effect/platform@0.62.3
  - @effect/platform-node@0.57.3
  - @effect/schema@0.71.2

## 0.23.4

### Patch Changes

- [#3487](https://github.com/Effect-TS/effect/pull/3487) [`00670d0`](https://github.com/Effect-TS/effect/commit/00670d0f8dfda42150c640e3e949e1f8ad3bdaed) Thanks @tim-smart! - ensure VariantSchema preserves opaque types

- [#3488](https://github.com/Effect-TS/effect/pull/3488) [`8dd3959`](https://github.com/Effect-TS/effect/commit/8dd3959e967ca2b38ba601d94a80f1c50e9445e0) Thanks @tim-smart! - move VariantSchema.extract to factory, and copy type level behaviour

- [#3482](https://github.com/Effect-TS/effect/pull/3482) [`dba570a`](https://github.com/Effect-TS/effect/commit/dba570a8e9554958626e5a8ec9ca556345b1bfd2) Thanks @tim-smart! - make VariantSchema constructor apis internal

- [#3493](https://github.com/Effect-TS/effect/pull/3493) [`f2c8dbb`](https://github.com/Effect-TS/effect/commit/f2c8dbb77e196c9a36cb3bf2ae3b82ce68e9874d) Thanks @tim-smart! - add VariantSchema.Union constructor

- [#3478](https://github.com/Effect-TS/effect/pull/3478) [`da52556`](https://github.com/Effect-TS/effect/commit/da52556cfe5a3b35d21563dfdbdde2146d74d3e1) Thanks @tim-smart! - Add VariantSchema.fieldEvolve api

- Updated dependencies [[`413994c`](https://github.com/Effect-TS/effect/commit/413994c9792f16d9d57cca3ae6eb254bf93bd261), [`14a47a8`](https://github.com/Effect-TS/effect/commit/14a47a8c1f3cff2186b8fe7a919a1d773888fb5b), [`0c09841`](https://github.com/Effect-TS/effect/commit/0c0984173be3d58f050b300a1a8aa89d76ba49ae)]:
  - @effect/platform@0.62.2
  - effect@3.6.5
  - @effect/platform-node@0.57.2
  - @effect/schema@0.71.1

## 0.23.3

### Patch Changes

- [#3471](https://github.com/Effect-TS/effect/pull/3471) [`c3446d3`](https://github.com/Effect-TS/effect/commit/c3446d3e57b0cbfe9341d6f2aebf5f5d6fefefe3) Thanks @tim-smart! - add VariantSchema.Overrideable, for creating fields with optional defaults

- Updated dependencies [[`9efe0e5`](https://github.com/Effect-TS/effect/commit/9efe0e5b57ac557399be620822c21cc6e9add285)]:
  - @effect/platform@0.62.1
  - @effect/platform-node@0.57.1

## 0.23.2

### Patch Changes

- [#3467](https://github.com/Effect-TS/effect/pull/3467) [`cfcfbdf`](https://github.com/Effect-TS/effect/commit/cfcfbdfe586b011a5edc28083fd5391edeee0023) Thanks @tim-smart! - add VariantSchema.fields for accessing the fields

## 0.23.1

### Patch Changes

- [#3455](https://github.com/Effect-TS/effect/pull/3455) [`e9da539`](https://github.com/Effect-TS/effect/commit/e9da5396bba99b2ddc20c97c7955154e6da4cab5) Thanks @tim-smart! - add VariantSchema module to experimental

  The `VariantSchema` module can be used to schemas with multiple variants.

  ```ts
  import { VariantSchema } from "@effect/experimental"
  import { Schema } from "@effect/schema"
  import { DateTime } from "effect"

  export const { Class, Field, Struct } = VariantSchema.factory({
    variants: ["database", "api"],
    defaultVariant: "database"
  })

  class User extends Class<User>("User")({
    id: Schema.Number,
    createdAt: Field({
      database: Schema.DateTimeUtc.pipe(
        Schema.optionalWith({ default: DateTime.unsafeNow })
      ),
      api: Schema.DateTimeUtc
    }),
    updateAt: Field({
      database: Schema.DateTimeUtc.pipe(
        Schema.optionalWith({ default: DateTime.unsafeNow })
      ),
      api: Schema.DateTimeUtc
    })
  }) {}

  // the class will use the `defaultVariant` fields
  const user = new User({ id: 1 })
  user.createdAt
  user.updateAt

  // access the `Schema.Struct` variants as static props
  User.database
  User.api
  ```

## 0.23.0

### Patch Changes

- [#3450](https://github.com/Effect-TS/effect/pull/3450) [`0e42a8f`](https://github.com/Effect-TS/effect/commit/0e42a8f045ecb1fd3d080edf3d49fef16a9b0ca1) Thanks @tim-smart! - update dependencies

- Updated dependencies [[`c1987e2`](https://github.com/Effect-TS/effect/commit/c1987e25c8f5c48bdc9ad223d7a6f2c32f93f5a1), [`8295281`](https://github.com/Effect-TS/effect/commit/8295281ae9bd7441e680402540bf3c8682ec417b), [`c940df6`](https://github.com/Effect-TS/effect/commit/c940df63800bf3c4396d91cf28ec34938642fd2c), [`00b6c6d`](https://github.com/Effect-TS/effect/commit/00b6c6d4001f5de728b7d990a1b14560b4961a63), [`1ceed14`](https://github.com/Effect-TS/effect/commit/1ceed149dc64f4874e64b5cf2f954eba0a5a1f12), [`f8d95a6`](https://github.com/Effect-TS/effect/commit/f8d95a61ad0762147933c5c32bb6d7237e18eef4), [`0e42a8f`](https://github.com/Effect-TS/effect/commit/0e42a8f045ecb1fd3d080edf3d49fef16a9b0ca1)]:
  - @effect/schema@0.71.0
  - effect@3.6.4
  - @effect/platform@0.62.0
  - @effect/platform-node@0.57.0

## 0.22.6

### Patch Changes

- Updated dependencies [[`04adcac`](https://github.com/Effect-TS/effect/commit/04adcace913e6fc483df266874a68005e9e04ccf)]:
  - effect@3.6.3
  - @effect/platform@0.61.8
  - @effect/platform-node@0.56.9
  - @effect/schema@0.70.4

## 0.22.5

### Patch Changes

- Updated dependencies [[`17245a4`](https://github.com/Effect-TS/effect/commit/17245a4e783c19dee51529600b3b40f164fa59bc), [`630d40e`](https://github.com/Effect-TS/effect/commit/630d40eaa7eb4d2f8b6705b16d4f426bc28a7d09), [`630d40e`](https://github.com/Effect-TS/effect/commit/630d40eaa7eb4d2f8b6705b16d4f426bc28a7d09)]:
  - @effect/platform@0.61.7
  - @effect/platform-node@0.56.8

## 0.22.4

### Patch Changes

- Updated dependencies [[`99ad841`](https://github.com/Effect-TS/effect/commit/99ad8415293a82d08bd7043c563b29e2b468ca74), [`d829b57`](https://github.com/Effect-TS/effect/commit/d829b576357f2e3b203ab7e107a1492de903a106), [`fd4b2f6`](https://github.com/Effect-TS/effect/commit/fd4b2f6516b325740dde615f1cf0229edf13ca0c)]:
  - @effect/schema@0.70.3
  - @effect/platform@0.61.6
  - effect@3.6.2
  - @effect/platform-node@0.56.7

## 0.22.3

### Patch Changes

- Updated dependencies [[`76b0496`](https://github.com/Effect-TS/effect/commit/76b0496ff9d7670e3f4c07ae924d30ed7f613cee)]:
  - @effect/platform-node@0.56.6

## 0.22.2

### Patch Changes

- Updated dependencies [[`056b710`](https://github.com/Effect-TS/effect/commit/056b7108978e70612176c23991916f678d947f38), [`056b710`](https://github.com/Effect-TS/effect/commit/056b7108978e70612176c23991916f678d947f38)]:
  - @effect/platform-node@0.56.5
  - @effect/platform@0.61.5

## 0.22.1

### Patch Changes

- [#3420](https://github.com/Effect-TS/effect/pull/3420) [`fb18738`](https://github.com/Effect-TS/effect/commit/fb18738e7f0586eec2b3e658c94c3fd932e70427) Thanks @tim-smart! - properly interrupt DevTools client during finalization

## 0.22.0

### Minor Changes

- [#3417](https://github.com/Effect-TS/effect/pull/3417) [`5b0a98d`](https://github.com/Effect-TS/effect/commit/5b0a98de7998a8a22b54e5e6bd8d0e1ab988a0e7) Thanks @tim-smart! - remove TimeToLive trait in favour of `timeToLive` options

## 0.21.4

### Patch Changes

- Updated dependencies [[`e7cb109`](https://github.com/Effect-TS/effect/commit/e7cb109d0754207024a64d55b6bd2a674dd8ed7d)]:
  - @effect/platform@0.61.4
  - @effect/platform-node@0.56.4

## 0.21.3

### Patch Changes

- Updated dependencies [[`510a34d`](https://github.com/Effect-TS/effect/commit/510a34d4cc5d2f51347a53847f6c7db84d2b17c6), [`fb9f786`](https://github.com/Effect-TS/effect/commit/fb9f7867f0c895e63f9ef23e8d0941248c42179d), [`45dbb9f`](https://github.com/Effect-TS/effect/commit/45dbb9ffeaf93d9e4df99d0cd4920e41ba9a3978)]:
  - effect@3.6.1
  - @effect/platform@0.61.3
  - @effect/platform-node@0.56.3
  - @effect/schema@0.70.2

## 0.21.2

### Patch Changes

- [#3394](https://github.com/Effect-TS/effect/pull/3394) [`5c3a4d0`](https://github.com/Effect-TS/effect/commit/5c3a4d005c79efab0be928b22e37f436bc93b2ad) Thanks @tim-smart! - ensure DevTools client is shutdown

- Updated dependencies [[`3dce357`](https://github.com/Effect-TS/effect/commit/3dce357efe4a4451d7d29859d08ac11713999b1a), [`657fc48`](https://github.com/Effect-TS/effect/commit/657fc48bb32daf2dc09c9335b3cbc3152bcbdd3b)]:
  - @effect/schema@0.70.1
  - @effect/platform@0.61.2
  - @effect/platform-node@0.56.2

## 0.21.1

### Patch Changes

- Updated dependencies [[`11223bf`](https://github.com/Effect-TS/effect/commit/11223bf9cbf5b822e0bf9a9fb2b35b2ad88af692)]:
  - @effect/platform@0.61.1
  - @effect/platform-node@0.56.1

## 0.21.0

### Patch Changes

- Updated dependencies [[`1e0fe80`](https://github.com/Effect-TS/effect/commit/1e0fe802b36c257971296617473ce0abe730e8dc), [`8135294`](https://github.com/Effect-TS/effect/commit/8135294b591ea94fde7e6f94a504608f0e630520), [`cd255a4`](https://github.com/Effect-TS/effect/commit/cd255a48872d8fb924cf713ef73f0883a9cc6987), [`3845646`](https://github.com/Effect-TS/effect/commit/3845646828e98f3c7cda1217f6cfe5f642ac0603), [`2d09078`](https://github.com/Effect-TS/effect/commit/2d09078c5948b37fc2f79ef858fe4ca3e4814085), [`4bce5a0`](https://github.com/Effect-TS/effect/commit/4bce5a0274203550ccf117d830721891b0a3d182), [`4ddbff0`](https://github.com/Effect-TS/effect/commit/4ddbff0bb4e3ffddfeb509c59835b83245fb975e), [`e74cc38`](https://github.com/Effect-TS/effect/commit/e74cc38cb420a320c4d7ef98180f19d452a8b316), [`bb069b4`](https://github.com/Effect-TS/effect/commit/bb069b49ef291c532a02c1e8e74271f6d1bb32ec), [`cd255a4`](https://github.com/Effect-TS/effect/commit/cd255a48872d8fb924cf713ef73f0883a9cc6987), [`7d02174`](https://github.com/Effect-TS/effect/commit/7d02174af3bcbf054e5cdddb821c91d0f47e8285)]:
  - effect@3.6.0
  - @effect/schema@0.70.0
  - @effect/platform@0.61.0
  - @effect/platform-node@0.56.0

## 0.20.4

### Patch Changes

- Updated dependencies [[`7c0da50`](https://github.com/Effect-TS/effect/commit/7c0da5050d30cb804f4eacb15995d0fb7f3a28d2), [`2fc0ff4`](https://github.com/Effect-TS/effect/commit/2fc0ff4c59c25977018f6ac70ced99b04a8c7b2b), [`6359644`](https://github.com/Effect-TS/effect/commit/635964446323cf55d4060559337e710e4a24496e), [`f262665`](https://github.com/Effect-TS/effect/commit/f262665c2773492c01e5dd0e8d6db235aafaaad8), [`7f41e42`](https://github.com/Effect-TS/effect/commit/7f41e428830bf3043b8be0d28dcd235d5747c942), [`9bbe7a6`](https://github.com/Effect-TS/effect/commit/9bbe7a681430ebf5c10167bb7140ba3742e46bb7), [`f566fd1`](https://github.com/Effect-TS/effect/commit/f566fd1d7eea531a0d981dd24037f14a603a1273)]:
  - @effect/schema@0.69.3
  - effect@3.5.9
  - @effect/platform@0.60.3
  - @effect/platform-node@0.55.3

## 0.20.3

### Patch Changes

- Updated dependencies [[`eb4d014`](https://github.com/Effect-TS/effect/commit/eb4d014c559e1b4c95b3fb9295fe77593c17ed7a), [`1ba640c`](https://github.com/Effect-TS/effect/commit/1ba640c702f187a866023bf043c26e25cce941ef), [`c8c71bd`](https://github.com/Effect-TS/effect/commit/c8c71bd20eb87d23133dac6156b83bb08941597c), [`a26ce58`](https://github.com/Effect-TS/effect/commit/a26ce581ca7d407e1e81439b58c8045b3fa65231), [`fc20f73`](https://github.com/Effect-TS/effect/commit/fc20f73c69e577981cb64714de2adc97e1004dae)]:
  - @effect/platform@0.60.2
  - effect@3.5.8
  - @effect/platform-node@0.55.2
  - @effect/schema@0.69.2

## 0.20.2

### Patch Changes

- Updated dependencies [[`f241154`](https://github.com/Effect-TS/effect/commit/f241154added5d91e95866c39481f09cdb13bd4d)]:
  - @effect/schema@0.69.1
  - @effect/platform@0.60.1
  - @effect/platform-node@0.55.1

## 0.20.1

### Patch Changes

- [#3325](https://github.com/Effect-TS/effect/pull/3325) [`b2b02cb`](https://github.com/Effect-TS/effect/commit/b2b02cbd0268478e856b0976aa4aa20f6918171f) Thanks @IMax153! - ensure `DevTools` client flushes requests on interrupt

## 0.20.0

### Patch Changes

- Updated dependencies [[`20807a4`](https://github.com/Effect-TS/effect/commit/20807a45edeb4334e903dca5d708cd62a71702d8)]:
  - @effect/schema@0.69.0
  - @effect/platform@0.60.0
  - @effect/platform-node@0.55.0

## 0.19.4

### Patch Changes

- [#3310](https://github.com/Effect-TS/effect/pull/3310) [`99bddcf`](https://github.com/Effect-TS/effect/commit/99bddcfb3d6eab4d489d055404e26ad81afe52fc) Thanks @fubhy! - Added additional pure annotations to improve tree-shakeability

- Updated dependencies [[`3afcc93`](https://github.com/Effect-TS/effect/commit/3afcc93413a3d910beb69e4ce9ae120e4adaffd5), [`99bddcf`](https://github.com/Effect-TS/effect/commit/99bddcfb3d6eab4d489d055404e26ad81afe52fc), [`6921c4f`](https://github.com/Effect-TS/effect/commit/6921c4fb8c45badff09b493043b85ca71302b560)]:
  - effect@3.5.7
  - @effect/platform@0.59.3
  - @effect/platform-node@0.54.4
  - @effect/schema@0.68.27

## 0.19.3

### Patch Changes

- Updated dependencies [[`f0285d3`](https://github.com/Effect-TS/effect/commit/f0285d3af6a18829123bc1818331c67206becbc4), [`8ec4955`](https://github.com/Effect-TS/effect/commit/8ec49555ed3b3c98093fa4d135a4c57a3f16ebd1), [`3ac2d76`](https://github.com/Effect-TS/effect/commit/3ac2d76048da09e876cf6c3aee3397febd843fe9), [`cc327a1`](https://github.com/Effect-TS/effect/commit/cc327a1bccd22a4ee27ec7e58b53205e93b23e2c), [`4bfe4fb`](https://github.com/Effect-TS/effect/commit/4bfe4fb5c82f597c9beea9baa92e772593598b60), [`2b14d18`](https://github.com/Effect-TS/effect/commit/2b14d181462cad8359da4fa6bc6dfda0f742c398)]:
  - @effect/schema@0.68.26
  - effect@3.5.6
  - @effect/platform@0.59.2
  - @effect/platform-node@0.54.3

## 0.19.2

### Patch Changes

- Updated dependencies [[`a9d7800`](https://github.com/Effect-TS/effect/commit/a9d7800f6a253192b653d77778b0674f39b1ca39), [`fcecff7`](https://github.com/Effect-TS/effect/commit/fcecff7f7e12b295a252f124861b801c73072151), [`adbf753`](https://github.com/Effect-TS/effect/commit/adbf75340a9db15dc5cadc66e911a8978a195a65), [`adbf753`](https://github.com/Effect-TS/effect/commit/adbf75340a9db15dc5cadc66e911a8978a195a65)]:
  - effect@3.5.5
  - @effect/platform@0.59.1
  - @effect/platform-node@0.54.2
  - @effect/schema@0.68.25

## 0.19.1

### Patch Changes

- Updated dependencies [[`07db4ac`](https://github.com/Effect-TS/effect/commit/07db4ac8da9d07ce31bd62470a73e362a4291a0c)]:
  - @effect/platform-node@0.54.1

## 0.19.0

### Minor Changes

- [#3260](https://github.com/Effect-TS/effect/pull/3260) [`53c0db0`](https://github.com/Effect-TS/effect/commit/53c0db06872d5b5edea2a706e83249908385325c) Thanks @tim-smart! - replace /platform RefailError with use of the "cause" property

### Patch Changes

- [#3253](https://github.com/Effect-TS/effect/pull/3253) [`ed0dde4`](https://github.com/Effect-TS/effect/commit/ed0dde4888e6f1a97ad5bba06b755d26a6a1c52e) Thanks @tim-smart! - update dependencies

- [#3259](https://github.com/Effect-TS/effect/pull/3259) [`5be9cc0`](https://github.com/Effect-TS/effect/commit/5be9cc044025a9541b9b7acefa2d3fc05fa1301b) Thanks @IMax153! - allow unpacking newline delimited JSON to ignore empty lines

- Updated dependencies [[`53c0db0`](https://github.com/Effect-TS/effect/commit/53c0db06872d5b5edea2a706e83249908385325c), [`ed0dde4`](https://github.com/Effect-TS/effect/commit/ed0dde4888e6f1a97ad5bba06b755d26a6a1c52e), [`ada68b3`](https://github.com/Effect-TS/effect/commit/ada68b3e61c67907c2a281c024c84d818186ca4c), [`ca775ce`](https://github.com/Effect-TS/effect/commit/ca775cec53baebc1a43d9b8852a3ac6726178498), [`5be9cc0`](https://github.com/Effect-TS/effect/commit/5be9cc044025a9541b9b7acefa2d3fc05fa1301b), [`203658f`](https://github.com/Effect-TS/effect/commit/203658f8001c132b25764ab70344b171683b554c), [`eb1c4d4`](https://github.com/Effect-TS/effect/commit/eb1c4d44e54b9d8d201a366d1ff94face2a6dcd3)]:
  - @effect/platform-node@0.54.0
  - @effect/platform@0.59.0
  - effect@3.5.4
  - @effect/schema@0.68.24

## 0.18.1

### Patch Changes

- Updated dependencies [[`edb0da3`](https://github.com/Effect-TS/effect/commit/edb0da383746d760f35d8582f5fb0cc0eeca9217), [`edb0da3`](https://github.com/Effect-TS/effect/commit/edb0da383746d760f35d8582f5fb0cc0eeca9217), [`a1db40a`](https://github.com/Effect-TS/effect/commit/a1db40a650ab842e778654f0d88e80f2ef4fd6f3), [`c8d3fb0`](https://github.com/Effect-TS/effect/commit/c8d3fb0fe23585f6efb724af51fbab3ba1ad6e83), [`dabd028`](https://github.com/Effect-TS/effect/commit/dabd028decf9b7983ca16ebe0f48c05c11a84b68), [`786b2ab`](https://github.com/Effect-TS/effect/commit/786b2ab29d525c877bb84035dac9e2d6499339d1), [`fc57354`](https://github.com/Effect-TS/effect/commit/fc573547d41667016fce05eaee75960fcc6dce4d)]:
  - effect@3.5.3
  - @effect/schema@0.68.23
  - @effect/platform@0.58.27
  - @effect/platform-node@0.53.26

## 0.18.0

### Minor Changes

- [#3233](https://github.com/Effect-TS/effect/pull/3233) [`cb9f8a1`](https://github.com/Effect-TS/effect/commit/cb9f8a1ef656170a79bccdb73e4588ab4243b287) Thanks @tim-smart! - revert PrimaryKey fallback in /experimental Persistence

### Patch Changes

- Updated dependencies [[`639208e`](https://github.com/Effect-TS/effect/commit/639208eeb8a44622994f832bc2d45d06ab636bc8), [`6684b4c`](https://github.com/Effect-TS/effect/commit/6684b4c27d77a7fcc7af2e261a450edf971b62b5), [`6684b4c`](https://github.com/Effect-TS/effect/commit/6684b4c27d77a7fcc7af2e261a450edf971b62b5), [`6684b4c`](https://github.com/Effect-TS/effect/commit/6684b4c27d77a7fcc7af2e261a450edf971b62b5)]:
  - effect@3.5.2
  - @effect/platform@0.58.26
  - @effect/platform-node@0.53.25
  - @effect/schema@0.68.22

## 0.17.27

### Patch Changes

- Updated dependencies [[`0623fca`](https://github.com/Effect-TS/effect/commit/0623fca41679b0e3c5a10dd0f8985f91670bd721)]:
  - @effect/platform@0.58.25
  - @effect/platform-node@0.53.24

## 0.17.26

### Patch Changes

- Updated dependencies [[`55fdd76`](https://github.com/Effect-TS/effect/commit/55fdd761ee95afd73b6a892c13fee92b36c02837)]:
  - effect@3.5.1
  - @effect/platform@0.58.24
  - @effect/platform-node@0.53.23
  - @effect/schema@0.68.21

## 0.17.25

### Patch Changes

- Updated dependencies [[`a1f5b83`](https://github.com/Effect-TS/effect/commit/a1f5b831a1bc7535988b370d68d0b3eb1123e0ce), [`a1f5b83`](https://github.com/Effect-TS/effect/commit/a1f5b831a1bc7535988b370d68d0b3eb1123e0ce), [`a1f5b83`](https://github.com/Effect-TS/effect/commit/a1f5b831a1bc7535988b370d68d0b3eb1123e0ce), [`60bc3d0`](https://github.com/Effect-TS/effect/commit/60bc3d0867b13e48b24dc22604b4dd2e7b2c1ca4), [`5ab348f`](https://github.com/Effect-TS/effect/commit/5ab348f265db3d283aa091ddca6d2d49137c16f2), [`60bc3d0`](https://github.com/Effect-TS/effect/commit/60bc3d0867b13e48b24dc22604b4dd2e7b2c1ca4), [`3e04bf8`](https://github.com/Effect-TS/effect/commit/3e04bf8a7127e956cadb7684a8f4c661df57663b), [`e7fc45f`](https://github.com/Effect-TS/effect/commit/e7fc45f0c7002aafdaec7878149ac064cd104ea3), [`a1f5b83`](https://github.com/Effect-TS/effect/commit/a1f5b831a1bc7535988b370d68d0b3eb1123e0ce), [`4626de5`](https://github.com/Effect-TS/effect/commit/4626de59c25b384216faa0be87bf0b8cd36357d0), [`f01e7db`](https://github.com/Effect-TS/effect/commit/f01e7db317827255d7901f523f2e28b43298e8df), [`60bc3d0`](https://github.com/Effect-TS/effect/commit/60bc3d0867b13e48b24dc22604b4dd2e7b2c1ca4), [`79d2d91`](https://github.com/Effect-TS/effect/commit/79d2d91464d95dde0e9444d43e7a7f309f05d6e6), [`ac71f37`](https://github.com/Effect-TS/effect/commit/ac71f378f2413e5aa91c95f649ffe898d6a26114), [`8432360`](https://github.com/Effect-TS/effect/commit/8432360ce68614a419bb328083a4109d0fc8aa93), [`e4bf1bf`](https://github.com/Effect-TS/effect/commit/e4bf1bf2b4a970eacd77c9b77b5ea8c68bc84498), [`13cb861`](https://github.com/Effect-TS/effect/commit/13cb861a5eded15c55c6cdcf6a8acde8320367a6), [`79d2d91`](https://github.com/Effect-TS/effect/commit/79d2d91464d95dde0e9444d43e7a7f309f05d6e6), [`e7fc45f`](https://github.com/Effect-TS/effect/commit/e7fc45f0c7002aafdaec7878149ac064cd104ea3), [`9f66825`](https://github.com/Effect-TS/effect/commit/9f66825f1fce0fe8d10420c285f7dc4c71e8af8d)]:
  - effect@3.5.0
  - @effect/platform@0.58.23
  - @effect/platform-node@0.53.22
  - @effect/schema@0.68.20

## 0.17.24

### Patch Changes

- Updated dependencies [[`7af137c`](https://github.com/Effect-TS/effect/commit/7af137c9433f6e74959b3887561ec1e6f12e10ee), [`ee4b3dc`](https://github.com/Effect-TS/effect/commit/ee4b3dc5f68d19dc3ae1c2d12901c5b8ffbebabb), [`366f2ee`](https://github.com/Effect-TS/effect/commit/366f2ee3fb6f712a44e8f84fc188612e5ecc016d), [`366f2ee`](https://github.com/Effect-TS/effect/commit/366f2ee3fb6f712a44e8f84fc188612e5ecc016d), [`097d25c`](https://github.com/Effect-TS/effect/commit/097d25cb5d13c049e01789651be56b09620186ef)]:
  - effect@3.4.9
  - @effect/platform-node@0.53.21
  - @effect/platform@0.58.22
  - @effect/schema@0.68.19

## 0.17.23

### Patch Changes

- Updated dependencies [[`5d5cc6c`](https://github.com/Effect-TS/effect/commit/5d5cc6cfd7d63b07081290fb189b364999201fc5), [`a435e0f`](https://github.com/Effect-TS/effect/commit/a435e0fc5378b33a49bcec92ee235df6f16a2419), [`b5554db`](https://github.com/Effect-TS/effect/commit/b5554db36c4dd6f64fa5e6a62a29b2759c54217a), [`359ff8a`](https://github.com/Effect-TS/effect/commit/359ff8aa2e4e6389bf56d759baa804e2a7674a16), [`a9c4fb3`](https://github.com/Effect-TS/effect/commit/a9c4fb3bf3c6e92cd1c142b0605fddf7eb3c697c), [`f7534b9`](https://github.com/Effect-TS/effect/commit/f7534b94cba06b143a3d4f29275d92874a939559)]:
  - @effect/schema@0.68.18
  - effect@3.4.8
  - @effect/platform@0.58.21
  - @effect/platform-node@0.53.20

## 0.17.22

### Patch Changes

- Updated dependencies [[`15967cf`](https://github.com/Effect-TS/effect/commit/15967cf18931fb6ede3083eb687a8dfff371cc56), [`2328e17`](https://github.com/Effect-TS/effect/commit/2328e17577112db17c29b7756942a0ff64a70ee0), [`a5737d6`](https://github.com/Effect-TS/effect/commit/a5737d6db2b921605c332eabbc5402ee3d17357b)]:
  - @effect/schema@0.68.17
  - effect@3.4.7
  - @effect/platform@0.58.20
  - @effect/platform-node@0.53.19

## 0.17.21

### Patch Changes

- [#3158](https://github.com/Effect-TS/effect/pull/3158) [`c3e3ed6`](https://github.com/Effect-TS/effect/commit/c3e3ed64911385fdcfb734c5756bcb2f865df147) Thanks @tim-smart! - drop requirement of PrimaryKey in /experimental Persistence

## 0.17.20

### Patch Changes

- [#3150](https://github.com/Effect-TS/effect/pull/3150) [`271ec23`](https://github.com/Effect-TS/effect/commit/271ec23adb09169a054040d2b47cf54564c8283a) Thanks @tim-smart! - remove console.log from Redis persistence

## 0.17.19

### Patch Changes

- [#3149](https://github.com/Effect-TS/effect/pull/3149) [`cb22726`](https://github.com/Effect-TS/effect/commit/cb2272656881aa5878a1c3fc0b12d8fbc66eb63c) Thanks @tim-smart! - add PersistedCache module to /experimental

- Updated dependencies [[`d006cec`](https://github.com/Effect-TS/effect/commit/d006cec022e8524dbfd6dc6df751fe4c86b10042), [`cb22726`](https://github.com/Effect-TS/effect/commit/cb2272656881aa5878a1c3fc0b12d8fbc66eb63c), [`e911cfd`](https://github.com/Effect-TS/effect/commit/e911cfdc79418462d7e9000976fded15ea6b738d)]:
  - @effect/schema@0.68.16
  - @effect/platform@0.58.19
  - @effect/platform-node@0.53.18

## 0.17.18

### Patch Changes

- [#3138](https://github.com/Effect-TS/effect/pull/3138) [`422a2ee`](https://github.com/Effect-TS/effect/commit/422a2ee597320cd8ce4b53fe449a1b73806ebf1a) Thanks @tim-smart! - log DevTool's errors at debug level

- Updated dependencies [[`7f8900a`](https://github.com/Effect-TS/effect/commit/7f8900a1de9addeb0d371103a2c5c2aa3e4ff95e)]:
  - @effect/platform@0.58.18
  - @effect/platform-node@0.53.17

## 0.17.17

### Patch Changes

- Updated dependencies [[`5c0ceb0`](https://github.com/Effect-TS/effect/commit/5c0ceb00826cce9e50bf9d41d83e191d5352c030), [`5c0ceb0`](https://github.com/Effect-TS/effect/commit/5c0ceb00826cce9e50bf9d41d83e191d5352c030), [`34faeb6`](https://github.com/Effect-TS/effect/commit/34faeb6305ba52af4d6f8bdd2e633bb6a5a7a35b), [`33735b1`](https://github.com/Effect-TS/effect/commit/33735b16b41bd26929d8f4754c190925db6323b7), [`5c0ceb0`](https://github.com/Effect-TS/effect/commit/5c0ceb00826cce9e50bf9d41d83e191d5352c030), [`139d4b3`](https://github.com/Effect-TS/effect/commit/139d4b39fb3bff2eeaa7c0c809c581da42425a83)]:
  - effect@3.4.6
  - @effect/schema@0.68.15
  - @effect/platform@0.58.17
  - @effect/platform-node@0.53.16

## 0.17.16

### Patch Changes

- Updated dependencies [[`61e5964`](https://github.com/Effect-TS/effect/commit/61e59640fd993216cca8ace0ac8abd9104e213ce)]:
  - @effect/schema@0.68.14
  - @effect/platform@0.58.16
  - @effect/platform-node@0.53.15

## 0.17.15

### Patch Changes

- Updated dependencies [[`cb76bcb`](https://github.com/Effect-TS/effect/commit/cb76bcb2f8858a90db4f785efee262cea1b9844e), [`baa90df`](https://github.com/Effect-TS/effect/commit/baa90df9663f5f37d7b6814dad25142d53dbc720)]:
  - @effect/schema@0.68.13
  - @effect/platform@0.58.15
  - @effect/platform-node@0.53.14

## 0.17.14

### Patch Changes

- [#3110](https://github.com/Effect-TS/effect/pull/3110) [`296a9e2`](https://github.com/Effect-TS/effect/commit/296a9e24b536678c0623016b1f51653f2f2c4fe8) Thanks @tim-smart! - fix deadlock in @effect/experimental dataLoader

## 0.17.13

### Patch Changes

- Updated dependencies [[`52a87c7`](https://github.com/Effect-TS/effect/commit/52a87c7a0b9536398deaf8ec507e53a82c607219), [`6d2280e`](https://github.com/Effect-TS/effect/commit/6d2280e9497c95cb0e965ca462c825345074eedf)]:
  - @effect/platform@0.58.14
  - @effect/platform-node@0.53.13

## 0.17.12

### Patch Changes

- Updated dependencies [[`a047af9`](https://github.com/Effect-TS/effect/commit/a047af99447dfffc729e9c8ef0ca143537927e91), [`dbd53ea`](https://github.com/Effect-TS/effect/commit/dbd53ea363c71a24449cb068251054c3a1acf864), [`d990544`](https://github.com/Effect-TS/effect/commit/d9905444b9e800850cb65899114ca0e502e68fe8)]:
  - effect@3.4.5
  - @effect/platform@0.58.13
  - @effect/schema@0.68.12
  - @effect/platform-node@0.53.12

## 0.17.11

### Patch Changes

- Updated dependencies [[`74e0ad2`](https://github.com/Effect-TS/effect/commit/74e0ad23b4c36f41b7fd10856b20f8b701bc4044), [`74e0ad2`](https://github.com/Effect-TS/effect/commit/74e0ad23b4c36f41b7fd10856b20f8b701bc4044), [`72638e3`](https://github.com/Effect-TS/effect/commit/72638e3d99f0e93a24febf6c225256ce92d4a20b), [`d7dde2b`](https://github.com/Effect-TS/effect/commit/d7dde2b4af08b37af859d4c327c1f5c6f00cf9d9), [`9b2fc3b`](https://github.com/Effect-TS/effect/commit/9b2fc3b9dfd304a2bd0508ef2313cfc54357be0c), [`d71c192`](https://github.com/Effect-TS/effect/commit/d71c192b89fd1162423acddc5fd3d6270fbf2ef6)]:
  - @effect/platform@0.58.12
  - effect@3.4.4
  - @effect/schema@0.68.11
  - @effect/platform-node@0.53.11

## 0.17.10

### Patch Changes

- Updated dependencies [[`a5b95b5`](https://github.com/Effect-TS/effect/commit/a5b95b548284e4798654ae7ce6883fa49108f0ea), [`5e29579`](https://github.com/Effect-TS/effect/commit/5e29579187cb8420ea4930b3999fec984f8999f4)]:
  - @effect/platform@0.58.11
  - @effect/platform-node@0.53.10

## 0.17.9

### Patch Changes

- [#3079](https://github.com/Effect-TS/effect/pull/3079) [`bbdd365`](https://github.com/Effect-TS/effect/commit/bbdd36567706c94cdec45bacea825941c347b6cd) Thanks @tim-smart! - update dependencies

- [#3079](https://github.com/Effect-TS/effect/pull/3079) [`bbdd365`](https://github.com/Effect-TS/effect/commit/bbdd36567706c94cdec45bacea825941c347b6cd) Thanks @tim-smart! - update to typescript 5.5

- Updated dependencies [[`a48ee84`](https://github.com/Effect-TS/effect/commit/a48ee845ac21bbde9baf938af9e97a98322211c9), [`c342739`](https://github.com/Effect-TS/effect/commit/c3427396226e1ad7b95b40595a23f9bdff3e3365), [`8898e5e`](https://github.com/Effect-TS/effect/commit/8898e5e238622f6337583d91ee23609c1f5ccdf7), [`a48ee84`](https://github.com/Effect-TS/effect/commit/a48ee845ac21bbde9baf938af9e97a98322211c9), [`a48ee84`](https://github.com/Effect-TS/effect/commit/a48ee845ac21bbde9baf938af9e97a98322211c9), [`ff78636`](https://github.com/Effect-TS/effect/commit/ff786367c522975f40f0f179a0ecdfcfab7ecbdb), [`c86bd4e`](https://github.com/Effect-TS/effect/commit/c86bd4e134c23146c216f9ff97e03781d55991b6), [`bbdd365`](https://github.com/Effect-TS/effect/commit/bbdd36567706c94cdec45bacea825941c347b6cd), [`ab3180f`](https://github.com/Effect-TS/effect/commit/ab3180f827041d0ea3b2d72254a1a8683e99e056), [`bbdd365`](https://github.com/Effect-TS/effect/commit/bbdd36567706c94cdec45bacea825941c347b6cd)]:
  - @effect/platform@0.58.10
  - effect@3.4.3
  - @effect/platform-node@0.53.9
  - @effect/schema@0.68.10

## 0.17.8

### Patch Changes

- Updated dependencies [[`0b47fdf`](https://github.com/Effect-TS/effect/commit/0b47fdfe449f42de89e0e88b61ae5140f629e5c4)]:
  - @effect/schema@0.68.9
  - @effect/platform@0.58.9
  - @effect/platform-node@0.53.8

## 0.17.7

### Patch Changes

- Updated dependencies [[`192261b`](https://github.com/Effect-TS/effect/commit/192261b2aec94e9913ceed83683fdcfbc9fca66f), [`3da1497`](https://github.com/Effect-TS/effect/commit/3da1497b5c9cc886d300258bc928fd68a4fefe6f)]:
  - @effect/schema@0.68.8
  - effect@3.4.2
  - @effect/platform@0.58.8
  - @effect/platform-node@0.53.7

## 0.17.6

### Patch Changes

- Updated dependencies [[`027004a`](https://github.com/Effect-TS/effect/commit/027004a897f654791e75faa28eefb50dd0244b6e)]:
  - @effect/platform@0.58.7
  - @effect/platform-node@0.53.6

## 0.17.5

### Patch Changes

- Updated dependencies [[`66a1910`](https://github.com/Effect-TS/effect/commit/66a19109ff90c4252123b8809b8c8a74681dba6a), [`2e8e252`](https://github.com/Effect-TS/effect/commit/2e8e2520cac712f0eb644553bd476429ebd674e4)]:
  - effect@3.4.1
  - @effect/platform@0.58.6
  - @effect/platform-node@0.53.5
  - @effect/schema@0.68.7

## 0.17.4

### Patch Changes

- Updated dependencies [[`37a07a2`](https://github.com/Effect-TS/effect/commit/37a07a2d8d1ce09ab965c0ada84a3fae9a6aba05)]:
  - @effect/platform@0.58.5
  - @effect/platform-node@0.53.4

## 0.17.3

### Patch Changes

- Updated dependencies [[`b77fb0a`](https://github.com/Effect-TS/effect/commit/b77fb0a811ec1ad0e794917077c9a90824515db8)]:
  - @effect/platform@0.58.4
  - @effect/platform-node@0.53.3

## 0.17.2

### Patch Changes

- Updated dependencies [[`530fa9e`](https://github.com/Effect-TS/effect/commit/530fa9e36b8532589b948fc4faa37593f36b7f42)]:
  - @effect/schema@0.68.6
  - @effect/platform@0.58.3
  - @effect/platform-node@0.53.2

## 0.17.1

### Patch Changes

- Updated dependencies [[`1d62815`](https://github.com/Effect-TS/effect/commit/1d62815a50f34115606940ffa397442d75a20c81)]:
  - @effect/schema@0.68.5
  - @effect/platform@0.58.2
  - @effect/platform-node@0.53.1

## 0.17.0

### Minor Changes

- [#3036](https://github.com/Effect-TS/effect/pull/3036) [`5a248aa`](https://github.com/Effect-TS/effect/commit/5a248aa5ab2db3f7131ebc79bb9871a76de57973) Thanks @tim-smart! - remove dependency on /platform-node from DevTools

### Patch Changes

- Updated dependencies [[`5a248aa`](https://github.com/Effect-TS/effect/commit/5a248aa5ab2db3f7131ebc79bb9871a76de57973), [`5a248aa`](https://github.com/Effect-TS/effect/commit/5a248aa5ab2db3f7131ebc79bb9871a76de57973)]:
  - @effect/platform@0.58.1
  - @effect/platform-node@0.53.0

## 0.16.34

### Patch Changes

- Updated dependencies [[`c0ce180`](https://github.com/Effect-TS/effect/commit/c0ce180861ad0938053c0e6145e813fa6404df3b), [`63dd0c3`](https://github.com/Effect-TS/effect/commit/63dd0c3af45876c1caad7d03356c74daf551c628), [`61707b6`](https://github.com/Effect-TS/effect/commit/61707b6ffc7397c2ba0dce22512b44955724f60f), [`9c1b5b3`](https://github.com/Effect-TS/effect/commit/9c1b5b39e6c19604ce834f072a114ad392c50a06), [`a35faf8`](https://github.com/Effect-TS/effect/commit/a35faf8d116f94899bfc03feab33b004c8ddfdf7), [`ff73c0c`](https://github.com/Effect-TS/effect/commit/ff73c0cacd66132bfad2e5211b3eae347729c667), [`984d516`](https://github.com/Effect-TS/effect/commit/984d516ccd9412dc41188f6a46b748dd20dd5848), [`8c3b8a2`](https://github.com/Effect-TS/effect/commit/8c3b8a2ce208eab753b6206a51605a424f104e98), [`017e2f9`](https://github.com/Effect-TS/effect/commit/017e2f9b371ce24ea4945e5d7390c934ad3c39cf), [`91bf8a2`](https://github.com/Effect-TS/effect/commit/91bf8a2e9d1959393b3cf7366cc1d584d3e666b7), [`c6a4a26`](https://github.com/Effect-TS/effect/commit/c6a4a266606575fd2c7165940c4072ad4c57d01f)]:
  - effect@3.4.0
  - @effect/platform-node@0.52.0
  - @effect/platform@0.58.0
  - @effect/schema@0.68.4

## 0.16.33

### Patch Changes

- Updated dependencies [[`3ba7ea1`](https://github.com/Effect-TS/effect/commit/3ba7ea1c3c2923e85bf2f17e41176f8f8796d203)]:
  - @effect/platform@0.57.8
  - @effect/platform-node@0.51.17

## 0.16.32

### Patch Changes

- Updated dependencies [[`d473800`](https://github.com/Effect-TS/effect/commit/d47380012c3241d7287b66968d33a2414275ce7b)]:
  - @effect/schema@0.68.3
  - @effect/platform@0.57.7
  - @effect/platform-node@0.51.16

## 0.16.31

### Patch Changes

- Updated dependencies [[`eb341b3`](https://github.com/Effect-TS/effect/commit/eb341b3eb34ad64499371bc08b7f59e429979d8a)]:
  - @effect/schema@0.68.2
  - @effect/platform@0.57.6
  - @effect/platform-node@0.51.15

## 0.16.30

### Patch Changes

- Updated dependencies [[`b8ea6aa`](https://github.com/Effect-TS/effect/commit/b8ea6aa479006358042b4256ee0a1c5cfbe57acb)]:
  - @effect/platform@0.57.5
  - @effect/platform-node@0.51.14

## 0.16.29

### Patch Changes

- Updated dependencies [[`b51e266`](https://github.com/Effect-TS/effect/commit/b51e26662b879b55d2c5164b7c97742739aa9446), [`6c89408`](https://github.com/Effect-TS/effect/commit/6c89408cd7b9204ec4c5828a46cd5312d8afb5e7)]:
  - @effect/schema@0.68.1
  - effect@3.3.5
  - @effect/platform@0.57.4
  - @effect/platform-node@0.51.13

## 0.16.28

### Patch Changes

- Updated dependencies [[`f6c7977`](https://github.com/Effect-TS/effect/commit/f6c79772e632c440b7e5221bb75f0ef9d3c3b005), [`a67b8fe`](https://github.com/Effect-TS/effect/commit/a67b8fe2ace08419424811b5f0d9a5378eaea352)]:
  - @effect/schema@0.68.0
  - effect@3.3.4
  - @effect/platform@0.57.3
  - @effect/platform-node@0.51.12

## 0.16.27

### Patch Changes

- Updated dependencies [[`3b15e1b`](https://github.com/Effect-TS/effect/commit/3b15e1b505c0b0e62a03b4a3605d42a9932cc99c), [`06ede85`](https://github.com/Effect-TS/effect/commit/06ede85d6e84710e6622463be95ff3927fb30dad), [`3a750b2`](https://github.com/Effect-TS/effect/commit/3a750b25b1ed92094a7f7ebc332a6bcfb212871b), [`7204ca5`](https://github.com/Effect-TS/effect/commit/7204ca5761c2b1d27999a624db23aa10b6e0504d)]:
  - @effect/schema@0.67.24
  - effect@3.3.3
  - @effect/platform@0.57.2
  - @effect/platform-node@0.51.11

## 0.16.26

### Patch Changes

- [#2980](https://github.com/Effect-TS/effect/pull/2980) [`7f987a3`](https://github.com/Effect-TS/effect/commit/7f987a30f1e9332d44ca23e1b2b9aec102214e58) Thanks @tim-smart! - improve dataLoader concurrency when max batch size is hit

- Updated dependencies [[`2ee4f2b`](https://github.com/Effect-TS/effect/commit/2ee4f2be7fd63074a9cbac6dcdfb533b6683533a), [`07e12ec`](https://github.com/Effect-TS/effect/commit/07e12ecdb0e20b9763bd9e9058e567a7c8862efc), [`3572646`](https://github.com/Effect-TS/effect/commit/3572646d5e0804f85bc7f64633fb95722533f9dd), [`1aed347`](https://github.com/Effect-TS/effect/commit/1aed347a125ed3847ec90863424810d6759cbc85), [`df4bf4b`](https://github.com/Effect-TS/effect/commit/df4bf4b62e7b316c6647da0271fc5544a84e7ba2), [`f085f92`](https://github.com/Effect-TS/effect/commit/f085f92dfa204afb41823ffc27d437225137643d), [`9b3b4ac`](https://github.com/Effect-TS/effect/commit/9b3b4ac639d98aae33883926bece1e31fa280d22)]:
  - @effect/schema@0.67.23
  - @effect/platform@0.57.1
  - effect@3.3.2
  - @effect/platform-node@0.51.10

## 0.16.25

### Patch Changes

- Updated dependencies [[`eb98c5b`](https://github.com/Effect-TS/effect/commit/eb98c5b79ab50aa0cde239bd4e660dd19dbab612), [`184fed8`](https://github.com/Effect-TS/effect/commit/184fed83ac36cba05a75a5a8013f740f9f696e3b), [`4d3fbe8`](https://github.com/Effect-TS/effect/commit/4d3fbe82e8cec13ccd0cd0b2096deac6818fb59a), [`6068e07`](https://github.com/Effect-TS/effect/commit/6068e073d4cc8b3c8583583fd5eb3efe43f7d5ba), [`3a77e20`](https://github.com/Effect-TS/effect/commit/3a77e209783933bac3aaddba1b05ff6a9ac72b36), [`d79ca17`](https://github.com/Effect-TS/effect/commit/d79ca17d9fa432571c69714776cab5cf8fef9c34)]:
  - effect@3.3.1
  - @effect/platform@0.57.0
  - @effect/schema@0.67.22
  - @effect/platform-node@0.51.9

## 0.16.24

### Patch Changes

- Updated dependencies [[`2b9ddfc`](https://github.com/Effect-TS/effect/commit/2b9ddfcbac505d98551e764a43923854907ca5c1), [`1f4ac00`](https://github.com/Effect-TS/effect/commit/1f4ac00a91c336c9c9c9b8c3ed9ceb9920ebc9bd), [`9305b76`](https://github.com/Effect-TS/effect/commit/9305b764cceeae4f16564435ae7172f79c2bf822), [`0f40d98`](https://github.com/Effect-TS/effect/commit/0f40d989da10f68df3ecd72b36849401ad679bfb), [`188f0a5`](https://github.com/Effect-TS/effect/commit/188f0a5c57ed0d7c9e5852e0c1c998f1b95810a1), [`b761ef0`](https://github.com/Effect-TS/effect/commit/b761ef00eaf6c67b7ffe34798b98aae5347ab376), [`b53f69b`](https://github.com/Effect-TS/effect/commit/b53f69bff1452a487b21198cd83961f844e02d36), [`0f40d98`](https://github.com/Effect-TS/effect/commit/0f40d989da10f68df3ecd72b36849401ad679bfb), [`5bd549e`](https://github.com/Effect-TS/effect/commit/5bd549e4bd7144727db438ecca6b8dc9b3ef7e22), [`67f160a`](https://github.com/Effect-TS/effect/commit/67f160a213de0219a565d4bf653b3cbf24f58e8f), [`67f160a`](https://github.com/Effect-TS/effect/commit/67f160a213de0219a565d4bf653b3cbf24f58e8f)]:
  - @effect/platform@0.56.0
  - effect@3.3.0
  - @effect/schema@0.67.21
  - @effect/platform-node@0.51.8

## 0.16.23

### Patch Changes

- Updated dependencies [[`4c6bc7f`](https://github.com/Effect-TS/effect/commit/4c6bc7f190c142dc9db70b365a2bf30715a98e62), [`a67d602`](https://github.com/Effect-TS/effect/commit/a67d60276f96cd20b76145b4cee13efca6c6158a)]:
  - @effect/schema@0.67.20
  - @effect/platform@0.55.7
  - @effect/platform-node@0.51.7

## 0.16.22

### Patch Changes

- Updated dependencies [[`8c5d280`](https://github.com/Effect-TS/effect/commit/8c5d280c0402284a4e58372867a15a431cb99461), [`6ba6d26`](https://github.com/Effect-TS/effect/commit/6ba6d269f5891e6b11aa35c5281dde4bf3273004), [`cd7496b`](https://github.com/Effect-TS/effect/commit/cd7496ba214eabac2e3c297f513fcbd5b11f0e91), [`3f28bf2`](https://github.com/Effect-TS/effect/commit/3f28bf274333611906175446b772243f34f1b6d5), [`5817820`](https://github.com/Effect-TS/effect/commit/58178204a770d1a78c06945ef438f9fffbb50afa), [`349a036`](https://github.com/Effect-TS/effect/commit/349a036ffb08351481c060655660a6ccf26473de), [`799aa20`](https://github.com/Effect-TS/effect/commit/799aa20b4f618736ba33a5297fda90a75d4c26c6)]:
  - effect@3.2.9
  - @effect/schema@0.67.19
  - @effect/platform@0.55.6
  - @effect/platform-node@0.51.6

## 0.16.21

### Patch Changes

- Updated dependencies [[`a0dd1c1`](https://github.com/Effect-TS/effect/commit/a0dd1c1ede2a1e856ecb0e67826ec992016fef97)]:
  - @effect/schema@0.67.18
  - @effect/platform@0.55.5
  - @effect/platform-node@0.51.5

## 0.16.20

### Patch Changes

- Updated dependencies [[`d9d22e7`](https://github.com/Effect-TS/effect/commit/d9d22e7c4d5e31d5b46644c729b027796e467c16), [`3c080f7`](https://github.com/Effect-TS/effect/commit/3c080f74b2e2290edb6143c3aa01026e57f87a2a), [`3c080f7`](https://github.com/Effect-TS/effect/commit/3c080f74b2e2290edb6143c3aa01026e57f87a2a), [`7d6d875`](https://github.com/Effect-TS/effect/commit/7d6d8750077d9c8379f37240745240d7f3b7a4f8), [`70cda70`](https://github.com/Effect-TS/effect/commit/70cda704e8e31c80737b95121c8199e726ea132f), [`fb91f17`](https://github.com/Effect-TS/effect/commit/fb91f17098b48497feca9ec976feb87e4a82451b)]:
  - @effect/schema@0.67.17
  - effect@3.2.8
  - @effect/platform@0.55.4
  - @effect/platform-node@0.51.4

## 0.16.19

### Patch Changes

- Updated dependencies [[`5745886`](https://github.com/Effect-TS/effect/commit/57458869859943410221ccc87f8cecfba7c79d92), [`6801fca`](https://github.com/Effect-TS/effect/commit/6801fca44366be3ee1b6b99f54bd4f38a1b5e4f4)]:
  - @effect/schema@0.67.16
  - effect@3.2.7
  - @effect/platform@0.55.3
  - @effect/platform-node@0.51.3

## 0.16.18

### Patch Changes

- Updated dependencies [[`2c2280b`](https://github.com/Effect-TS/effect/commit/2c2280b98a11fc002663c55792a4fa5781cd5fb6), [`e2740fc`](https://github.com/Effect-TS/effect/commit/e2740fc4e212ba85a90541e8c8d85b0bcd5c2e7c), [`cc8ac50`](https://github.com/Effect-TS/effect/commit/cc8ac5080daba8622ca2ff5dab5c37ddfab732ba), [`60fe3d5`](https://github.com/Effect-TS/effect/commit/60fe3d5fb2be168dd35c6d0cb8ac8f55deb30fc0)]:
  - @effect/platform@0.55.2
  - @effect/schema@0.67.15
  - effect@3.2.6
  - @effect/platform-node@0.51.2

## 0.16.17

### Patch Changes

- Updated dependencies [[`c5846e9`](https://github.com/Effect-TS/effect/commit/c5846e99137e9eb02efd31865e26f49f0d2c7c03)]:
  - @effect/schema@0.67.14
  - @effect/platform-node@0.51.1
  - @effect/platform@0.55.1

## 0.16.16

### Patch Changes

- Updated dependencies [[`608b01f`](https://github.com/Effect-TS/effect/commit/608b01fc342dbae2a642b308a67b84ead530ecea), [`031c712`](https://github.com/Effect-TS/effect/commit/031c7122a24ac42e48d6a434646b4f5d279d7442), [`a44e532`](https://github.com/Effect-TS/effect/commit/a44e532cf3a6a498b12a5aacf8124aa267e24ba0), [`5133ca9`](https://github.com/Effect-TS/effect/commit/5133ca9dc4b8da0e28951316da9ab55dfbe0fbb9)]:
  - effect@3.2.5
  - @effect/platform@0.55.0
  - @effect/platform-node@0.51.0
  - @effect/schema@0.67.13

## 0.16.15

### Patch Changes

- Updated dependencies [[`1af94df`](https://github.com/Effect-TS/effect/commit/1af94df6b74aeb4f6ebcbe80e074b4cb252e62e3), [`1af94df`](https://github.com/Effect-TS/effect/commit/1af94df6b74aeb4f6ebcbe80e074b4cb252e62e3), [`f8038ca`](https://github.com/Effect-TS/effect/commit/f8038cadd5f50d397469e5fdbc70dd8f69671f50), [`e376641`](https://github.com/Effect-TS/effect/commit/e3766411b60ebb45d31e9c9d94efa099121d4d58), [`c07e0ce`](https://github.com/Effect-TS/effect/commit/c07e0cea8ce165887e2c9dfa5d669eba9b2fb798), [`e313a01`](https://github.com/Effect-TS/effect/commit/e313a01b7e80f6cb7704055a190e5623c9d22c6d), [`1af94df`](https://github.com/Effect-TS/effect/commit/1af94df6b74aeb4f6ebcbe80e074b4cb252e62e3)]:
  - effect@3.2.4
  - @effect/platform@0.54.0
  - @effect/platform-node@0.50.0
  - @effect/schema@0.67.12

## 0.16.14

### Patch Changes

- [#2803](https://github.com/Effect-TS/effect/pull/2803) [`5af633e`](https://github.com/Effect-TS/effect/commit/5af633eb5ff6560a64d87263d1692bb9c75f7b3c) Thanks @tim-smart! - update dependencies

- Updated dependencies [[`5af633e`](https://github.com/Effect-TS/effect/commit/5af633eb5ff6560a64d87263d1692bb9c75f7b3c), [`45578e8`](https://github.com/Effect-TS/effect/commit/45578e8faa80ae33d23e08f6f19467f818b7788f)]:
  - @effect/platform-node@0.49.14
  - @effect/schema@0.67.11
  - effect@3.2.3
  - @effect/platform@0.53.14

## 0.16.13

### Patch Changes

- Updated dependencies [[`7cc8020`](https://github.com/Effect-TS/effect/commit/7cc802018395804ae2fbce20f610bb7ff6081c00), [`5d9266e`](https://github.com/Effect-TS/effect/commit/5d9266e8c740746ac9e186c3df6090a1b57fbe2a), [`9f8122e`](https://github.com/Effect-TS/effect/commit/9f8122e78884ab47c5e5f364d86eee1d1543cc61), [`6a6f670`](https://github.com/Effect-TS/effect/commit/6a6f6706b8613c8c7c10971b8d81a0f9e440a6f2), [`c1eaef9`](https://github.com/Effect-TS/effect/commit/c1eaef910420dae416923d172ee58d219e921d0f), [`78ffc27`](https://github.com/Effect-TS/effect/commit/78ffc27ee3fa708433c25fa118c53d38d90d08bc)]:
  - @effect/platform-node@0.49.13
  - effect@3.2.2
  - @effect/platform@0.53.13
  - @effect/schema@0.67.10

## 0.16.12

### Patch Changes

- Updated dependencies [[`5432fff`](https://github.com/Effect-TS/effect/commit/5432fff7c9a69d43910426c1053ebfc3b73ebed6)]:
  - @effect/schema@0.67.9
  - @effect/platform@0.53.12
  - @effect/platform-node@0.49.12

## 0.16.11

### Patch Changes

- Updated dependencies [[`c1e991d`](https://github.com/Effect-TS/effect/commit/c1e991dd5ba87901cd0e05697a8b4a267e7e954a)]:
  - effect@3.2.1
  - @effect/platform@0.53.11
  - @effect/platform-node@0.49.11
  - @effect/schema@0.67.8

## 0.16.10

### Patch Changes

- [#2778](https://github.com/Effect-TS/effect/pull/2778) [`7135748`](https://github.com/Effect-TS/effect/commit/713574813a0f64085db0b5240ba39e7a0a7c137e) Thanks [@tim-smart](https://github.com/tim-smart)! - capture stack trace for tracing spans

- Updated dependencies [[`146cadd`](https://github.com/Effect-TS/effect/commit/146cadd9d004634a3ff85c480bf92cf975c853e2), [`7135748`](https://github.com/Effect-TS/effect/commit/713574813a0f64085db0b5240ba39e7a0a7c137e), [`7135748`](https://github.com/Effect-TS/effect/commit/713574813a0f64085db0b5240ba39e7a0a7c137e), [`963b4e7`](https://github.com/Effect-TS/effect/commit/963b4e7ac87e2468feb6a344f7ab4ee4ad711198), [`64c9414`](https://github.com/Effect-TS/effect/commit/64c9414e960e82058ca09bbb3976d6fbef303a8e), [`7135748`](https://github.com/Effect-TS/effect/commit/713574813a0f64085db0b5240ba39e7a0a7c137e), [`2cbb76b`](https://github.com/Effect-TS/effect/commit/2cbb76bb52500a3f4bf27d1c91482518cbea56d7), [`870c5fa`](https://github.com/Effect-TS/effect/commit/870c5fa52cd61e745e8e828d38c3f09f00737553), [`146cadd`](https://github.com/Effect-TS/effect/commit/146cadd9d004634a3ff85c480bf92cf975c853e2), [`7135748`](https://github.com/Effect-TS/effect/commit/713574813a0f64085db0b5240ba39e7a0a7c137e), [`64c9414`](https://github.com/Effect-TS/effect/commit/64c9414e960e82058ca09bbb3976d6fbef303a8e)]:
  - effect@3.2.0
  - @effect/platform@0.53.10
  - @effect/platform-node@0.49.10
  - @effect/schema@0.67.7

## 0.16.9

### Patch Changes

- Updated dependencies [[`17da864`](https://github.com/Effect-TS/effect/commit/17da864e4a6f80becdb82db7dece2ba583bfdda3), [`17fc22e`](https://github.com/Effect-TS/effect/commit/17fc22e132593c5caa563705a4748ba0f04a853c), [`810f222`](https://github.com/Effect-TS/effect/commit/810f222268792b13067c7a7bf317b93a9bb8917b), [`596aaea`](https://github.com/Effect-TS/effect/commit/596aaea022648b2e06fb1ec22f1652043d6fe64e), [`ff0efa0`](https://github.com/Effect-TS/effect/commit/ff0efa0a1415a41d4a4312a16cf7a63def86db3f)]:
  - @effect/schema@0.67.6
  - @effect/platform@0.53.9
  - effect@3.1.6
  - @effect/platform-node@0.49.9

## 0.16.8

### Patch Changes

- Updated dependencies [[`9c514de`](https://github.com/Effect-TS/effect/commit/9c514de28152696edff008324d2d7e67d55afd56)]:
  - @effect/schema@0.67.5
  - @effect/platform@0.53.8
  - @effect/platform-node@0.49.8

## 0.16.7

### Patch Changes

- Updated dependencies [[`ee08593`](https://github.com/Effect-TS/effect/commit/ee0859398ecc2589cab0d017bef6a17e00c34dfd), [`da6d7d8`](https://github.com/Effect-TS/effect/commit/da6d7d845246e9d04631d64fa7694944b6010d09)]:
  - @effect/schema@0.67.4
  - @effect/platform@0.53.7
  - @effect/platform-node@0.49.7

## 0.16.6

### Patch Changes

- [#2750](https://github.com/Effect-TS/effect/pull/2750) [`6ac4847`](https://github.com/Effect-TS/effect/commit/6ac48479447c01a4f35d655552af93e47e562610) Thanks [@tim-smart](https://github.com/tim-smart)! - fix memory leak in Socket's

- Updated dependencies [[`6ac4847`](https://github.com/Effect-TS/effect/commit/6ac48479447c01a4f35d655552af93e47e562610), [`6ac4847`](https://github.com/Effect-TS/effect/commit/6ac48479447c01a4f35d655552af93e47e562610)]:
  - @effect/platform@0.53.6
  - effect@3.1.5
  - @effect/platform-node@0.49.6
  - @effect/schema@0.67.3

## 0.16.5

### Patch Changes

- Updated dependencies [[`89a3afb`](https://github.com/Effect-TS/effect/commit/89a3afbe191c83b84b17bfaa95519aff0749afbe), [`992c8e2`](https://github.com/Effect-TS/effect/commit/992c8e21535db9f0c66e81d32fee8af56a96274f)]:
  - @effect/schema@0.67.2
  - @effect/platform@0.53.5
  - @effect/platform-node@0.49.5

## 0.16.4

### Patch Changes

- Updated dependencies [[`e41e911`](https://github.com/Effect-TS/effect/commit/e41e91122fa6dd12fc81e50dcad0db891be67146)]:
  - effect@3.1.4
  - @effect/platform@0.53.4
  - @effect/platform-node@0.49.4
  - @effect/schema@0.67.1

## 0.16.3

### Patch Changes

- Updated dependencies [[`d7e4997`](https://github.com/Effect-TS/effect/commit/d7e49971fe97b7ee5fb7991f3f5ac4d627a26338)]:
  - @effect/schema@0.67.0
  - @effect/platform@0.53.3
  - @effect/platform-node@0.49.3

## 0.16.2

### Patch Changes

- Updated dependencies [[`1f6dc96`](https://github.com/Effect-TS/effect/commit/1f6dc96f51c7bb9c8d11415358308604ba7c7c8e), [`1f6dc96`](https://github.com/Effect-TS/effect/commit/1f6dc96f51c7bb9c8d11415358308604ba7c7c8e)]:
  - @effect/platform-node@0.49.2
  - effect@3.1.3
  - @effect/platform@0.53.2
  - @effect/schema@0.66.16

## 0.16.1

### Patch Changes

- Updated dependencies [[`121d6d9`](https://github.com/Effect-TS/effect/commit/121d6d93755138c7510ba3ab4f0019ec0cb91890)]:
  - @effect/schema@0.66.15
  - @effect/platform@0.53.1
  - @effect/platform-node@0.49.1

## 0.16.0

### Minor Changes

- [#2703](https://github.com/Effect-TS/effect/pull/2703) [`d57fbbb`](https://github.com/Effect-TS/effect/commit/d57fbbbd6c466936213a671fc3cd2390064f864e) Thanks [@tim-smart](https://github.com/tim-smart)! - replace isows with WebSocketConstructor service in @effect/platform/Socket

  You now have to provide a WebSocketConstructor implementation to the `Socket.makeWebSocket` api.

  ```ts
  import * as Socket from "@effect/platform/Socket"
  import * as NodeSocket from "@effect/platform-node/NodeSocket"
  import { Effect } from "effect"

  Socket.makeWebSocket("ws://localhost:8080").pipe(
    Effect.provide(NodeSocket.layerWebSocketConstructor) // use "ws" npm package
  )
  ```

### Patch Changes

- Updated dependencies [[`d57fbbb`](https://github.com/Effect-TS/effect/commit/d57fbbbd6c466936213a671fc3cd2390064f864e)]:
  - @effect/platform-node@0.49.0
  - @effect/platform@0.53.0

## 0.15.18

### Patch Changes

- Updated dependencies [[`5866c62`](https://github.com/Effect-TS/effect/commit/5866c621d7eb4cc84e4ba972bfdfd219734cd45d)]:
  - @effect/platform@0.52.3
  - @effect/platform-node@0.48.4

## 0.15.17

### Patch Changes

- [#2679](https://github.com/Effect-TS/effect/pull/2679) [`2e1cdf6`](https://github.com/Effect-TS/effect/commit/2e1cdf67d141281288fffe9a5c10d1379a800513) Thanks [@tim-smart](https://github.com/tim-smart)! - ensure all type ids are annotated with `unique symbol`

- Updated dependencies [[`e4b82d2`](https://github.com/Effect-TS/effect/commit/e4b82d239bf0974173b5d687b45d1b1899be615f), [`2e1cdf6`](https://github.com/Effect-TS/effect/commit/2e1cdf67d141281288fffe9a5c10d1379a800513)]:
  - @effect/platform-node@0.48.3
  - @effect/platform@0.52.2
  - effect@3.1.2
  - @effect/schema@0.66.14

## 0.15.16

### Patch Changes

- Updated dependencies [[`e5e56d1`](https://github.com/Effect-TS/effect/commit/e5e56d138dbed3204636f605229c6685f89659fc)]:
  - effect@3.1.1
  - @effect/platform@0.52.1
  - @effect/platform-node@0.48.2
  - @effect/schema@0.66.13

## 0.15.15

### Patch Changes

- Updated dependencies [[`9deab0a`](https://github.com/Effect-TS/effect/commit/9deab0aec9e99501f9441843e34df9afa10c5be9), [`7719b8a`](https://github.com/Effect-TS/effect/commit/7719b8a7350c14e952ffe685bfd5308773b3e271)]:
  - @effect/platform@0.52.0
  - @effect/platform-node@0.48.1

## 0.15.14

### Patch Changes

- [#2543](https://github.com/Effect-TS/effect/pull/2543) [`a023f28`](https://github.com/Effect-TS/effect/commit/a023f28336f3865687d9a30c1883e36909906d85) Thanks [@github-actions](https://github.com/apps/github-actions)! - set span `kind` where applicable

- Updated dependencies [[`c3c12c6`](https://github.com/Effect-TS/effect/commit/c3c12c6625633fe80e79f9db75a3b8cf8ca8b11d), [`ba64ea6`](https://github.com/Effect-TS/effect/commit/ba64ea6757810c5e74cad3863a7d19d4d38af66b), [`b5de2d2`](https://github.com/Effect-TS/effect/commit/b5de2d2ce5b1afe8be90827bf898a95cec40eb2b), [`a1c7ab8`](https://github.com/Effect-TS/effect/commit/a1c7ab8ffedacd18c1fc784f4ff5844f79498b83), [`a023f28`](https://github.com/Effect-TS/effect/commit/a023f28336f3865687d9a30c1883e36909906d85), [`0ec93cb`](https://github.com/Effect-TS/effect/commit/0ec93cb4f166e7401c171c2f8e8276ce958d9a57), [`1c9454d`](https://github.com/Effect-TS/effect/commit/1c9454d532eae79b9f759aea77f59332cc6d18ed), [`a023f28`](https://github.com/Effect-TS/effect/commit/a023f28336f3865687d9a30c1883e36909906d85), [`92d56db`](https://github.com/Effect-TS/effect/commit/92d56dbb3f33e36636c2a2f1030c56492e39cf4d)]:
  - effect@3.1.0
  - @effect/platform-node@0.48.0
  - @effect/platform@0.51.0
  - @effect/schema@0.66.12

## 0.15.13

### Patch Changes

- [#2656](https://github.com/Effect-TS/effect/pull/2656) [`557707b`](https://github.com/Effect-TS/effect/commit/557707bc9e5f230c8964d2757012075c34339b5c) Thanks [@tim-smart](https://github.com/tim-smart)! - update dependencies

- Updated dependencies [[`16039a0`](https://github.com/Effect-TS/effect/commit/16039a08f04f11545e2fdf40952788a8f9cef04f), [`557707b`](https://github.com/Effect-TS/effect/commit/557707bc9e5f230c8964d2757012075c34339b5c), [`d1d33e1`](https://github.com/Effect-TS/effect/commit/d1d33e10b25109f44b5ab1c6e4d778a59c0d3eeb), [`f4ed306`](https://github.com/Effect-TS/effect/commit/f4ed3068a70b50302d078a30d18ca3cfd2bc679c), [`661004f`](https://github.com/Effect-TS/effect/commit/661004f4bf5f8b25f5a0678c21a3a822188ce461), [`e79cb83`](https://github.com/Effect-TS/effect/commit/e79cb83d3b19098bc40a3012e2a059b8426306c2)]:
  - @effect/platform@0.50.8
  - @effect/platform-node@0.47.8
  - effect@3.0.8
  - @effect/schema@0.66.11

## 0.15.12

### Patch Changes

- Updated dependencies [[`18de56b`](https://github.com/Effect-TS/effect/commit/18de56b4a6b6d1f99230dfabf9147d59ea4dd759)]:
  - effect@3.0.7
  - @effect/platform@0.50.7
  - @effect/platform-node@0.47.7
  - @effect/schema@0.66.10

## 0.15.11

### Patch Changes

- [#2626](https://github.com/Effect-TS/effect/pull/2626) [`027418e`](https://github.com/Effect-TS/effect/commit/027418edaa6aa6c0ae4861b95832827b45adace4) Thanks [@fubhy](https://github.com/fubhy)! - Reintroduce custom `NoInfer` type

- [#2609](https://github.com/Effect-TS/effect/pull/2609) [`ac1898e`](https://github.com/Effect-TS/effect/commit/ac1898eb7bc96880f911c276048e2ea3d6fe9c50) Thanks [@patroza](https://github.com/patroza)! - change: BatchedRequestResolver works with NonEmptyArray

- Updated dependencies [[`ffe4f4e`](https://github.com/Effect-TS/effect/commit/ffe4f4e95db35fff6869e360b072e3837befa0a1), [`027418e`](https://github.com/Effect-TS/effect/commit/027418edaa6aa6c0ae4861b95832827b45adace4), [`ac1898e`](https://github.com/Effect-TS/effect/commit/ac1898eb7bc96880f911c276048e2ea3d6fe9c50), [`ffe4f4e`](https://github.com/Effect-TS/effect/commit/ffe4f4e95db35fff6869e360b072e3837befa0a1), [`8206529`](https://github.com/Effect-TS/effect/commit/8206529d6a7bbf3e3c6f670afb0381e83176736e)]:
  - effect@3.0.6
  - @effect/schema@0.66.9
  - @effect/platform@0.50.6
  - @effect/platform-node@0.47.6

## 0.15.10

### Patch Changes

- Updated dependencies [[`6222404`](https://github.com/Effect-TS/effect/commit/62224044678751829ed2f128e05133a91c6b0569), [`868ed2a`](https://github.com/Effect-TS/effect/commit/868ed2a8fe94ee7f4206a6070f29dcf2a5ba1dc3)]:
  - effect@3.0.5
  - @effect/platform@0.50.5
  - @effect/platform-node@0.47.5
  - @effect/schema@0.66.8

## 0.15.9

### Patch Changes

- Updated dependencies [[`dd41c6c`](https://github.com/Effect-TS/effect/commit/dd41c6c725b1c1c980683275d8fa69779902187e), [`9a24667`](https://github.com/Effect-TS/effect/commit/9a246672008a2b668d43fbfd2fe5508c54b2b920)]:
  - @effect/schema@0.66.7
  - effect@3.0.4
  - @effect/platform@0.50.4
  - @effect/platform-node@0.47.4

## 0.15.8

### Patch Changes

- Updated dependencies [[`9dfc156`](https://github.com/Effect-TS/effect/commit/9dfc156dc13fb4da9c777aae3acece4b5ecf0064), [`80271bd`](https://github.com/Effect-TS/effect/commit/80271bdc648e9efa659ce66b2c255754a6a1a8b0), [`b3b51a2`](https://github.com/Effect-TS/effect/commit/b3b51a2ea0c6ab92a363db46ebaa7e1176d089f5), [`e4ba97d`](https://github.com/Effect-TS/effect/commit/e4ba97d060c16bdf4e3b5bd5db6777f121a6768c)]:
  - @effect/schema@0.66.6
  - @effect/platform@0.50.3
  - @effect/platform-node@0.47.3

## 0.15.7

### Patch Changes

- Updated dependencies [[`b3fe829`](https://github.com/Effect-TS/effect/commit/b3fe829e8b12726afe94086b5375968f41a26411), [`a58b7de`](https://github.com/Effect-TS/effect/commit/a58b7deb8bb1d3b0dd636decf5d16f115f37eb72), [`d90e8c3`](https://github.com/Effect-TS/effect/commit/d90e8c3090cbc78e2bc7b51c974df66ffefacdfa)]:
  - @effect/schema@0.66.5
  - @effect/platform@0.50.2
  - @effect/platform-node@0.47.2

## 0.15.6

### Patch Changes

- Updated dependencies [[`773b8e0`](https://github.com/Effect-TS/effect/commit/773b8e01521e8fa7c38ff15d92d21d6fd6dad56f)]:
  - @effect/schema@0.66.4
  - @effect/platform@0.50.1
  - @effect/platform-node@0.47.1

## 0.15.5

### Patch Changes

- Updated dependencies [[`6f38dff`](https://github.com/Effect-TS/effect/commit/6f38dff41ffa34532cc2f25b90446550c5730bb6), [`a7b4b84`](https://github.com/Effect-TS/effect/commit/a7b4b84bd5a25f51aba922f9259c3a58c98c6a4e), [`a3b0e6c`](https://github.com/Effect-TS/effect/commit/a3b0e6c490772e6d44b5d98dcf2729c4d5310ecc), [`6f38dff`](https://github.com/Effect-TS/effect/commit/6f38dff41ffa34532cc2f25b90446550c5730bb6)]:
  - @effect/platform-node@0.47.0
  - @effect/platform@0.50.0
  - effect@3.0.3
  - @effect/schema@0.66.3

## 0.15.4

### Patch Changes

- [#2562](https://github.com/Effect-TS/effect/pull/2562) [`2cecdbd`](https://github.com/Effect-TS/effect/commit/2cecdbd1cf30befce4e84796ccd953ea55ecfb86) Thanks [@fubhy](https://github.com/fubhy)! - Added provenance publishing

- Updated dependencies [[`2cecdbd`](https://github.com/Effect-TS/effect/commit/2cecdbd1cf30befce4e84796ccd953ea55ecfb86)]:
  - @effect/platform-node@0.46.4
  - @effect/platform@0.49.4
  - effect@3.0.2
  - @effect/schema@0.66.2

## 0.15.3

### Patch Changes

- Updated dependencies [[`8d39d65`](https://github.com/Effect-TS/effect/commit/8d39d6554af548228ad767112ce2e0b1f68fa8e1)]:
  - @effect/platform@0.49.3
  - @effect/platform-node@0.46.3

## 0.15.2

### Patch Changes

- Updated dependencies [[`5ef0a1a`](https://github.com/Effect-TS/effect/commit/5ef0a1ae9b773fa2481550cb0d43ff7a0e03cd44)]:
  - @effect/platform@0.49.2
  - @effect/platform-node@0.46.2

## 0.15.1

### Patch Changes

- [#2555](https://github.com/Effect-TS/effect/pull/2555) [`8edacca`](https://github.com/Effect-TS/effect/commit/8edacca37f8e37c01a63fec332b06d9361efaa7b) Thanks [@tim-smart](https://github.com/tim-smart)! - prevent use of `Array` as import name to solve bundler issues

- Updated dependencies [[`3da0cfa`](https://github.com/Effect-TS/effect/commit/3da0cfa12c407fd930dc480be1ecc9217a8058f8), [`570e8d8`](https://github.com/Effect-TS/effect/commit/570e8d87e7c0e9ad4cd2686462fdb9b4812f7716), [`b2b5d66`](https://github.com/Effect-TS/effect/commit/b2b5d6626b18eb5289f364ffab5240e84b04d085), [`87c5687`](https://github.com/Effect-TS/effect/commit/87c5687de0782dab177b7861217fa3b040046282), [`8edacca`](https://github.com/Effect-TS/effect/commit/8edacca37f8e37c01a63fec332b06d9361efaa7b)]:
  - effect@3.0.1
  - @effect/schema@0.66.1
  - @effect/platform@0.49.1
  - @effect/platform-node@0.46.1

## 0.15.0

### Minor Changes

- [#2207](https://github.com/Effect-TS/effect/pull/2207) [`5a2314b`](https://github.com/Effect-TS/effect/commit/5a2314b70ec79c2c02b51cef45a5ddec8327daa1) Thanks [@github-actions](https://github.com/apps/github-actions)! - replace use of `unit` terminology with `void`

  For all the data types.

  ```ts
  Effect.unit // => Effect.void
  Stream.unit // => Stream.void

  // etc
  ```

- [#2207](https://github.com/Effect-TS/effect/pull/2207) [`2fb7d9c`](https://github.com/Effect-TS/effect/commit/2fb7d9ca15037ff62a578bb9fe5732da5f4f317d) Thanks [@github-actions](https://github.com/apps/github-actions)! - Release Effect 3.0 🎉

### Patch Changes

- [#2529](https://github.com/Effect-TS/effect/pull/2529) [`78b767c`](https://github.com/Effect-TS/effect/commit/78b767c2b1625186e17131761a0edbac25d21850) Thanks [@fubhy](https://github.com/fubhy)! - Renamed `ReadonlyArray` and `ReadonlyRecord` modules for better discoverability.

- Updated dependencies [[`1b5f0c7`](https://github.com/Effect-TS/effect/commit/1b5f0c77e7fd477a0026071e82129a948227f4b3), [`d50a652`](https://github.com/Effect-TS/effect/commit/d50a652479f4d1d64f48da05c79fa847e6e51548), [`9aeae46`](https://github.com/Effect-TS/effect/commit/9aeae461fdf9265389cf3dfe4e428b037215ba5f), [`9a3bd47`](https://github.com/Effect-TS/effect/commit/9a3bd47ebd0750c7e498162734f6d21895de0cb2), [`6c6087a`](https://github.com/Effect-TS/effect/commit/6c6087a4a897b64252346426660782d31c13f769), [`6460414`](https://github.com/Effect-TS/effect/commit/6460414351a45fb8e0a457c63f3653422efee766), [`cf69f46`](https://github.com/Effect-TS/effect/commit/cf69f46690058d71eeada03cfb40dc744573e9e4), [`cf69f46`](https://github.com/Effect-TS/effect/commit/cf69f46690058d71eeada03cfb40dc744573e9e4), [`e542371`](https://github.com/Effect-TS/effect/commit/e542371981f8b4b484979feaad8a25b1f45e2df0), [`be9d025`](https://github.com/Effect-TS/effect/commit/be9d025e42355260ace02dd135851a8935a4deba), [`78b767c`](https://github.com/Effect-TS/effect/commit/78b767c2b1625186e17131761a0edbac25d21850), [`aa4a3b5`](https://github.com/Effect-TS/effect/commit/aa4a3b550da1c1020265ac389ed3f309388994a2), [`1499974`](https://github.com/Effect-TS/effect/commit/14999741d2e19c1747f6a7e19d68977f6429cdb8), [`1b5f0c7`](https://github.com/Effect-TS/effect/commit/1b5f0c77e7fd477a0026071e82129a948227f4b3), [`5c2b561`](https://github.com/Effect-TS/effect/commit/5c2b5614f583b88784ed68126ae939832fb3c092), [`6c6087a`](https://github.com/Effect-TS/effect/commit/6c6087a4a897b64252346426660782d31c13f769), [`a18f594`](https://github.com/Effect-TS/effect/commit/a18f5948f1439a147232448b2c443472fda0eceb), [`1499974`](https://github.com/Effect-TS/effect/commit/14999741d2e19c1747f6a7e19d68977f6429cdb8), [`2f96d93`](https://github.com/Effect-TS/effect/commit/2f96d938b90f8c19377583279e3c7afd9b509c50), [`5a2314b`](https://github.com/Effect-TS/effect/commit/5a2314b70ec79c2c02b51cef45a5ddec8327daa1), [`25d74f8`](https://github.com/Effect-TS/effect/commit/25d74f8c4d2dd4a9e5ec57ce2f20d36dedd25343), [`6c6087a`](https://github.com/Effect-TS/effect/commit/6c6087a4a897b64252346426660782d31c13f769), [`271b79f`](https://github.com/Effect-TS/effect/commit/271b79fc0b66a6c11e07a8779ff8800493a7eac2), [`1b5f0c7`](https://github.com/Effect-TS/effect/commit/1b5f0c77e7fd477a0026071e82129a948227f4b3), [`2fb7d9c`](https://github.com/Effect-TS/effect/commit/2fb7d9ca15037ff62a578bb9fe5732da5f4f317d), [`53d1c2a`](https://github.com/Effect-TS/effect/commit/53d1c2a77559081fbb89667e343346375c6d6650), [`e7e1bbe`](https://github.com/Effect-TS/effect/commit/e7e1bbe68486fdf31c8f84b0880522d39adcaad3), [`10c169e`](https://github.com/Effect-TS/effect/commit/10c169eadc874e91b4defca3f467b4e6a50fd8f3), [`6424181`](https://github.com/Effect-TS/effect/commit/64241815fe6a939e91e6947253e7dceea1306aa8)]:
  - effect@3.0.0
  - @effect/schema@0.66.0
  - @effect/platform-node@0.46.0
  - @effect/platform@0.49.0

## 0.14.14

### Patch Changes

- Updated dependencies [[`b79cc59`](https://github.com/Effect-TS/effect/commit/b79cc59dbe64b9a0a7742dc9100a9d36c8e46b72)]:
  - @effect/platform-node@0.45.31
  - @effect/platform@0.48.29

## 0.14.13

### Patch Changes

- [#2472](https://github.com/Effect-TS/effect/pull/2472) [`8709856`](https://github.com/Effect-TS/effect/commit/870985694ae985c3cb9360ad8a25c60e6f785f55) Thanks [@tim-smart](https://github.com/tim-smart)! - add Subscribable trait / module

  Subscribable represents a resource that has a current value and can be subscribed to for updates.

  The following data types are subscribable:
  - A `SubscriptionRef`
  - An `Actor` from the experimental `Machine` module

- [#2472](https://github.com/Effect-TS/effect/pull/2472) [`8709856`](https://github.com/Effect-TS/effect/commit/870985694ae985c3cb9360ad8a25c60e6f785f55) Thanks [@tim-smart](https://github.com/tim-smart)! - add Readable module / trait

  `Readable` is a common interface for objects that can be read from using a `get`
  Effect.

  For example, `Ref`'s implement `Readable`:

  ```ts
  import { Effect, Readable, Ref } from "effect"
  import assert from "assert"

  Effect.gen(function* (_) {
    const ref = yield* _(Ref.make(123))
    assert(Readable.isReadable(ref))

    const result = yield* _(ref.get)
    assert(result === 123)
  })
  ```

- Updated dependencies [[`0aee906`](https://github.com/Effect-TS/effect/commit/0aee906f034539344db6fbac08919de3e28eccde), [`41c8102`](https://github.com/Effect-TS/effect/commit/41c810228b1a50e4b41f19e735d7c62fe8d36871), [`4c37001`](https://github.com/Effect-TS/effect/commit/4c370013417e18c4f564818de1341a8fccb43b4c), [`776ef2b`](https://github.com/Effect-TS/effect/commit/776ef2bb66db9aa9f68b7beab14f6986f9c1288b), [`217147e`](https://github.com/Effect-TS/effect/commit/217147ea67c5c42c96f024775c41e5b070f81e4c), [`8a69b4e`](https://github.com/Effect-TS/effect/commit/8a69b4ef6a3a06d2e21fe2e11a626038beefb4e1), [`90776ec`](https://github.com/Effect-TS/effect/commit/90776ec8e8671d835b65fc33ead1de6c864b81b9), [`b3acf47`](https://github.com/Effect-TS/effect/commit/b3acf47f9c9dfae1c99377aa906097aaa2d47d44), [`8709856`](https://github.com/Effect-TS/effect/commit/870985694ae985c3cb9360ad8a25c60e6f785f55), [`232c353`](https://github.com/Effect-TS/effect/commit/232c353c2e6f743f38e57639ee30e324ffa9c2a9), [`0d3231a`](https://github.com/Effect-TS/effect/commit/0d3231a195202635ecc0bf6bbf6a08fc017d0d69), [`0ca835c`](https://github.com/Effect-TS/effect/commit/0ca835cbac8e69072a93ace83b534219faba24e8), [`8709856`](https://github.com/Effect-TS/effect/commit/870985694ae985c3cb9360ad8a25c60e6f785f55), [`da22adc`](https://github.com/Effect-TS/effect/commit/da22adc6507563876f1c416fd22a5f9206cc1395), [`d590094`](https://github.com/Effect-TS/effect/commit/d5900943489ec1e0891836aeafb5ce99fb9c75c7), [`c22b019`](https://github.com/Effect-TS/effect/commit/c22b019e5eaf9d3a937a3d99cadbb8f8e9116a70), [`e983740`](https://github.com/Effect-TS/effect/commit/e9837401145605aff5bc2ec7e73004f397c5d2d1), [`e3e0924`](https://github.com/Effect-TS/effect/commit/e3e09247d46a35430fc60e4aa4032cc50814f212)]:
  - @effect/schema@0.65.0
  - effect@2.4.19
  - @effect/platform-node@0.45.30
  - @effect/platform@0.48.28

## 0.14.12

### Patch Changes

- Updated dependencies [[`c6dd3c6`](https://github.com/Effect-TS/effect/commit/c6dd3c6909cafe05adc8450c5a499260e17e60d3), [`672f137`](https://github.com/Effect-TS/effect/commit/672f13747ddf6dac3ba304fd4511b1df44ab566d), [`42b3651`](https://github.com/Effect-TS/effect/commit/42b36519f356bae9258a1ea1d416e2902b973e85), [`672f137`](https://github.com/Effect-TS/effect/commit/672f13747ddf6dac3ba304fd4511b1df44ab566d)]:
  - @effect/platform@0.48.27
  - @effect/schema@0.64.20
  - @effect/platform-node@0.45.29

## 0.14.11

### Patch Changes

- Updated dependencies [[`365a486`](https://github.com/Effect-TS/effect/commit/365a4865de5e47ce09f4cfd51fc0f67438f82a57)]:
  - @effect/platform@0.48.26
  - @effect/platform-node@0.45.28

## 0.14.10

### Patch Changes

- Updated dependencies [[`dadc690`](https://github.com/Effect-TS/effect/commit/dadc6906121c512bc32be22b52adbd1ada834594), [`58f66fe`](https://github.com/Effect-TS/effect/commit/58f66fecd4e646c6c8f10995df9faab17022eb8f), [`3cad21d`](https://github.com/Effect-TS/effect/commit/3cad21daa5d2332d33692498c87b7ffff979e304), [`d209171`](https://github.com/Effect-TS/effect/commit/d2091714a786820ebae4bef04a9d67d25dd08e88)]:
  - effect@2.4.18
  - @effect/schema@0.64.19
  - @effect/platform@0.48.25
  - @effect/platform-node@0.45.27

## 0.14.9

### Patch Changes

- Updated dependencies [[`9c6a500`](https://github.com/Effect-TS/effect/commit/9c6a5001b467b6255c68a922f4b6e8d692b63d01), [`8fdfda6`](https://github.com/Effect-TS/effect/commit/8fdfda6618be848c01b399d13bc05a9a3adfb613), [`607b2e7`](https://github.com/Effect-TS/effect/commit/607b2e7a7fd9318c57acf4e50ec61747eea74ad7), [`8fdfda6`](https://github.com/Effect-TS/effect/commit/8fdfda6618be848c01b399d13bc05a9a3adfb613), [`35ad0ba`](https://github.com/Effect-TS/effect/commit/35ad0ba9f3ba27c60453620e514b980f819f92af), [`8206caf`](https://github.com/Effect-TS/effect/commit/8206caf7c2d22c68be4313318b61cfdacf6222b6), [`7ddd654`](https://github.com/Effect-TS/effect/commit/7ddd65415b65ccb654ad04f4dbefe39402f15117), [`7ddd654`](https://github.com/Effect-TS/effect/commit/7ddd65415b65ccb654ad04f4dbefe39402f15117), [`8fdfda6`](https://github.com/Effect-TS/effect/commit/8fdfda6618be848c01b399d13bc05a9a3adfb613), [`f456ba2`](https://github.com/Effect-TS/effect/commit/f456ba273bae21a6dcf8c966c50c97b5f0897d9f)]:
  - @effect/platform@0.48.24
  - effect@2.4.17
  - @effect/platform-node@0.45.26
  - @effect/schema@0.64.18

## 0.14.8

### Patch Changes

- Updated dependencies [[`5170ce7`](https://github.com/Effect-TS/effect/commit/5170ce708c606283e8a30d273950f1a21c7eddc2), [`63a1df2`](https://github.com/Effect-TS/effect/commit/63a1df2e4de3766f48f15676fbd0360ab9c27816), [`5170ce7`](https://github.com/Effect-TS/effect/commit/5170ce708c606283e8a30d273950f1a21c7eddc2), [`62a7f23`](https://github.com/Effect-TS/effect/commit/62a7f23937c0dfaca67a7b2f055b85cfde25ed11), [`7cc2b41`](https://github.com/Effect-TS/effect/commit/7cc2b41d6c551fdca2590b06681c5ad9832aba46), [`74a5dae`](https://github.com/Effect-TS/effect/commit/74a5daed0e65b32a36e026bfcf66d02269cb967a), [`8b46fde`](https://github.com/Effect-TS/effect/commit/8b46fdebf2c075a74cd2cd29dfb69531d20fc154)]:
  - @effect/platform@0.48.23
  - effect@2.4.16
  - @effect/schema@0.64.17
  - @effect/platform-node@0.45.25

## 0.14.7

### Patch Changes

- Updated dependencies [[`a31917a`](https://github.com/Effect-TS/effect/commit/a31917aa4b05b1189b7a8e0bedb60bb3d49262ad), [`4cd2bed`](https://github.com/Effect-TS/effect/commit/4cd2bedf978f864bddd289d1c524c8e868bf587b), [`6cc6267`](https://github.com/Effect-TS/effect/commit/6cc6267026d9bfb1a9882cddf534787327e86ec1)]:
  - @effect/schema@0.64.16
  - @effect/platform@0.48.22
  - @effect/platform-node@0.45.24

## 0.14.6

### Patch Changes

- [#2421](https://github.com/Effect-TS/effect/pull/2421) [`c34eb3e`](https://github.com/Effect-TS/effect/commit/c34eb3ecae1bc858bd17207b5c82935acc7a95d9) Thanks [@tim-smart](https://github.com/tim-smart)! - don't persist items with a TimeToLive of zero

- Updated dependencies [[`d7688c0`](https://github.com/Effect-TS/effect/commit/d7688c0c72717fe7876c871567f6946dabfc0546), [`b3a4fac`](https://github.com/Effect-TS/effect/commit/b3a4face2acaca422f0b0530436e8f13129f3b3a), [`5ded019`](https://github.com/Effect-TS/effect/commit/5ded019970169e3c1f2a375d0876b95fb1ff67f5)]:
  - effect@2.4.15
  - @effect/schema@0.64.15
  - @effect/platform@0.48.21
  - @effect/platform-node@0.45.23

## 0.14.5

### Patch Changes

- Updated dependencies [[`4789083`](https://github.com/Effect-TS/effect/commit/4789083283bdaec456982d614ebc4a496ea0e7f7), [`4789083`](https://github.com/Effect-TS/effect/commit/4789083283bdaec456982d614ebc4a496ea0e7f7)]:
  - @effect/platform-node@0.45.22
  - @effect/platform@0.48.20

## 0.14.4

### Patch Changes

- Updated dependencies [[`fb7285e`](https://github.com/Effect-TS/effect/commit/fb7285e8d6a70527df7137a6a3efdd03ae61cb8b)]:
  - @effect/platform-node@0.45.21
  - @effect/platform@0.48.19

## 0.14.3

### Patch Changes

- Updated dependencies [[`26435ec`](https://github.com/Effect-TS/effect/commit/26435ecfa06569dc18d1801ccf38213a43b7c334), [`a76e5e1`](https://github.com/Effect-TS/effect/commit/a76e5e131a35c88a72771fb745df08f60fbc0e18), [`6180c0c`](https://github.com/Effect-TS/effect/commit/6180c0cc51dee785cfce72220a52c9fc3b9bf9aa)]:
  - @effect/platform-node@0.45.20
  - @effect/platform@0.48.18
  - @effect/schema@0.64.14
  - effect@2.4.14

## 0.14.2

### Patch Changes

- Updated dependencies [[`47a8f1b`](https://github.com/Effect-TS/effect/commit/47a8f1b644d8294692d92cacd3c8c7543edbfabe), [`8c9abe2`](https://github.com/Effect-TS/effect/commit/8c9abe2b35c46d8891d4b2c14ff9eb46302a14f3), [`8c9abe2`](https://github.com/Effect-TS/effect/commit/8c9abe2b35c46d8891d4b2c14ff9eb46302a14f3), [`3336287`](https://github.com/Effect-TS/effect/commit/3336287ff55a25e56d759b83847bfaa21c40f499), [`54b7c00`](https://github.com/Effect-TS/effect/commit/54b7c0077fa784ad2646b812d6a44641f672edcd), [`3336287`](https://github.com/Effect-TS/effect/commit/3336287ff55a25e56d759b83847bfaa21c40f499), [`47a8f1b`](https://github.com/Effect-TS/effect/commit/47a8f1b644d8294692d92cacd3c8c7543edbfabe)]:
  - @effect/platform@0.48.17
  - @effect/platform-node@0.45.19
  - effect@2.4.13
  - @effect/schema@0.64.13

## 0.14.1

### Patch Changes

- [#2385](https://github.com/Effect-TS/effect/pull/2385) [`3307729`](https://github.com/Effect-TS/effect/commit/3307729de162a033fa9caa8e14c111013dcf0d87) Thanks [@tim-smart](https://github.com/tim-smart)! - update typescript to 5.4

- Updated dependencies [[`9392de6`](https://github.com/Effect-TS/effect/commit/9392de6baa6861662abc2bd3171897145f5ea073), [`75a8d16`](https://github.com/Effect-TS/effect/commit/75a8d16247cc14860cdd7fd948ef542c50c2d55e), [`3307729`](https://github.com/Effect-TS/effect/commit/3307729de162a033fa9caa8e14c111013dcf0d87), [`9392de6`](https://github.com/Effect-TS/effect/commit/9392de6baa6861662abc2bd3171897145f5ea073), [`3307729`](https://github.com/Effect-TS/effect/commit/3307729de162a033fa9caa8e14c111013dcf0d87), [`d17a427`](https://github.com/Effect-TS/effect/commit/d17a427c4427972fb55c45a058780716dc408631)]:
  - @effect/schema@0.64.12
  - @effect/platform-node@0.45.18
  - @effect/platform@0.48.16
  - effect@2.4.12

## 0.14.0

### Minor Changes

- [#2383](https://github.com/Effect-TS/effect/pull/2383) [`317b5b8`](https://github.com/Effect-TS/effect/commit/317b5b8e8c8c2207469b3ebfcf72bf3a9f7cbc60) Thanks [@tim-smart](https://github.com/tim-smart)! - add TimeToLive support to Persistence module

### Patch Changes

- [#2384](https://github.com/Effect-TS/effect/pull/2384) [`2f488c4`](https://github.com/Effect-TS/effect/commit/2f488c436de52576562803c57ebc132ef40ccdd8) Thanks [@tim-smart](https://github.com/tim-smart)! - update dependencies

- [#2383](https://github.com/Effect-TS/effect/pull/2383) [`317b5b8`](https://github.com/Effect-TS/effect/commit/317b5b8e8c8c2207469b3ebfcf72bf3a9f7cbc60) Thanks [@tim-smart](https://github.com/tim-smart)! - add TimeToLive module to @effect/experimental

  A trait for attaching expiry information to objects.

  ```ts
  import * as TimeToLive from "@effect/experimental"
  import { Duration, Exit } from "effect"

  class User {
    [TimeToLive.symbol](exit: Exit.Exit<unknown, unknown>) {
      return Exit.isSuccess(exit) ? Duration.seconds(60) : Duration.zero
    }
  }
  ```

- [#2383](https://github.com/Effect-TS/effect/pull/2383) [`317b5b8`](https://github.com/Effect-TS/effect/commit/317b5b8e8c8c2207469b3ebfcf72bf3a9f7cbc60) Thanks [@tim-smart](https://github.com/tim-smart)! - add Redis Persistence module

- Updated dependencies [[`2f488c4`](https://github.com/Effect-TS/effect/commit/2f488c436de52576562803c57ebc132ef40ccdd8), [`37ca592`](https://github.com/Effect-TS/effect/commit/37ca592a4101ad90adbf8c8b3f727faf3110cae5), [`317b5b8`](https://github.com/Effect-TS/effect/commit/317b5b8e8c8c2207469b3ebfcf72bf3a9f7cbc60)]:
  - @effect/platform-node@0.45.17
  - effect@2.4.11
  - @effect/schema@0.64.11
  - @effect/platform@0.48.15

## 0.13.10

### Patch Changes

- Updated dependencies [[`9bab1f9`](https://github.com/Effect-TS/effect/commit/9bab1f9fa5b999740755e4e82485cb77c638643a), [`9bbde5b`](https://github.com/Effect-TS/effect/commit/9bbde5be9a0168d1c2a0308bfc27167ed62f3968)]:
  - effect@2.4.10
  - @effect/platform@0.48.14
  - @effect/platform-node@0.45.16
  - @effect/schema@0.64.10

## 0.13.9

### Patch Changes

- Updated dependencies [[`dc7e497`](https://github.com/Effect-TS/effect/commit/dc7e49720df416870a7483f48adc40aeb23fe32d), [`ffaf7c3`](https://github.com/Effect-TS/effect/commit/ffaf7c36514f88496cdd2fdfdf0bc7ba5a2e5cd4)]:
  - @effect/schema@0.64.9
  - @effect/platform@0.48.13
  - @effect/platform-node@0.45.15

## 0.13.8

### Patch Changes

- Updated dependencies [[`e0af20e`](https://github.com/Effect-TS/effect/commit/e0af20ec5f6d0b19d66c5ebf610969d55bfc6c22)]:
  - @effect/schema@0.64.8
  - @effect/platform@0.48.12
  - @effect/platform-node@0.45.14

## 0.13.7

### Patch Changes

- Updated dependencies [[`0f6c7b4`](https://github.com/Effect-TS/effect/commit/0f6c7b426eb3432f60e3a17f8cd92ceac91597bf)]:
  - @effect/platform@0.48.11
  - @effect/platform-node@0.45.13

## 0.13.6

### Patch Changes

- [#2355](https://github.com/Effect-TS/effect/pull/2355) [`151b785`](https://github.com/Effect-TS/effect/commit/151b7850fa60b066c2bc62602a0ea510ae76c1fa) Thanks [@jrmdayn](https://github.com/jrmdayn)! - Add clear api to remove all items of a result persistence

- Updated dependencies [[`71fd528`](https://github.com/Effect-TS/effect/commit/71fd5287500f9ce155a7d9f0df6ee3e0ac3aeb99)]:
  - @effect/platform-node@0.45.12
  - @effect/platform@0.48.10
  - effect@2.4.9
  - @effect/schema@0.64.7

## 0.13.5

### Patch Changes

- [#2352](https://github.com/Effect-TS/effect/pull/2352) [`63f8372`](https://github.com/Effect-TS/effect/commit/63f83722b137e2ab7fdf8ef947c65ed107221353) Thanks [@tim-smart](https://github.com/tim-smart)! - remove use of `__proto__`

- Updated dependencies [[`595140a`](https://github.com/Effect-TS/effect/commit/595140a13bda09bf22c669196440868e8a274599), [`5f5fcd9`](https://github.com/Effect-TS/effect/commit/5f5fcd969ae30ed6fe61d566a571498d9e895e16), [`bb0b69e`](https://github.com/Effect-TS/effect/commit/bb0b69e519698c7c76aa68217de423c78ad16566), [`7a45ad0`](https://github.com/Effect-TS/effect/commit/7a45ad0a5f715d64a69b28a8ee3573e5f86909c3), [`5c3b1cc`](https://github.com/Effect-TS/effect/commit/5c3b1ccba182d0f636a973729f9c6bfb12539dc8), [`6f7dfc9`](https://github.com/Effect-TS/effect/commit/6f7dfc9637bd641beb93b14e027dcfcb5d2c8feb), [`88b8583`](https://github.com/Effect-TS/effect/commit/88b85838e03d4f33036f9d16c9c00a487fa99bd8), [`cb20824`](https://github.com/Effect-TS/effect/commit/cb20824416cbf251188395d0aad3622e3a5d7ff2), [`6b20bad`](https://github.com/Effect-TS/effect/commit/6b20badebb3a7ca4d38857753e8ecaa09d02ccfb), [`4e64e9b`](https://github.com/Effect-TS/effect/commit/4e64e9b9876de6bfcbabe39e18a91a08e5f3fbb0), [`3851a02`](https://github.com/Effect-TS/effect/commit/3851a022c481006aec1db36651e4b4fd727aa742), [`5f5fcd9`](https://github.com/Effect-TS/effect/commit/5f5fcd969ae30ed6fe61d566a571498d9e895e16), [`814e5b8`](https://github.com/Effect-TS/effect/commit/814e5b828f68210b9e8f336fd6ac688646835dd9), [`a45a525`](https://github.com/Effect-TS/effect/commit/a45a525e7ccf07704dff1666f1e390282b5bac91)]:
  - @effect/schema@0.64.6
  - effect@2.4.8
  - @effect/platform@0.48.9
  - @effect/platform-node@0.45.11

## 0.13.4

### Patch Changes

- Updated dependencies [[`69d27bb`](https://github.com/Effect-TS/effect/commit/69d27bb633884b6b50f9c3d9e95c29f09b4860b5), [`d0f56c6`](https://github.com/Effect-TS/effect/commit/d0f56c68e604b1cf8dd4e761a3f3cf3631b3cec1)]:
  - @effect/platform@0.48.8
  - @effect/schema@0.64.5
  - @effect/platform-node@0.45.10

## 0.13.3

### Patch Changes

- Updated dependencies [[`f908948`](https://github.com/Effect-TS/effect/commit/f908948fd05771a670c0b746e2dd9caa9408ef83)]:
  - @effect/platform@0.48.7
  - @effect/platform-node@0.45.9

## 0.13.2

### Patch Changes

- Updated dependencies [[`eb93283`](https://github.com/Effect-TS/effect/commit/eb93283985913d7b04ca750e36ac8513e7b6cef6)]:
  - effect@2.4.7
  - @effect/platform@0.48.6
  - @effect/platform-node@0.45.8
  - @effect/schema@0.64.4

## 0.13.1

### Patch Changes

- Updated dependencies [[`e006e4a`](https://github.com/Effect-TS/effect/commit/e006e4a538c97bae6ca1efa74802159e8a688fcb)]:
  - @effect/platform@0.48.5
  - @effect/platform-node@0.45.7

## 0.13.0

### Minor Changes

- [#2323](https://github.com/Effect-TS/effect/pull/2323) [`d6d3f4e`](https://github.com/Effect-TS/effect/commit/d6d3f4ea4c81031876c4e58a016225cc2f5a81ea) Thanks [@tim-smart](https://github.com/tim-smart)! - remove tag argument for Machine serializable procedures

## 0.12.3

### Patch Changes

- Updated dependencies [[`cfef6ec`](https://github.com/Effect-TS/effect/commit/cfef6ecd1fe801cec1a3cbfb7f064fc394b0ad73)]:
  - @effect/schema@0.64.3
  - @effect/platform@0.48.4
  - @effect/platform-node@0.45.6

## 0.12.2

### Patch Changes

- [#2316](https://github.com/Effect-TS/effect/pull/2316) [`7b64c66`](https://github.com/Effect-TS/effect/commit/7b64c662ed7ba6e88146a9cba5b3f46c7213f921) Thanks [@tim-smart](https://github.com/tim-smart)! - support Infinity in DevTools metrics schema

## 0.12.1

### Patch Changes

- Updated dependencies [[`c362e06`](https://github.com/Effect-TS/effect/commit/c362e066550252d5a9fcbc31a4b34d0e17c50699), [`83ddd6f`](https://github.com/Effect-TS/effect/commit/83ddd6f41029724b2cbd144cf309463967ed1164)]:
  - @effect/platform@0.48.3
  - @effect/platform-node@0.45.5

## 0.12.0

### Minor Changes

- [#2311](https://github.com/Effect-TS/effect/pull/2311) [`9971186`](https://github.com/Effect-TS/effect/commit/99711862722188fbb5ed3ee75126ad5edf13f72f) Thanks [@tim-smart](https://github.com/tim-smart)! - propogate channel Done type in MsgPack module apis

- [#2311](https://github.com/Effect-TS/effect/pull/2311) [`9971186`](https://github.com/Effect-TS/effect/commit/99711862722188fbb5ed3ee75126ad5edf13f72f) Thanks [@tim-smart](https://github.com/tim-smart)! - use Ndson for DevTools protocol (instead of msgpack)

### Patch Changes

- [#2311](https://github.com/Effect-TS/effect/pull/2311) [`9971186`](https://github.com/Effect-TS/effect/commit/99711862722188fbb5ed3ee75126ad5edf13f72f) Thanks [@tim-smart](https://github.com/tim-smart)! - add Ndjson module to experimental

  Allows you to encode + decode "new line delimited json"

- Updated dependencies [[`89748c9`](https://github.com/Effect-TS/effect/commit/89748c90b36cb5eb880a9ab9323b252338dee848), [`4f35a7e`](https://github.com/Effect-TS/effect/commit/4f35a7e7c4eba598924aff24d1158b9056bb24be), [`9971186`](https://github.com/Effect-TS/effect/commit/99711862722188fbb5ed3ee75126ad5edf13f72f)]:
  - @effect/schema@0.64.2
  - @effect/platform@0.48.2
  - effect@2.4.6
  - @effect/platform-node@0.45.4

## 0.11.1

### Patch Changes

- Updated dependencies [[`d10f876`](https://github.com/Effect-TS/effect/commit/d10f876cd98da275bc5dc5750a91a7fc95e97541), [`743ae6d`](https://github.com/Effect-TS/effect/commit/743ae6d12b249f0b35b31b65b2f7ec91d83ee387), [`a75bc48`](https://github.com/Effect-TS/effect/commit/a75bc48e0e3278d0f70665fedecc5ae7ec447e24), [`bce21c5`](https://github.com/Effect-TS/effect/commit/bce21c5ded2177114666ba229bd5029fa000dee3), [`c7d3036`](https://github.com/Effect-TS/effect/commit/c7d303630b7f0825cb2e584557c5767a67214d9f)]:
  - @effect/schema@0.64.1
  - effect@2.4.5
  - @effect/platform@0.48.1
  - @effect/platform-node@0.45.3

## 0.11.0

### Minor Changes

- [#2279](https://github.com/Effect-TS/effect/pull/2279) [`bdff193`](https://github.com/Effect-TS/effect/commit/bdff193365dd9ec2863573b08eb960aa8dee5c93) Thanks [@gcanti](https://github.com/gcanti)! - - `src/DevTools/Domain.ts`
  - use `OptionEncoded` in `SpanFrom`
  - `src/Machine.ts`
    - use `ExitEncoded` in `SerializableActor` and `boot`

### Patch Changes

- Updated dependencies [[`5d47ee0`](https://github.com/Effect-TS/effect/commit/5d47ee0855e492532085b6092879b1b952d84949), [`5d47ee0`](https://github.com/Effect-TS/effect/commit/5d47ee0855e492532085b6092879b1b952d84949), [`1cb7f9c`](https://github.com/Effect-TS/effect/commit/1cb7f9cff7c2272a32fc7a324d87b02e2cd8a2f5), [`5d47ee0`](https://github.com/Effect-TS/effect/commit/5d47ee0855e492532085b6092879b1b952d84949), [`817a04c`](https://github.com/Effect-TS/effect/commit/817a04cb2df0f4140984dc97eb3e1bb14a6c4a38), [`d90a99d`](https://github.com/Effect-TS/effect/commit/d90a99d03d074adc7cd2533f15419138264da5a2), [`dd05faa`](https://github.com/Effect-TS/effect/commit/dd05faa621555ef3585ecd914ac13ecd89b710f4), [`509be1a`](https://github.com/Effect-TS/effect/commit/509be1a0817118489750cf028523134677e44a8a), [`1cb7f9c`](https://github.com/Effect-TS/effect/commit/1cb7f9cff7c2272a32fc7a324d87b02e2cd8a2f5), [`dd05faa`](https://github.com/Effect-TS/effect/commit/dd05faa621555ef3585ecd914ac13ecd89b710f4), [`e7ca973`](https://github.com/Effect-TS/effect/commit/e7ca973c5430ae60716701e58bedd4632ff971fd), [`a1f44cb`](https://github.com/Effect-TS/effect/commit/a1f44cb5112713ff9a3ac3d91a63a2c99d6b7fc1), [`d910dd2`](https://github.com/Effect-TS/effect/commit/d910dd2ca1e8e5aa2f09d9bf3694ede745758f99), [`e7ca973`](https://github.com/Effect-TS/effect/commit/e7ca973c5430ae60716701e58bedd4632ff971fd), [`802674b`](https://github.com/Effect-TS/effect/commit/802674b379b7559ad3ff09b33388891445a9e48b), [`bdff193`](https://github.com/Effect-TS/effect/commit/bdff193365dd9ec2863573b08eb960aa8dee5c93)]:
  - @effect/schema@0.64.0
  - effect@2.4.4
  - @effect/platform@0.48.0
  - @effect/platform-node@0.45.2

## 0.10.1

### Patch Changes

- [#2274](https://github.com/Effect-TS/effect/pull/2274) [`8b552a2`](https://github.com/Effect-TS/effect/commit/8b552a28a3843c5057af342b8bc1534ed804a23d) Thanks [@tim-smart](https://github.com/tim-smart)! - improve Persistence error messages

- Updated dependencies [[`0680545`](https://github.com/Effect-TS/effect/commit/068054540f19bb23a79c7c021ed8b2fe34f3e19f), [`20e63fb`](https://github.com/Effect-TS/effect/commit/20e63fb9207210f3fe2d136ec40d0a2dbff3225e), [`20e63fb`](https://github.com/Effect-TS/effect/commit/20e63fb9207210f3fe2d136ec40d0a2dbff3225e)]:
  - @effect/platform-node@0.45.1
  - @effect/platform@0.47.1
  - effect@2.4.3
  - @effect/schema@0.63.4

## 0.10.0

### Minor Changes

- [#2261](https://github.com/Effect-TS/effect/pull/2261) [`fa9663c`](https://github.com/Effect-TS/effect/commit/fa9663cb854ca03dba672d7857ecff84f1140c9e) Thanks [@tim-smart](https://github.com/tim-smart)! - move Socket module to platform

### Patch Changes

- [#2246](https://github.com/Effect-TS/effect/pull/2246) [`5234a9a`](https://github.com/Effect-TS/effect/commit/5234a9aa26f4f1732f423dc89c32ac679d065543) Thanks [@tim-smart](https://github.com/tim-smart)! - add support for SpanEvent's to DevTools protocol

- [#2254](https://github.com/Effect-TS/effect/pull/2254) [`98b921a`](https://github.com/Effect-TS/effect/commit/98b921a1cf1c099db02e21b19f11e8ec02b908b5) Thanks [@tim-smart](https://github.com/tim-smart)! - send a final metrics snapshot on DevTools shutdown

- [#2256](https://github.com/Effect-TS/effect/pull/2256) [`f82875f`](https://github.com/Effect-TS/effect/commit/f82875f4e2baca2ddacf5e4fc7efcc9c1ee14f16) Thanks [@tim-smart](https://github.com/tim-smart)! - add Machine module to experimental

  The Machine module can be used to create effectful state machines. Here is an
  example of a machine that sends emails:

  ```ts
  import { Machine } from "@effect/experimental"
  import { runMain } from "@effect/platform-node/NodeRuntime"
  import { Data, Effect, List, Request, Schedule } from "effect"

  class SendError extends Data.TaggedError("SendError")<{
    readonly email: string
    readonly reason: string
  }> {}

  class SendEmail extends Request.TaggedClass("SendEmail")<
    void,
    SendError,
    {
      readonly email: string
      readonly message: string
    }
  > {}

  class ProcessEmail extends Request.TaggedClass("ProcessEmail")<
    void,
    never,
    {}
  > {}

  class Shutdown extends Request.TaggedClass("Shutdown")<void, never, {}> {}

  const mailer = Machine.makeWith<List.List<SendEmail>>()((_, previous) =>
    Effect.gen(function* (_) {
      const ctx = yield* _(Machine.MachineContext)
      const state = previous ?? List.empty()

      if (List.isCons(state)) {
        yield* _(
          ctx.unsafeSend(new ProcessEmail()),
          Effect.replicateEffect(List.size(state))
        )
      }

      return Machine.procedures.make(state).pipe(
        Machine.procedures.addPrivate<ProcessEmail>()(
          "ProcessEmail",
          ({ state }) =>
            Effect.gen(function* (_) {
              if (List.isNil(state)) {
                return [void 0, state]
              }
              const req = state.head
              yield* _(
                Effect.log(`Sending email to ${req.email}`),
                Effect.delay(500)
              )
              return [void 0, state.tail]
            })
        ),
        Machine.procedures.add<SendEmail>()("SendEmail", (ctx) =>
          ctx
            .send(new ProcessEmail())
            .pipe(Effect.as([void 0, List.append(ctx.state, ctx.request)]))
        ),
        Machine.procedures.add<Shutdown>()("Shutdown", () =>
          Effect.log("Shutting down").pipe(Effect.zipRight(Effect.interrupt))
        )
      )
    })
  ).pipe(Machine.retry(Schedule.forever))

  Effect.gen(function* (_) {
    const actor = yield* _(Machine.boot(mailer))
    yield* _(
      actor.send(
        new SendEmail({ email: "test@example.com", message: "Hello, World!" })
      )
    )
    yield* _(
      actor.send(
        new SendEmail({ email: "test@example.com", message: "Hello, World!" })
      )
    )
    yield* _(
      actor.send(
        new SendEmail({ email: "test@example.com", message: "Hello, World!" })
      )
    )
    yield* _(actor.send(new Shutdown()))
  }).pipe(Effect.scoped, runMain)
  ```

- Updated dependencies [[`e03811e`](https://github.com/Effect-TS/effect/commit/e03811e80c93e986e6348b3b67ac2ed6d5fefff0), [`ac41d84`](https://github.com/Effect-TS/effect/commit/ac41d84776484cdce8165b7ca2c9c9b6377eee2d), [`0f3d99c`](https://github.com/Effect-TS/effect/commit/0f3d99c27521ec6b221b644a0fffc79199c3acca), [`6137533`](https://github.com/Effect-TS/effect/commit/613753300c7705518ab1fea2f370b032851c2750), [`f373529`](https://github.com/Effect-TS/effect/commit/f373529999f4b8bc92b634f6ea14f19271388eed), [`1bf9f31`](https://github.com/Effect-TS/effect/commit/1bf9f31f07667de677673f7c29a4e7a26ebad3c8), [`e3ff789`](https://github.com/Effect-TS/effect/commit/e3ff789226f89e71eb28ca38ce79f90af6a03f1a), [`6137533`](https://github.com/Effect-TS/effect/commit/613753300c7705518ab1fea2f370b032851c2750), [`507ba40`](https://github.com/Effect-TS/effect/commit/507ba4060ff043c1a8d541dae723fa6940633b00), [`4064ea0`](https://github.com/Effect-TS/effect/commit/4064ea04e0b3fa23108ee471cd89ab2482b2f6e5), [`e466afe`](https://github.com/Effect-TS/effect/commit/e466afe32f2de598ceafd8982bd0cfbd388e5671), [`465be79`](https://github.com/Effect-TS/effect/commit/465be7926afe98169837d8a4ed5ebc059a732d21), [`f373529`](https://github.com/Effect-TS/effect/commit/f373529999f4b8bc92b634f6ea14f19271388eed), [`de74eb8`](https://github.com/Effect-TS/effect/commit/de74eb80a79eebde5ff645033765e7a617e92f27), [`d8e6940`](https://github.com/Effect-TS/effect/commit/d8e694040f67da6fefc0f5c98fc8e15c0b48822e), [`fa9663c`](https://github.com/Effect-TS/effect/commit/fa9663cb854ca03dba672d7857ecff84f1140c9e), [`fa9663c`](https://github.com/Effect-TS/effect/commit/fa9663cb854ca03dba672d7857ecff84f1140c9e)]:
  - effect@2.4.2
  - @effect/platform@0.47.0
  - @effect/schema@0.63.3
  - @effect/platform-node@0.45.0

## 0.9.20

### Patch Changes

- Updated dependencies [[`a4a0006`](https://github.com/Effect-TS/effect/commit/a4a0006c7f19fc261df5cda16963d73457e4d6ac), [`7535080`](https://github.com/Effect-TS/effect/commit/7535080f2e2f9859711031161600c01807cc43ea), [`39f583e`](https://github.com/Effect-TS/effect/commit/39f583eaeb29eecd6eaec3b113b24d9d413153df), [`f428198`](https://github.com/Effect-TS/effect/commit/f428198725d4b9e304ecd5ff8bad8f92d871dbe3), [`0a37676`](https://github.com/Effect-TS/effect/commit/0a37676aa0eb2a21e17af2e6df9f81f52bbc8831), [`bd1d7ac`](https://github.com/Effect-TS/effect/commit/bd1d7ac75eea57a94d5e2d8e1edccb3136e84899), [`c035972`](https://github.com/Effect-TS/effect/commit/c035972dfabdd3cb3372b5ab468aa2fd0d808f4d), [`6f503b7`](https://github.com/Effect-TS/effect/commit/6f503b774d893bf2af34f66202e270d8c45d5f31)]:
  - effect@2.4.1
  - @effect/platform@0.46.3
  - @effect/schema@0.63.2
  - @effect/platform-node@0.44.11

## 0.9.19

### Patch Changes

- Updated dependencies [[`5d30853`](https://github.com/Effect-TS/effect/commit/5d308534cac6f187227185393c0bac9eb27f90ab), [`6e350ed`](https://github.com/Effect-TS/effect/commit/6e350ed611feb0341e00aafd3c3905cd5ba53f07)]:
  - @effect/schema@0.63.1
  - @effect/platform@0.46.2
  - @effect/platform-node@0.44.10

## 0.9.18

### Patch Changes

- Updated dependencies [[`aa6556f`](https://github.com/Effect-TS/effect/commit/aa6556f007117caea84d6965aa30846a11879e9d)]:
  - @effect/platform@0.46.1
  - @effect/platform-node@0.44.9

## 0.9.17

### Patch Changes

- Updated dependencies [[`5de7be5`](https://github.com/Effect-TS/effect/commit/5de7be5beca2e963b503e6029dcc3217848187d2), [`489fcf3`](https://github.com/Effect-TS/effect/commit/489fcf363ff2b2a953166b740cb9a62d7fc2a101), [`7d9c3bf`](https://github.com/Effect-TS/effect/commit/7d9c3bff6c18d451e0e4781042945ec5c7be1b9f), [`d8d278b`](https://github.com/Effect-TS/effect/commit/d8d278b2efb2966947029885e01f7b68348a021f), [`14c5711`](https://github.com/Effect-TS/effect/commit/14c57110078f0862b8da5c7a2c5d980f54447484), [`5de7be5`](https://github.com/Effect-TS/effect/commit/5de7be5beca2e963b503e6029dcc3217848187d2), [`54ddbb7`](https://github.com/Effect-TS/effect/commit/54ddbb720aeeb657537b01ae221cdcd5e919c1a6), [`b9cb3a9`](https://github.com/Effect-TS/effect/commit/b9cb3a9c9bfdd75536bd70b4e8b557c12d4923ff), [`585fcce`](https://github.com/Effect-TS/effect/commit/585fcce162d0f07a48d7cd984a9b722966fbebbe), [`93b412d`](https://github.com/Effect-TS/effect/commit/93b412d4a9ed762dc9fa5807e51fad0fc78a614a), [`55b26a6`](https://github.com/Effect-TS/effect/commit/55b26a6342b4826f1116e7a1eb660118c274458e), [`136ef40`](https://github.com/Effect-TS/effect/commit/136ef40fe4a394abfa5c6a7ec103eea57251423e), [`a025b12`](https://github.com/Effect-TS/effect/commit/a025b121235ba01cfce8d62a775491880c575561), [`2097739`](https://github.com/Effect-TS/effect/commit/20977393d2383bff709304e81ec7d51cafd57108), [`f24ac9f`](https://github.com/Effect-TS/effect/commit/f24ac9f0c2c520add58f09fbdcec5defda03bd52)]:
  - effect@2.4.0
  - @effect/platform@0.46.0
  - @effect/schema@0.63.0
  - @effect/platform-node@0.44.8

## 0.9.16

### Patch Changes

- [#2187](https://github.com/Effect-TS/effect/pull/2187) [`e6d36c0`](https://github.com/Effect-TS/effect/commit/e6d36c0813d836f17eabb6a9c7849baffca12dbf) Thanks [@tim-smart](https://github.com/tim-smart)! - update development dependencies

- Updated dependencies [[`5ad2eec`](https://github.com/Effect-TS/effect/commit/5ad2eece0280b6db6a749d25cac1dcf6d33659a9), [`e6d36c0`](https://github.com/Effect-TS/effect/commit/e6d36c0813d836f17eabb6a9c7849baffca12dbf)]:
  - effect@2.3.8
  - @effect/platform-node@0.44.7
  - @effect/schema@0.62.9
  - @effect/platform@0.45.6

## 0.9.15

### Patch Changes

- Updated dependencies [[`6daf084`](https://github.com/Effect-TS/effect/commit/6daf0845de008772011db8d7c75b7c37a6b4d334)]:
  - @effect/platform@0.45.5
  - @effect/platform-node@0.44.6

## 0.9.14

### Patch Changes

- [#2163](https://github.com/Effect-TS/effect/pull/2163) [`ca2b411`](https://github.com/Effect-TS/effect/commit/ca2b411e3c11ddb19d2321c7266049b7f4115617) Thanks [@IMax153](https://github.com/IMax153)! - Fix the order in which the experimental data-loader's internal worker enables interruptibility

- Updated dependencies [[`bc8404d`](https://github.com/Effect-TS/effect/commit/bc8404d54fd42072d200c0399cb39672837afa9f), [`abcb7d9`](https://github.com/Effect-TS/effect/commit/abcb7d983a4a85b43b7175e952f5b331b9019aea), [`2c5cbcd`](https://github.com/Effect-TS/effect/commit/2c5cbcd1161b4f40dab184999291e817314107de), [`6565916`](https://github.com/Effect-TS/effect/commit/6565916ef254bf910e47d25fd0ef55e7cb420241), [`abcb7d9`](https://github.com/Effect-TS/effect/commit/abcb7d983a4a85b43b7175e952f5b331b9019aea)]:
  - effect@2.3.7
  - @effect/platform@0.45.4
  - @effect/platform-node@0.44.5
  - @effect/schema@0.62.8

## 0.9.13

### Patch Changes

- Updated dependencies [[`09532a8`](https://github.com/Effect-TS/effect/commit/09532a86b7d0cc23557c89158f0342753dfce4b0)]:
  - @effect/platform@0.45.3
  - @effect/platform-node@0.44.4

## 0.9.12

### Patch Changes

- Updated dependencies [[`f612749`](https://github.com/Effect-TS/effect/commit/f612749ddfff40cadef3387100135f2cb9a4a9f3)]:
  - @effect/platform-node@0.44.3

## 0.9.11

### Patch Changes

- Updated dependencies [[`b1163b2`](https://github.com/Effect-TS/effect/commit/b1163b2bd67b65bafbbb39fc4c67576e5cbaf444), [`b46b869`](https://github.com/Effect-TS/effect/commit/b46b869e59a6da5aa235a9fcc25e1e0d24e9e8f8), [`dbff62c`](https://github.com/Effect-TS/effect/commit/dbff62c3026054350a671f6210058ec5844c285e), [`de1b226`](https://github.com/Effect-TS/effect/commit/de1b226282b5ab6c2809dd93f3bdb066f24a1333), [`a663390`](https://github.com/Effect-TS/effect/commit/a66339090ae7b960f8a8b90a0dcdc505de5aaf3e), [`ff88f80`](https://github.com/Effect-TS/effect/commit/ff88f808c4ed9947a148045849e7410b00acad0a), [`11be07b`](https://github.com/Effect-TS/effect/commit/11be07bf65d82cfdf994cdb9d8ca937f995cb4f0), [`c568645`](https://github.com/Effect-TS/effect/commit/c5686451c87d26382135a1c63b00ef171bb24f62), [`88835e5`](https://github.com/Effect-TS/effect/commit/88835e575a0bfbeff9a3696a332f32192c940e12), [`e572b07`](https://github.com/Effect-TS/effect/commit/e572b076e9b4369d9cc8e55414006eef376c93d9), [`e787a57`](https://github.com/Effect-TS/effect/commit/e787a5772e30d8b840cb98b49d36996e7d659a6c), [`b415577`](https://github.com/Effect-TS/effect/commit/b415577f6c576073733929c858e5aac27b6d5880), [`ff8046f`](https://github.com/Effect-TS/effect/commit/ff8046f57dfd073eba60ce6d3144ab060fbf93ce), [`44c3b43`](https://github.com/Effect-TS/effect/commit/44c3b43653e64d7e425d39815d8ff405acec9b99)]:
  - effect@2.3.6
  - @effect/schema@0.62.7
  - @effect/platform@0.45.2
  - @effect/platform-node@0.44.2

## 0.9.10

### Patch Changes

- Updated dependencies [[`65895ab`](https://github.com/Effect-TS/effect/commit/65895ab982e0917ac92f0827e387e7cf61be1e69)]:
  - @effect/platform@0.45.1
  - @effect/platform-node@0.44.1

## 0.9.9

### Patch Changes

- Updated dependencies [[`2b62548`](https://github.com/Effect-TS/effect/commit/2b6254845882f399636d24223c483e5489e3cff4)]:
  - @effect/platform-node@0.44.0
  - @effect/platform@0.45.0

## 0.9.8

### Patch Changes

- Updated dependencies [[`aef2b8b`](https://github.com/Effect-TS/effect/commit/aef2b8bb636ada07224dc9cf491bebe622c1aeda), [`b881365`](https://github.com/Effect-TS/effect/commit/b8813650355322ea2fc1fbaa4f846bd87a7a05f3), [`7eecb1c`](https://github.com/Effect-TS/effect/commit/7eecb1c6cebe36550df3cca85a46867adbcaa2ca)]:
  - @effect/schema@0.62.6
  - effect@2.3.5
  - @effect/platform@0.44.7
  - @effect/platform-node@0.43.7

## 0.9.7

### Patch Changes

- [#2115](https://github.com/Effect-TS/effect/pull/2115) [`ec78c95`](https://github.com/Effect-TS/effect/commit/ec78c9566bcbe55222a3ba676ed196d5528f1b7b) Thanks [@tim-smart](https://github.com/tim-smart)! - fix Persistence KeyValueStore adapter

## 0.9.6

### Patch Changes

- Updated dependencies [[`17bda66`](https://github.com/Effect-TS/effect/commit/17bda66431c999a546920c10adb205e6c8bea7d1)]:
  - effect@2.3.4
  - @effect/platform@0.44.6
  - @effect/platform-node@0.43.6
  - @effect/schema@0.62.5

## 0.9.5

### Patch Changes

- Updated dependencies [[`1c6d18b`](https://github.com/Effect-TS/effect/commit/1c6d18b422b0bd800f2ed036dba9cb78db296c03), [`13d3266`](https://github.com/Effect-TS/effect/commit/13d3266f331f7aa49b55dd244d4e749a82255274), [`a344b42`](https://github.com/Effect-TS/effect/commit/a344b420862f71532a28c72f00b7ba54776d744d)]:
  - @effect/schema@0.62.4
  - @effect/platform@0.44.5
  - @effect/platform-node@0.43.5

## 0.9.4

### Patch Changes

- [#2106](https://github.com/Effect-TS/effect/pull/2106) [`b7d9a55`](https://github.com/Effect-TS/effect/commit/b7d9a55ebb3db5c1d64a2c75c5b1f12ebe1faf39) Thanks [@tim-smart](https://github.com/tim-smart)! - don't require tags for Persistence keys

- Updated dependencies [[`efd41d8`](https://github.com/Effect-TS/effect/commit/efd41d8131c3d90867608969ef7c4eef490eb5e6), [`0f83515`](https://github.com/Effect-TS/effect/commit/0f83515a9c01d13c7c15a3f026e02d22c3c6bb7f), [`0f83515`](https://github.com/Effect-TS/effect/commit/0f83515a9c01d13c7c15a3f026e02d22c3c6bb7f)]:
  - effect@2.3.3
  - @effect/platform@0.44.4
  - @effect/platform-node@0.43.4
  - @effect/schema@0.62.3

## 0.9.3

### Patch Changes

- Updated dependencies [[`6654f5f`](https://github.com/Effect-TS/effect/commit/6654f5f0f6b9d97165ede5e04ca16776e2599328), [`2eb11b4`](https://github.com/Effect-TS/effect/commit/2eb11b47752cedf233ef4c4395d9c4efc9b9e180), [`56c09bd`](https://github.com/Effect-TS/effect/commit/56c09bd369279a6a7785209d172739935818cba6), [`71aa5b1`](https://github.com/Effect-TS/effect/commit/71aa5b1c180dcb8b53aefe232d12a97bd06b5447), [`1700af8`](https://github.com/Effect-TS/effect/commit/1700af8af1131602887da721914c8562b6342393)]:
  - effect@2.3.2
  - @effect/platform@0.44.3
  - @effect/platform-node@0.43.3
  - @effect/schema@0.62.2

## 0.9.2

### Patch Changes

- Updated dependencies [[`29739dd`](https://github.com/Effect-TS/effect/commit/29739dde8e6232824d49c4c7f8856de245249c5c)]:
  - @effect/platform@0.44.2
  - @effect/platform-node@0.43.2

## 0.9.1

### Patch Changes

- Updated dependencies [[`b5a8215`](https://github.com/Effect-TS/effect/commit/b5a8215ee2a97a8865d69ee55ce1b9835948c922)]:
  - effect@2.3.1
  - @effect/platform@0.44.1
  - @effect/platform-node@0.43.1
  - @effect/schema@0.62.1

## 0.9.0

### Minor Changes

- [#2006](https://github.com/Effect-TS/effect/pull/2006) [`9a2d1c1`](https://github.com/Effect-TS/effect/commit/9a2d1c1468ea0789b34767ad683da074f061ea9c) Thanks [@github-actions](https://github.com/apps/github-actions)! - With this change we now require a string key to be provided for all tags and renames the dear old `Tag` to `GenericTag`, so when previously you could do:

  ```ts
  import { Effect, Context } from "effect"
  interface Service {
    readonly _: unique symbol
  }
  const Service = Context.Tag<
    Service,
    {
      number: Effect.Effect<never, never, number>
    }
  >()
  ```

  you are now mandated to do:

  ```ts
  import { Effect, Context } from "effect"
  interface Service {
    readonly _: unique symbol
  }
  const Service = Context.GenericTag<
    Service,
    {
      number: Effect.Effect<never, never, number>
    }
  >("Service")
  ```

  This makes by default all tags globals and ensures better debuggaility when unexpected errors arise.

  Furthermore we introduce a new way of constructing tags that should be considered the new default:

  ```ts
  import { Effect, Context } from "effect"
  class Service extends Context.Tag("Service")<
    Service,
    {
      number: Effect.Effect<never, never, number>
    }
  >() {}

  const program = Effect.flatMap(Service, ({ number }) => number).pipe(
    Effect.flatMap((_) => Effect.log(`number: ${_}`))
  )
  ```

  this will use "Service" as the key and will create automatically an opaque identifier (the class) to be used at the type level, it does something similar to the above in a single shot.

- [#2006](https://github.com/Effect-TS/effect/pull/2006) [`1a77f72`](https://github.com/Effect-TS/effect/commit/1a77f72cdaf43d6cdc91b6060f82832edcdbbcb3) Thanks [@github-actions](https://github.com/apps/github-actions)! - change `Effect` type parameters order from `Effect<R, E, A>` to `Effect<A, E = never, R = never>`

- [#2006](https://github.com/Effect-TS/effect/pull/2006) [`a34dbdc`](https://github.com/Effect-TS/effect/commit/a34dbdc1552c73c1b612676f262a0c735ce444a7) Thanks [@github-actions](https://github.com/apps/github-actions)! - - Schema: change type parameters order from `Schema<R, I, A>` to `Schema<A, I = A, R = never>`
  - Serializable: change type parameters order from `Serializable<R, I, A>` to `Serializable<A, I, R>`
  - Class: change type parameters order from `Class<R, I, A, C, Self, Inherited>` to `Class<A, I, R, C, Self, Inherited>`
  - PropertySignature: change type parameters order from `PropertySignature<R, From, FromIsOptional, To, ToIsOptional>` to `PropertySignature<From, FromIsOptional, To, ToIsOptional, R = never>`

- [#2006](https://github.com/Effect-TS/effect/pull/2006) [`b1e2086`](https://github.com/Effect-TS/effect/commit/b1e2086ea8bf410e4ad75d71c0760825924e8f9f) Thanks [@github-actions](https://github.com/apps/github-actions)! - remove re-exports from platform packages

- [#2006](https://github.com/Effect-TS/effect/pull/2006) [`9a2d1c1`](https://github.com/Effect-TS/effect/commit/9a2d1c1468ea0789b34767ad683da074f061ea9c) Thanks [@github-actions](https://github.com/apps/github-actions)! - This change enables `Effect.serviceConstants` and `Effect.serviceMembers` to access any constant in the service, not only the effects, namely it is now possible to do:

  ```ts
  import { Effect, Context } from "effect"

  class NumberRepo extends Context.TagClass("NumberRepo")<
    NumberRepo,
    {
      readonly numbers: Array<number>
    }
  >() {
    static numbers = Effect.serviceConstants(NumberRepo).numbers
  }
  ```

### Patch Changes

- [#2006](https://github.com/Effect-TS/effect/pull/2006) [`2131a8c`](https://github.com/Effect-TS/effect/commit/2131a8cfd2b7570ace56591fd7da4b3a856ab531) Thanks [@github-actions](https://github.com/apps/github-actions)! - encode per chunk in MsgPack.pack/unpack

- Updated dependencies [[`96bcee2`](https://github.com/Effect-TS/effect/commit/96bcee21021aecd8ffd86440a2c9be353c4668e3), [`b1e2086`](https://github.com/Effect-TS/effect/commit/b1e2086ea8bf410e4ad75d71c0760825924e8f9f), [`4cd6e14`](https://github.com/Effect-TS/effect/commit/4cd6e144945b6c398f5f5abe3471ff7fb3372bfd), [`96bcee2`](https://github.com/Effect-TS/effect/commit/96bcee21021aecd8ffd86440a2c9be353c4668e3), [`c77f635`](https://github.com/Effect-TS/effect/commit/c77f635f8a26ca6d83cb569d911f8eee79033fd9), [`e343a74`](https://github.com/Effect-TS/effect/commit/e343a74843dd9edf879417fa94cb51de7ed5b402), [`acf1894`](https://github.com/Effect-TS/effect/commit/acf1894f45945dbe5c39451e36aabb4b5092f257), [`9dc04c8`](https://github.com/Effect-TS/effect/commit/9dc04c88a2ea9c68122cb2632a76f0f4be40329a), [`9a2d1c1`](https://github.com/Effect-TS/effect/commit/9a2d1c1468ea0789b34767ad683da074f061ea9c), [`1a77f72`](https://github.com/Effect-TS/effect/commit/1a77f72cdaf43d6cdc91b6060f82832edcdbbcb3), [`af47aa3`](https://github.com/Effect-TS/effect/commit/af47aa37196ad542c9c23a4896d8ef98147e1205), [`d3f9f4d`](https://github.com/Effect-TS/effect/commit/d3f9f4d4032b1131c62f4ddb21a4583e4e8d7c18), [`c986f0e`](https://github.com/Effect-TS/effect/commit/c986f0e0ce4d22ba08177ed351152718479ab63c), [`96bcee2`](https://github.com/Effect-TS/effect/commit/96bcee21021aecd8ffd86440a2c9be353c4668e3), [`d3f9f4d`](https://github.com/Effect-TS/effect/commit/d3f9f4d4032b1131c62f4ddb21a4583e4e8d7c18), [`d3f9f4d`](https://github.com/Effect-TS/effect/commit/d3f9f4d4032b1131c62f4ddb21a4583e4e8d7c18), [`d3f9f4d`](https://github.com/Effect-TS/effect/commit/d3f9f4d4032b1131c62f4ddb21a4583e4e8d7c18), [`70dde23`](https://github.com/Effect-TS/effect/commit/70dde238f81125e353fd7bde5fc24ecd8969bf97), [`a34dbdc`](https://github.com/Effect-TS/effect/commit/a34dbdc1552c73c1b612676f262a0c735ce444a7), [`d3f9f4d`](https://github.com/Effect-TS/effect/commit/d3f9f4d4032b1131c62f4ddb21a4583e4e8d7c18), [`81b7425`](https://github.com/Effect-TS/effect/commit/81b7425320cbbe2a6cf547a3e3ab3549cdba14cf), [`b1e2086`](https://github.com/Effect-TS/effect/commit/b1e2086ea8bf410e4ad75d71c0760825924e8f9f), [`02c3461`](https://github.com/Effect-TS/effect/commit/02c34615d02f91269ea04036d0306fccf4e39e18), [`0e56e99`](https://github.com/Effect-TS/effect/commit/0e56e998ab9815c4d096c239a553cb86a0f99af9), [`8b0ded9`](https://github.com/Effect-TS/effect/commit/8b0ded9f10ba0d96fcb9af24eff2dbd9341f85e3), [`8dd83e8`](https://github.com/Effect-TS/effect/commit/8dd83e854bfcaa6dab876994c5f813dcfb486c28), [`5127afe`](https://github.com/Effect-TS/effect/commit/5127afec1c519e0a3d7460844a9101a96272f29e), [`d75f6fe`](https://github.com/Effect-TS/effect/commit/d75f6fe6499deb0a5ee9ec94af3b5fd4eb03a2d0), [`7356e5c`](https://github.com/Effect-TS/effect/commit/7356e5cc16e9d70f18c02dee1dcb4ad539fd130a), [`3077cde`](https://github.com/Effect-TS/effect/commit/3077cde08a60246821a940964a84dd7f7c8b9f54), [`be19ce0`](https://github.com/Effect-TS/effect/commit/be19ce0b8bdf1fac80bb8d7e0b06a86986b47409), [`4a5d01a`](https://github.com/Effect-TS/effect/commit/4a5d01a409e9b6dd53893e65f8e5c9247f568021), [`78f47ab`](https://github.com/Effect-TS/effect/commit/78f47abfe3cb0a8bbde818b1c5fc603270538b47), [`6361ee2`](https://github.com/Effect-TS/effect/commit/6361ee2e83bdfead24045c3d058a7298efc18113), [`52e5d20`](https://github.com/Effect-TS/effect/commit/52e5d2077582bf51f25861c7139fc920c2c24166), [`c6137ec`](https://github.com/Effect-TS/effect/commit/c6137ec62c6b5542d5062ae1a3c936cb915dee22), [`86f665d`](https://github.com/Effect-TS/effect/commit/86f665d7bd25ba0a3f046a2384798378310dcf0c), [`f5ae081`](https://github.com/Effect-TS/effect/commit/f5ae08195e68e76faeac258c565d79da4e01e7d6), [`4a5d01a`](https://github.com/Effect-TS/effect/commit/4a5d01a409e9b6dd53893e65f8e5c9247f568021), [`60686f5`](https://github.com/Effect-TS/effect/commit/60686f5c38bef1b93a3a0dda9b6596d46aceab03), [`9a2d1c1`](https://github.com/Effect-TS/effect/commit/9a2d1c1468ea0789b34767ad683da074f061ea9c), [`5127afe`](https://github.com/Effect-TS/effect/commit/5127afec1c519e0a3d7460844a9101a96272f29e), [`56b8691`](https://github.com/Effect-TS/effect/commit/56b86916bf3da18002f3655d859dbc487eb5a6de), [`8ee2931`](https://github.com/Effect-TS/effect/commit/8ee293159b4f7cb7af8558287a0a047f3a69743d), [`6727474`](https://github.com/Effect-TS/effect/commit/672747497490a30d36dd49c06db19aabf09dc7f0), [`5127afe`](https://github.com/Effect-TS/effect/commit/5127afec1c519e0a3d7460844a9101a96272f29e)]:
  - effect@2.3.0
  - @effect/platform@0.44.0
  - @effect/schema@0.62.0
  - @effect/platform-node@0.43.0

## 0.8.10

### Patch Changes

- Updated dependencies [[`3ddfdbf`](https://github.com/Effect-TS/effect/commit/3ddfdbf914edea536aef207cec6695f33496258c), [`3ddfdbf`](https://github.com/Effect-TS/effect/commit/3ddfdbf914edea536aef207cec6695f33496258c)]:
  - effect@2.2.5
  - @effect/platform@0.43.11
  - @effect/platform-node@0.42.11
  - @effect/schema@0.61.7

## 0.8.9

### Patch Changes

- Updated dependencies [[`d0b911c`](https://github.com/Effect-TS/effect/commit/d0b911c75f284c7aa87f25aa96926e6bde7690d0), [`330e1a4`](https://github.com/Effect-TS/effect/commit/330e1a4e2c1fc0af6c80c80c81dd38c3e50fab78), [`6928a2b`](https://github.com/Effect-TS/effect/commit/6928a2b0bae86a4bdfbece0aa32924207c2d5a70), [`296bc1c`](https://github.com/Effect-TS/effect/commit/296bc1c9d24986d299d2669115d584cb27b73c60)]:
  - effect@2.2.4
  - @effect/platform@0.43.10
  - @effect/schema@0.61.6
  - @effect/platform-node@0.42.10

## 0.8.8

### Patch Changes

- Updated dependencies [[`1b841a9`](https://github.com/Effect-TS/effect/commit/1b841a91fed86825cd2867cf1e68e41d8ff26b4e)]:
  - @effect/platform@0.43.9
  - @effect/platform-node@0.42.9

## 0.8.7

### Patch Changes

- Updated dependencies [[`32bf796`](https://github.com/Effect-TS/effect/commit/32bf796c3e5db1b2b68e8b1b20db664295991643)]:
  - @effect/platform@0.43.8
  - @effect/platform-node@0.42.8

## 0.8.6

### Patch Changes

- Updated dependencies [[`cde08f3`](https://github.com/Effect-TS/effect/commit/cde08f354ed2ff2921d1d98bd539c7d65a2ddd73)]:
  - @effect/platform@0.43.7
  - @effect/platform-node@0.42.7

## 0.8.5

### Patch Changes

- Updated dependencies [[`c96bb17`](https://github.com/Effect-TS/effect/commit/c96bb17043e2cec1eaeb319614a4c2904d876beb)]:
  - @effect/platform@0.43.6
  - @effect/platform-node@0.42.6

## 0.8.4

### Patch Changes

- Updated dependencies [[`f1ff44b`](https://github.com/Effect-TS/effect/commit/f1ff44b58cdb1886b38681e8fedc309eb9ac6853), [`13785cf`](https://github.com/Effect-TS/effect/commit/13785cf4a5082d8d9cf8d7c991141dee0d2b4d31)]:
  - @effect/schema@0.61.5
  - @effect/platform@0.43.5
  - @effect/platform-node@0.42.5

## 0.8.3

### Patch Changes

- [#1999](https://github.com/Effect-TS/effect/pull/1999) [`78f5921`](https://github.com/Effect-TS/effect/commit/78f59211502ded6fcbe15a49d6fde941cccc9d52) Thanks [@tim-smart](https://github.com/tim-smart)! - ensure forked fibers are interruptible

- Updated dependencies [[`22794e0`](https://github.com/Effect-TS/effect/commit/22794e0ba00e40281f30a22fa84412003c24877d), [`f73e6c0`](https://github.com/Effect-TS/effect/commit/f73e6c033fb0729a9cfa5eb4bc39f79d3126e247), [`6bf02c7`](https://github.com/Effect-TS/effect/commit/6bf02c70fe10a04d1b34d6666f95416e42a6225a), [`78f5921`](https://github.com/Effect-TS/effect/commit/78f59211502ded6fcbe15a49d6fde941cccc9d52)]:
  - effect@2.2.3
  - @effect/schema@0.61.4
  - @effect/platform-node@0.42.4
  - @effect/platform@0.43.4

## 0.8.2

### Patch Changes

- Updated dependencies [[`9863e2f`](https://github.com/Effect-TS/effect/commit/9863e2fb3561dc019965aeccd6584a418fc8b401)]:
  - @effect/schema@0.61.3
  - @effect/platform@0.43.3
  - @effect/platform-node@0.42.3

## 0.8.1

### Patch Changes

- Updated dependencies [[`64f710a`](https://github.com/Effect-TS/effect/commit/64f710aa49dec6ffcd33ee23438d0774f5489733)]:
  - @effect/schema@0.61.2
  - @effect/platform@0.43.2
  - @effect/platform-node@0.42.2

## 0.8.0

### Minor Changes

- [#1985](https://github.com/Effect-TS/effect/pull/1985) [`634af60`](https://github.com/Effect-TS/effect/commit/634af60a2f9d407f42357edc29ca4c14a005fdf9) Thanks [@tim-smart](https://github.com/tim-smart)! - add lmdb implementation of persistence

## 0.7.2

### Patch Changes

- Updated dependencies [[`c7550f9`](https://github.com/Effect-TS/effect/commit/c7550f96e1006eee832ce5025bf0c197a65935ea), [`8d1f6e4`](https://github.com/Effect-TS/effect/commit/8d1f6e4bb13e221804fb1762ef19e02bcefc8f61), [`d404561`](https://github.com/Effect-TS/effect/commit/d404561e47ec2fa5f68709a308ee5d2ee959141d), [`7b84a3c`](https://github.com/Effect-TS/effect/commit/7b84a3c7e4b9c8dc02294b0e3cc3ae3becea977b), [`1a84dee`](https://github.com/Effect-TS/effect/commit/1a84dee0e9ddbfaf2610e4d7c00c7020c427171a), [`ac30bf4`](https://github.com/Effect-TS/effect/commit/ac30bf4cd53de0663784f65ae6bee8279333df97)]:
  - @effect/schema@0.61.1
  - effect@2.2.2
  - @effect/platform@0.43.1
  - @effect/platform-node@0.42.1

## 0.7.1

### Patch Changes

- [#1968](https://github.com/Effect-TS/effect/pull/1968) [`fdf7b0e`](https://github.com/Effect-TS/effect/commit/fdf7b0e6647419fb70e18be64b60e652de42e97d) Thanks [@IMax153](https://github.com/IMax153)! - ensure data-loader worker fiber can be interrupted if forked in an uninterruptible region

## 0.7.0

### Minor Changes

- [#1922](https://github.com/Effect-TS/effect/pull/1922) [`62b40e8`](https://github.com/Effect-TS/effect/commit/62b40e8479371d6663c0255aaca56a1ae0d59764) Thanks [@gcanti](https://github.com/gcanti)! - add context tracking to Schema, closes #1873

### Patch Changes

- Updated dependencies [[`84da31f`](https://github.com/Effect-TS/effect/commit/84da31f0643e8651b9d311b30526b1e4edfbdfb8), [`62b40e8`](https://github.com/Effect-TS/effect/commit/62b40e8479371d6663c0255aaca56a1ae0d59764), [`645bea2`](https://github.com/Effect-TS/effect/commit/645bea2551129f94a5b0e38347e28067dee531bb), [`62b40e8`](https://github.com/Effect-TS/effect/commit/62b40e8479371d6663c0255aaca56a1ae0d59764)]:
  - effect@2.2.1
  - @effect/schema@0.61.0
  - @effect/platform-node@0.42.0
  - @effect/platform@0.43.0

## 0.6.11

### Patch Changes

- Updated dependencies [[`202befc`](https://github.com/Effect-TS/effect/commit/202befc2ecbeb117c4fa85ef9b12a3d3a48273d2), [`fe05ad7`](https://github.com/Effect-TS/effect/commit/fe05ad7bcb3b88d47800ab69ebf53641023676f1), [`ee4ff8a`](https://github.com/Effect-TS/effect/commit/ee4ff8a943141fcf2877af92c5877ee87a989fb9), [`ee4ff8a`](https://github.com/Effect-TS/effect/commit/ee4ff8a943141fcf2877af92c5877ee87a989fb9), [`ee4ff8a`](https://github.com/Effect-TS/effect/commit/ee4ff8a943141fcf2877af92c5877ee87a989fb9), [`ee4ff8a`](https://github.com/Effect-TS/effect/commit/ee4ff8a943141fcf2877af92c5877ee87a989fb9), [`10df798`](https://github.com/Effect-TS/effect/commit/10df798639e556f9d88265ef7fc3cf8a3bbe3874)]:
  - effect@2.2.0
  - @effect/platform@0.42.7
  - @effect/platform-node@0.41.8
  - @effect/schema@0.60.7

## 0.6.10

### Patch Changes

- Updated dependencies [[`21b9edd`](https://github.com/Effect-TS/effect/commit/21b9edde464f7c5624ef54ad1b5e264204a37625)]:
  - effect@2.1.2
  - @effect/platform@0.42.6
  - @effect/platform-node@0.41.7
  - @effect/schema@0.60.6

## 0.6.9

### Patch Changes

- Updated dependencies [[`3bf67cf`](https://github.com/Effect-TS/effect/commit/3bf67cf64ff27ffaa811b07751875cb161ac3385)]:
  - @effect/schema@0.60.5
  - @effect/platform@0.42.5
  - @effect/platform-node@0.41.6

## 0.6.8

### Patch Changes

- Updated dependencies [[`0d1af1e`](https://github.com/Effect-TS/effect/commit/0d1af1e38c11b94e152beaccd0ff7569a1b3f5b7), [`0d1af1e`](https://github.com/Effect-TS/effect/commit/0d1af1e38c11b94e152beaccd0ff7569a1b3f5b7), [`a222524`](https://github.com/Effect-TS/effect/commit/a2225247e9de2e013d287320790fde88c081dbbd)]:
  - @effect/schema@0.60.4
  - effect@2.1.1
  - @effect/platform@0.42.4
  - @effect/platform-node@0.41.5

## 0.6.7

### Patch Changes

- Updated dependencies [[`d543221`](https://github.com/Effect-TS/effect/commit/d5432213e91ab620aa66e0fd92a6593134d18940), [`2530d47`](https://github.com/Effect-TS/effect/commit/2530d470b0ad5df7e636921eedfb1cbe42821f94), [`f493929`](https://github.com/Effect-TS/effect/commit/f493929ab88d2ea137ca5fbff70bdc6c9d804d80), [`5911fa9`](https://github.com/Effect-TS/effect/commit/5911fa9c9440dd3bc1ee38542bcd15f8c75a4637)]:
  - @effect/schema@0.60.3
  - @effect/platform@0.42.3
  - @effect/platform-node@0.41.4

## 0.6.6

### Patch Changes

- [#1926](https://github.com/Effect-TS/effect/pull/1926) [`169bc30`](https://github.com/Effect-TS/effect/commit/169bc3011ef8001fb75d844a46d8b7954131451b) Thanks [@tim-smart](https://github.com/tim-smart)! - use sliding queue for DevTools client

## 0.6.5

### Patch Changes

- Updated dependencies [[`05c44b3`](https://github.com/Effect-TS/effect/commit/05c44b30662554dde50b70bad79f13ae895fda02), [`05c44b3`](https://github.com/Effect-TS/effect/commit/05c44b30662554dde50b70bad79f13ae895fda02), [`05c44b3`](https://github.com/Effect-TS/effect/commit/05c44b30662554dde50b70bad79f13ae895fda02), [`05c44b3`](https://github.com/Effect-TS/effect/commit/05c44b30662554dde50b70bad79f13ae895fda02), [`05c44b3`](https://github.com/Effect-TS/effect/commit/05c44b30662554dde50b70bad79f13ae895fda02), [`05c44b3`](https://github.com/Effect-TS/effect/commit/05c44b30662554dde50b70bad79f13ae895fda02)]:
  - effect@2.1.0
  - @effect/platform@0.42.2
  - @effect/platform-node@0.41.3
  - @effect/schema@0.60.2

## 0.6.4

### Patch Changes

- Updated dependencies [[`f7f19f6`](https://github.com/Effect-TS/effect/commit/f7f19f66a5fa349baa2412c1f9f15111c437df09)]:
  - effect@2.0.5
  - @effect/platform@0.42.1
  - @effect/platform-node@0.41.2
  - @effect/schema@0.60.1

## 0.6.3

### Patch Changes

- Updated dependencies [[`ec2bdfa`](https://github.com/Effect-TS/effect/commit/ec2bdfae2da717f28147b9d6820d3494cb240945), [`687e02e`](https://github.com/Effect-TS/effect/commit/687e02e7d84dc06957844160761fda90929470ab), [`536c1df`](https://github.com/Effect-TS/effect/commit/536c1dfb7833961dfb2fbd6bcd2dbdfa2f208d51), [`8eec87e`](https://github.com/Effect-TS/effect/commit/8eec87e311ce55281a98517e6df0ef103b43e8a8), [`540b294`](https://github.com/Effect-TS/effect/commit/540b2941dd0a81e9688311583ce7e2e140d6e7a5), [`8eec87e`](https://github.com/Effect-TS/effect/commit/8eec87e311ce55281a98517e6df0ef103b43e8a8), [`536c1df`](https://github.com/Effect-TS/effect/commit/536c1dfb7833961dfb2fbd6bcd2dbdfa2f208d51), [`a3f96d6`](https://github.com/Effect-TS/effect/commit/a3f96d615b8b3e238dbfa01ef713c87e6f4532be), [`71ed54c`](https://github.com/Effect-TS/effect/commit/71ed54c3fbb1ead5da2776bc6207050cb073ada4), [`0c397e7`](https://github.com/Effect-TS/effect/commit/0c397e762008a0de40c7526c9d99ff2cfe4f7a6a), [`8eec87e`](https://github.com/Effect-TS/effect/commit/8eec87e311ce55281a98517e6df0ef103b43e8a8), [`b557a10`](https://github.com/Effect-TS/effect/commit/b557a10b773e321bea77fc4951f0ef171dd193c9), [`536c1df`](https://github.com/Effect-TS/effect/commit/536c1dfb7833961dfb2fbd6bcd2dbdfa2f208d51), [`8eec87e`](https://github.com/Effect-TS/effect/commit/8eec87e311ce55281a98517e6df0ef103b43e8a8), [`8eec87e`](https://github.com/Effect-TS/effect/commit/8eec87e311ce55281a98517e6df0ef103b43e8a8), [`74b9094`](https://github.com/Effect-TS/effect/commit/74b90940e571c73a6b76cafa88ffb8a1c949cb4c), [`337e80f`](https://github.com/Effect-TS/effect/commit/337e80f69bc36966f889c439b819db2f84cae496), [`25adce7`](https://github.com/Effect-TS/effect/commit/25adce7ae76ce834096dca1ed70a60ad1a349217), [`536c1df`](https://github.com/Effect-TS/effect/commit/536c1dfb7833961dfb2fbd6bcd2dbdfa2f208d51), [`48a3d40`](https://github.com/Effect-TS/effect/commit/48a3d40aed0f923f567b8911dade732ff472d981)]:
  - @effect/schema@0.60.0
  - effect@2.0.4
  - @effect/platform-node@0.41.1
  - @effect/platform@0.42.0

## 0.6.2

### Patch Changes

- Updated dependencies [[`5b46e99`](https://github.com/Effect-TS/effect/commit/5b46e996d30e2497eb23095e2c21eee04438edf5), [`87f7ef2`](https://github.com/Effect-TS/effect/commit/87f7ef28a3c27e2e4f2fcfa465f85bb2a45a3d6b), [`1d3a06b`](https://github.com/Effect-TS/effect/commit/1d3a06bb58ad1ac123ae8f9d42b4345f9c9c53c0), [`210d27e`](https://github.com/Effect-TS/effect/commit/210d27e999e066ea9b907301150c65f9ff080b39), [`1d3a06b`](https://github.com/Effect-TS/effect/commit/1d3a06bb58ad1ac123ae8f9d42b4345f9c9c53c0)]:
  - @effect/schema@0.59.1
  - effect@2.0.3
  - @effect/platform-node@0.41.0
  - @effect/platform@0.41.0

## 0.6.1

### Patch Changes

- Updated dependencies [[`c4b84f7`](https://github.com/Effect-TS/effect/commit/c4b84f724ae809f3450d71c3ea5d629205fc479f), [`c4b84f7`](https://github.com/Effect-TS/effect/commit/c4b84f724ae809f3450d71c3ea5d629205fc479f), [`c4b84f7`](https://github.com/Effect-TS/effect/commit/c4b84f724ae809f3450d71c3ea5d629205fc479f), [`c4b84f7`](https://github.com/Effect-TS/effect/commit/c4b84f724ae809f3450d71c3ea5d629205fc479f)]:
  - @effect/schema@0.59.0
  - @effect/platform@0.40.4
  - @effect/platform-node@0.40.4

## 0.6.0

### Minor Changes

- [#1842](https://github.com/Effect-TS/effect/pull/1842) [`7b2f874`](https://github.com/Effect-TS/effect/commit/7b2f8743d96753c3e24ac4cc6715a4a7f4a2ca0c) Thanks [@fubhy](https://github.com/fubhy)! - Schema: refactor `ParseResult` module:
  - add `Union` issue, and replace `UnionMember` with `Union`
  - add `Tuple` issue, and replace `Index` with `Tuple`
  - add `TypeLiteral` issue
  - add `Transform` issue
  - add `Refinement` issue
  - add `ast` field to `Member`
  - rename `UnionMember` to `Member`
  - `Type`: rename `expected` to `ast`
  - `ParseError` replace `errors` field with `error` field and refactor `parseError` constructor accordingly
  - `Index` replace `errors` field with `error` field
  - `Key` replace `errors` field with `error` field
  - `Member` replace `errors` field with `error` field
  - `ParseError` replace `errors` field with `error` field
  - make `ParseError` a `Data.TaggedError`
  - `Forbidden`: add `actual` field

### Patch Changes

- Updated dependencies [[`7b2f874`](https://github.com/Effect-TS/effect/commit/7b2f8743d96753c3e24ac4cc6715a4a7f4a2ca0c), [`a904a73`](https://github.com/Effect-TS/effect/commit/a904a739459bfd0fa7844b00b902d2fa984fb014), [`7b2f874`](https://github.com/Effect-TS/effect/commit/7b2f8743d96753c3e24ac4cc6715a4a7f4a2ca0c), [`7b2f874`](https://github.com/Effect-TS/effect/commit/7b2f8743d96753c3e24ac4cc6715a4a7f4a2ca0c), [`92c0322`](https://github.com/Effect-TS/effect/commit/92c0322a58bf7e5b8dbb602186030839e89df5af), [`7b2f874`](https://github.com/Effect-TS/effect/commit/7b2f8743d96753c3e24ac4cc6715a4a7f4a2ca0c), [`7b2f874`](https://github.com/Effect-TS/effect/commit/7b2f8743d96753c3e24ac4cc6715a4a7f4a2ca0c)]:
  - @effect/schema@0.58.0
  - @effect/platform-node@0.40.3
  - @effect/platform@0.40.3

## 0.5.6

### Patch Changes

- Updated dependencies [[`4c90c54`](https://github.com/Effect-TS/effect/commit/4c90c54d87c91f75f3ad114926cdf3b0c25df091), [`d5a1949`](https://github.com/Effect-TS/effect/commit/d5a19499aac7c1d147674a35ac69992177c7536c), [`d3d3bda`](https://github.com/Effect-TS/effect/commit/d3d3bda74c794153def9027e0c40896e72cd5d14)]:
  - @effect/platform@0.40.2
  - effect@2.0.2
  - @effect/platform-node@0.40.2
  - @effect/schema@0.57.2

## 0.5.5

### Patch Changes

- Updated dependencies [[`16bd87d`](https://github.com/Effect-TS/effect/commit/16bd87d32611b966dc42ea4fc979764f97a49071)]:
  - effect@2.0.1
  - @effect/platform@0.40.1
  - @effect/platform-node@0.40.1
  - @effect/schema@0.57.1

## 0.5.4

### Patch Changes

- [#1849](https://github.com/Effect-TS/effect/pull/1849) [`389a8b1`](https://github.com/Effect-TS/effect/commit/389a8b1c7fbbb1e024dfaf56f13dc2c99dc2af9b) Thanks [@fubhy](https://github.com/fubhy)! - Add `/experimental` package

- Updated dependencies [[`d987daa`](https://github.com/Effect-TS/effect/commit/d987daafaddd43b6ade74916a08236c19ea0a9fa), [`7b5eaa3`](https://github.com/Effect-TS/effect/commit/7b5eaa3838c79bf4bdccf91b94d61bbc38a2ec95), [`0724211`](https://github.com/Effect-TS/effect/commit/072421149c36010748ff6b6ee19c15c6cffefe09), [`9f2bc5a`](https://github.com/Effect-TS/effect/commit/9f2bc5a19e0b678a0a85e84daac290922b0fd57d), [`04fb8b4`](https://github.com/Effect-TS/effect/commit/04fb8b428b19bba85a2c79910c5e363340d074e7), [`d0471ca`](https://github.com/Effect-TS/effect/commit/d0471ca7b544746674b9e1750202da72b0a21233), [`bcf0900`](https://github.com/Effect-TS/effect/commit/bcf0900b58f449262556f80bff21e771a37272aa), [`99d22cb`](https://github.com/Effect-TS/effect/commit/99d22cbee13cc2111a4a634cbe73b9b7d7fd88c7), [`6299b84`](https://github.com/Effect-TS/effect/commit/6299b84c11e5d1fe79fa538df8935018c7613747), [`c0aeb5e`](https://github.com/Effect-TS/effect/commit/c0aeb5e302869bcd7d7627f8cc5b630d07c12d10), [`693b8f3`](https://github.com/Effect-TS/effect/commit/693b8f3a3dfd43ae61f0d9292cdf356be7329f2f)]:
  - @effect/platform-node@0.40.0
  - @effect/platform@0.40.0
  - @effect/schema@0.57.0
  - effect@2.0.0

## 0.5.3

### Patch Changes

- [#42](https://github.com/Effect-TS/experimental/pull/42) [`fcf22ce`](https://github.com/Effect-TS/experimental/commit/fcf22ce465439ee276fea654cb4e4b97393df6c6) Thanks [@tim-smart](https://github.com/tim-smart)! - switch to handler api for socket and socket server

## 0.5.2

### Patch Changes

- [#40](https://github.com/Effect-TS/experimental/pull/40) [`04b8b17`](https://github.com/Effect-TS/experimental/commit/04b8b17715ae35ef774109be0f2b86f9d6390792) Thanks [@tim-smart](https://github.com/tim-smart)! - add source to SocketServer sockets

## 0.5.1

### Patch Changes

- [#37](https://github.com/Effect-TS/experimental/pull/37) [`9659fbe`](https://github.com/Effect-TS/experimental/commit/9659fbe13bec5270b0cc5e8035a89cfb17d4b6af) Thanks [@tim-smart](https://github.com/tim-smart)! - fix use of timeout

## 0.5.0

### Minor Changes

- [#35](https://github.com/Effect-TS/experimental/pull/35) [`c9366db`](https://github.com/Effect-TS/experimental/commit/c9366db09b15b802a6272b6e81c5cfd2c7507595) Thanks [@tim-smart](https://github.com/tim-smart)! - update effect

## 0.4.0

### Minor Changes

- [#33](https://github.com/Effect-TS/experimental/pull/33) [`d716090`](https://github.com/Effect-TS/experimental/commit/d716090f539b56d5093a82a10dd5fd6b2b369e86) Thanks [@tim-smart](https://github.com/tim-smart)! - update effect

## 0.3.2

### Patch Changes

- [#31](https://github.com/Effect-TS/experimental/pull/31) [`216e3d3`](https://github.com/Effect-TS/experimental/commit/216e3d31867124d2d38676b526830f4a4c7d7c5d) Thanks [@tim-smart](https://github.com/tim-smart)! - update /platform

## 0.3.1

### Patch Changes

- [#29](https://github.com/Effect-TS/experimental/pull/29) [`7f346ac`](https://github.com/Effect-TS/experimental/commit/7f346ac95ad2b31e07f1494e8c78e66b2e1bdb40) Thanks [@tim-smart](https://github.com/tim-smart)! - add metrics to dev tools

## 0.3.0

### Minor Changes

- [#27](https://github.com/Effect-TS/experimental/pull/27) [`6618248`](https://github.com/Effect-TS/experimental/commit/6618248e0f2f4aec2330aa9092bf05b55c763164) Thanks [@tim-smart](https://github.com/tim-smart)! - update effect

## 0.2.8

### Patch Changes

- [#25](https://github.com/Effect-TS/experimental/pull/25) [`e8d5e6d`](https://github.com/Effect-TS/experimental/commit/e8d5e6d5fdc529d55bd3e3c6d9a4bc59dedd5060) Thanks [@tim-smart](https://github.com/tim-smart)! - fix server interrupt

## 0.2.7

### Patch Changes

- [#23](https://github.com/Effect-TS/experimental/pull/23) [`fc89b83`](https://github.com/Effect-TS/experimental/commit/fc89b8351386bef64638b3880d7383f6a7e6dee3) Thanks [@tim-smart](https://github.com/tim-smart)! - seperate DevTools modules

## 0.2.6

### Patch Changes

- [#20](https://github.com/Effect-TS/experimental/pull/20) [`963f717`](https://github.com/Effect-TS/experimental/commit/963f717d4c9f231660f9145185b957edfd30abbd) Thanks [@tim-smart](https://github.com/tim-smart)! - add websocket server

## 0.2.5

### Patch Changes

- [#18](https://github.com/Effect-TS/experimental/pull/18) [`26e8dca`](https://github.com/Effect-TS/experimental/commit/26e8dcaf850ae362bc554422241aed5d4ad88e10) Thanks [@tim-smart](https://github.com/tim-smart)! - remove duplicate onmessage in ws

- [#18](https://github.com/Effect-TS/experimental/pull/18) [`26e8dca`](https://github.com/Effect-TS/experimental/commit/26e8dcaf850ae362bc554422241aed5d4ad88e10) Thanks [@tim-smart](https://github.com/tim-smart)! - add DevTools module

- [#18](https://github.com/Effect-TS/experimental/pull/18) [`26e8dca`](https://github.com/Effect-TS/experimental/commit/26e8dcaf850ae362bc554422241aed5d4ad88e10) Thanks [@tim-smart](https://github.com/tim-smart)! - add SocketServer.run

## 0.2.4

### Patch Changes

- [#16](https://github.com/Effect-TS/experimental/pull/16) [`56f4f76`](https://github.com/Effect-TS/experimental/commit/56f4f76cb6391d8d30a7bc654b9e6bfbcfa7961e) Thanks [@tim-smart](https://github.com/tim-smart)! - add SocketServer module

- [#16](https://github.com/Effect-TS/experimental/pull/16) [`56f4f76`](https://github.com/Effect-TS/experimental/commit/56f4f76cb6391d8d30a7bc654b9e6bfbcfa7961e) Thanks [@tim-smart](https://github.com/tim-smart)! - add run to Socket to make it retryable

## 0.2.3

### Patch Changes

- [#13](https://github.com/Effect-TS/experimental/pull/13) [`8ffa6e1`](https://github.com/Effect-TS/experimental/commit/8ffa6e1afa0ec9f672cbbba3bb680f3126bab7ec) Thanks [@tim-smart](https://github.com/tim-smart)! - add WebSocket

## 0.2.2

### Patch Changes

- [#11](https://github.com/Effect-TS/experimental/pull/11) [`3a83e5a`](https://github.com/Effect-TS/experimental/commit/3a83e5af3f38f676abccd532e69289aaf0cebceb) Thanks [@tim-smart](https://github.com/tim-smart)! - refactor Socket api

## 0.2.1

### Patch Changes

- [#9](https://github.com/Effect-TS/experimental/pull/9) [`b7f0163`](https://github.com/Effect-TS/experimental/commit/b7f0163d4b98f14705e8b810521ed800d4d2874a) Thanks [@tim-smart](https://github.com/tim-smart)! - add support for platform key value store

## 0.2.0

### Minor Changes

- [#8](https://github.com/Effect-TS/experimental/pull/8) [`a39bfc5`](https://github.com/Effect-TS/experimental/commit/a39bfc5ba19fe9e574b7063e5c98bae8944bae4b) Thanks [@tim-smart](https://github.com/tim-smart)! - use Schema/Serializable for peristence

## 0.1.1

### Patch Changes

- [#3](https://github.com/Effect-TS/experimental/pull/3) [`7ab9e0b`](https://github.com/Effect-TS/experimental/commit/7ab9e0b3f015f271210c75c90c76f294918d786c) Thanks [@tim-smart](https://github.com/tim-smart)! - add Socket module

- [#3](https://github.com/Effect-TS/experimental/pull/3) [`7ab9e0b`](https://github.com/Effect-TS/experimental/commit/7ab9e0b3f015f271210c75c90c76f294918d786c) Thanks [@tim-smart](https://github.com/tim-smart)! - add MsgPack module

## 0.1.0

### Minor Changes

- [#1](https://github.com/Effect-TS/experimental/pull/1) [`ff79b4b`](https://github.com/Effect-TS/experimental/commit/ff79b4bda01acfc5753c44e812ac36852130d4d8) Thanks [@tim-smart](https://github.com/tim-smart)! - add RequestResolver & Persistance<|MERGE_RESOLUTION|>--- conflicted
+++ resolved
@@ -1,7 +1,5 @@
 # @effect/experimental
 
-<<<<<<< HEAD
-=======
 ## 0.56.0
 
 ### Patch Changes
@@ -10,7 +8,6 @@
   - effect@3.18.0
   - @effect/platform@0.92.0
 
->>>>>>> 92a4f3f4
 ## 0.55.0
 
 ### Patch Changes
