{
  "name": "@effect/sql-mysql2",
<<<<<<< HEAD
  "version": "0.46.0",
=======
  "version": "0.47.0",
>>>>>>> 92a4f3f4
  "type": "module",
  "license": "MIT",
  "description": "A MySQL toolkit for Effect",
  "homepage": "https://effect.website",
  "repository": {
    "type": "git",
    "url": "https://github.com/Effect-TS/effect.git",
    "directory": "packages/sql-mysql2"
  },
  "bugs": {
    "url": "https://github.com/Effect-TS/effect/issues"
  },
  "tags": [
    "typescript",
    "sql",
    "database"
  ],
  "keywords": [
    "typescript",
    "sql",
    "database"
  ],
  "publishConfig": {
    "access": "public",
    "provenance": true,
    "directory": "dist",
    "linkDirectory": false
  },
  "exports": {
    "./package.json": "./package.json",
    ".": "./src/index.ts",
    "./*": "./src/*.ts",
    "./internal/*": null
  },
  "scripts": {
    "codegen": "build-utils prepare-v3",
    "build": "pnpm build-esm && pnpm build-annotate && pnpm build-cjs && build-utils pack-v3",
    "build-esm": "tsc -b tsconfig.build.json",
    "build-cjs": "babel build/esm --plugins @babel/transform-export-namespace-from --plugins @babel/transform-modules-commonjs --out-dir build/cjs --source-maps",
    "build-annotate": "babel build/esm --plugins annotate-pure-calls --out-dir build/esm --source-maps",
    "check": "tsc -b tsconfig.json",
    "test": "vitest",
    "coverage": "vitest --coverage"
  },
  "devDependencies": {
    "@effect/experimental": "workspace:^",
    "@effect/platform": "workspace:^",
    "@effect/sql": "workspace:^",
    "@testcontainers/mysql": "^10.25.0",
    "effect": "workspace:^"
  },
  "peerDependencies": {
    "@effect/experimental": "workspace:^",
    "@effect/platform": "workspace:^",
    "@effect/sql": "workspace:^",
    "effect": "workspace:^"
  },
  "dependencies": {
    "mysql2": "^3.11.0"
  }
}<|MERGE_RESOLUTION|>--- conflicted
+++ resolved
@@ -1,10 +1,6 @@
 {
   "name": "@effect/sql-mysql2",
-<<<<<<< HEAD
-  "version": "0.46.0",
-=======
   "version": "0.47.0",
->>>>>>> 92a4f3f4
   "type": "module",
   "license": "MIT",
   "description": "A MySQL toolkit for Effect",
