# @effect/sql-drizzle

<<<<<<< HEAD
=======
## 0.45.0

### Patch Changes

- Updated dependencies [[`1c6ab74`](https://github.com/Effect-TS/effect/commit/1c6ab74b314b2b6df8bb1b1a0cb9527ceda0e3fa), [`70fe803`](https://github.com/Effect-TS/effect/commit/70fe803469db3355ffbf8359b52c351f1c2dc137), [`c296e32`](https://github.com/Effect-TS/effect/commit/c296e32554143b84ae8987046984e1cf1852417c), [`a098ddf`](https://github.com/Effect-TS/effect/commit/a098ddfc551f5aa0a7c36f9b4928372a64d4d9f2)]:
  - effect@3.18.0
  - @effect/sql@0.46.0

>>>>>>> 92a4f3f4
## 0.44.0

### Patch Changes

- Updated dependencies []:
  - @effect/sql@0.45.0

## 0.43.0

### Patch Changes

- Updated dependencies []:
  - @effect/sql@0.44.0

## 0.42.0

### Patch Changes

- Updated dependencies [[`40c3c87`](https://github.com/Effect-TS/effect/commit/40c3c875f724264312b43002859c82bed9ad0df9), [`ed2c74a`](https://github.com/Effect-TS/effect/commit/ed2c74ae8fa4ea0dd06ea84a3e58cd32e6916104), [`073a1b8`](https://github.com/Effect-TS/effect/commit/073a1b8be5dbfa87454393ee7346f5bc36a4fd63), [`f382e99`](https://github.com/Effect-TS/effect/commit/f382e99e409838a879246250fc3994b9bf5b3c2c), [`e8c7ba5`](https://github.com/Effect-TS/effect/commit/e8c7ba5fd3eb0c3ae3039fc24c09d69391987989), [`7e10415`](https://github.com/Effect-TS/effect/commit/7e1041599ade25103428703f5d2dfd7378a09636), [`e9bdece`](https://github.com/Effect-TS/effect/commit/e9bdececdc24f60a246be5055eca71a0d49ea7f2), [`8d95eb0`](https://github.com/Effect-TS/effect/commit/8d95eb0356b1d1736204836c275d201a547d208d)]:
  - effect@3.17.0
  - @effect/sql@0.43.0

## 0.41.0

### Patch Changes

- [#5211](https://github.com/Effect-TS/effect/pull/5211) [`d25f22b`](https://github.com/Effect-TS/effect/commit/d25f22be7598abe977caf6cdac3b0dd78b438c48) Thanks @mattiamanzati! - Removed some unnecessary single-arg pipe calls

- Updated dependencies [[`f5dfabf`](https://github.com/Effect-TS/effect/commit/f5dfabf51ba481a4468c1509c537314978ef6cec), [`17a5ea8`](https://github.com/Effect-TS/effect/commit/17a5ea8fa29785fe6e4c9480f2a2e9c8c59f3f38), [`d25f22b`](https://github.com/Effect-TS/effect/commit/d25f22be7598abe977caf6cdac3b0dd78b438c48)]:
  - effect@3.16.14
  - @effect/sql@0.42.0

## 0.40.0

### Patch Changes

- Updated dependencies []:
  - @effect/sql@0.41.0

## 0.39.14

### Patch Changes

- Updated dependencies [[`c1c05a8`](https://github.com/Effect-TS/effect/commit/c1c05a8242fb5df7445b4a12387a60eac7726eb7), [`81fe4a2`](https://github.com/Effect-TS/effect/commit/81fe4a2c81d5e30e180a60e68c52016a27b350db)]:
  - effect@3.16.13
  - @effect/sql@0.40.14

## 0.39.13

### Patch Changes

- Updated dependencies []:
  - @effect/sql@0.40.13

## 0.39.12

### Patch Changes

- Updated dependencies []:
  - @effect/sql@0.40.12

## 0.39.11

### Patch Changes

- Updated dependencies []:
  - @effect/sql@0.40.11

## 0.39.10

### Patch Changes

- Updated dependencies []:
  - @effect/sql@0.40.10

## 0.39.9

### Patch Changes

- Updated dependencies []:
  - @effect/sql@0.40.9

## 0.39.8

### Patch Changes

- Updated dependencies []:
  - @effect/sql@0.40.8

## 0.39.7

### Patch Changes

- Updated dependencies [[`905da99`](https://github.com/Effect-TS/effect/commit/905da996aad665057b4ca6dba1a4af44fb8835bd)]:
  - effect@3.16.12
  - @effect/sql@0.40.7

## 0.39.6

### Patch Changes

- Updated dependencies []:
  - @effect/sql@0.40.6

## 0.39.5

### Patch Changes

- Updated dependencies []:
  - @effect/sql@0.40.5

## 0.39.4

### Patch Changes

- Updated dependencies []:
  - @effect/sql@0.40.4

## 0.39.3

### Patch Changes

- Updated dependencies [[`46c3216`](https://github.com/Effect-TS/effect/commit/46c321657d93393506278327418e36f8e7a77f86)]:
  - @effect/sql@0.40.3

## 0.39.2

### Patch Changes

- Updated dependencies [[`99590a6`](https://github.com/Effect-TS/effect/commit/99590a6ca9128eb1ede265b6670b655311995614), [`6c3e24c`](https://github.com/Effect-TS/effect/commit/6c3e24c2308f7d4a29b8f4270ab81bca22ac6bb4)]:
  - effect@3.16.11
  - @effect/sql@0.40.2

## 0.39.1

### Patch Changes

- Updated dependencies [[`faad30e`](https://github.com/Effect-TS/effect/commit/faad30ec8742916be59f9db642d0fc98225b636c)]:
  - effect@3.16.10
  - @effect/sql@0.40.1

## 0.39.0

### Patch Changes

- Updated dependencies []:
  - @effect/sql@0.40.0

## 0.38.0

### Patch Changes

- Updated dependencies [[`5137c70`](https://github.com/Effect-TS/effect/commit/5137c703461d8d3b363c112140a6e7f798241d07), [`c23d25c`](https://github.com/Effect-TS/effect/commit/c23d25c3e7c541f1f63b28484d8c461d86c67e99)]:
  - effect@3.16.9
  - @effect/sql@0.39.0

## 0.37.2

### Patch Changes

- Updated dependencies []:
  - @effect/sql@0.38.2

## 0.37.1

### Patch Changes

- Updated dependencies [[`8cb98d5`](https://github.com/Effect-TS/effect/commit/8cb98d53e68330228287ce2a2e0d8a4c86bcab3b), [`db2dd3c`](https://github.com/Effect-TS/effect/commit/db2dd3c3a8a77d791eae19e66153527e1cde4e6e)]:
  - effect@3.16.8
  - @effect/sql@0.38.1

## 0.37.0

### Patch Changes

- Updated dependencies []:
  - @effect/sql@0.38.0

## 0.36.12

### Patch Changes

- Updated dependencies [[`1bb0d8a`](https://github.com/Effect-TS/effect/commit/1bb0d8ab96782e99434356266b38251554ea0294)]:
  - effect@3.16.7
  - @effect/sql@0.37.12

## 0.36.11

### Patch Changes

- Updated dependencies [[`a5f7595`](https://github.com/Effect-TS/effect/commit/a5f75956ef9a15a83c416517ef493f0ee2f5ee8a), [`a02470c`](https://github.com/Effect-TS/effect/commit/a02470c75579e91525a25adb3f21b3650d042fdd), [`f891d45`](https://github.com/Effect-TS/effect/commit/f891d45adffdafd3f94a2eca23faa354e3a409a8)]:
  - effect@3.16.6
  - @effect/sql@0.37.11

## 0.36.10

### Patch Changes

- Updated dependencies [[`bf418ef`](https://github.com/Effect-TS/effect/commit/bf418ef14a0f2ec965535793d5cea8fa8ba177ac)]:
  - effect@3.16.5
  - @effect/sql@0.37.10

## 0.36.9

### Patch Changes

- Updated dependencies []:
  - @effect/sql@0.37.9

## 0.36.8

### Patch Changes

- Updated dependencies [[`74ab9a0`](https://github.com/Effect-TS/effect/commit/74ab9a0a9e16d6e019369d256e1e24175c8bc3f3), [`770008e`](https://github.com/Effect-TS/effect/commit/770008eca3aad2899a2ed951236e575793294b28)]:
  - effect@3.16.4
  - @effect/sql@0.37.8

## 0.36.7

### Patch Changes

- Updated dependencies []:
  - @effect/sql@0.37.7

## 0.36.6

### Patch Changes

- Updated dependencies []:
  - @effect/sql@0.37.6

## 0.36.5

### Patch Changes

- Updated dependencies []:
  - @effect/sql@0.37.5

## 0.36.4

### Patch Changes

- Updated dependencies [[`87722fc`](https://github.com/Effect-TS/effect/commit/87722fce693a9b49284bbddbf82d30714c688261), [`36217ee`](https://github.com/Effect-TS/effect/commit/36217eeb1337edd9ac3f9a635b80a6385d22ae8f)]:
  - effect@3.16.3
  - @effect/sql@0.37.4

## 0.36.3

### Patch Changes

- Updated dependencies []:
  - @effect/sql@0.37.3

## 0.36.2

### Patch Changes

- Updated dependencies [[`0ddf148`](https://github.com/Effect-TS/effect/commit/0ddf148a247aa87af043d276b8453a714a400897)]:
  - effect@3.16.2
  - @effect/sql@0.37.2

## 0.36.1

### Patch Changes

- Updated dependencies [[`71174d0`](https://github.com/Effect-TS/effect/commit/71174d09691314a9b6b66189e456fd21e3eb6543), [`d615e6e`](https://github.com/Effect-TS/effect/commit/d615e6e5b944f6fd5e627e31752c7ca7e4e1c17d)]:
  - effect@3.16.1
  - @effect/sql@0.37.1

## 0.36.0

### Patch Changes

- Updated dependencies [[`ee0bd5d`](https://github.com/Effect-TS/effect/commit/ee0bd5d24864752c54cb359f67a67dd903971ec4), [`5189800`](https://github.com/Effect-TS/effect/commit/51898004e11766b8cf6d95e960b636f6d5db79ec), [`58bfeaa`](https://github.com/Effect-TS/effect/commit/58bfeaa64ded8c88f772b184311c0c0dbac10960), [`194d748`](https://github.com/Effect-TS/effect/commit/194d7486943f56f3267ef415395ac220a4b3e634), [`918c9ea`](https://github.com/Effect-TS/effect/commit/918c9ea1a57facb154f0fb26792021f337054dee), [`9198e6f`](https://github.com/Effect-TS/effect/commit/9198e6fcc1a3ff4fefb3363004de558d8de01f40), [`2a370bf`](https://github.com/Effect-TS/effect/commit/2a370bf625fdeede5659721468eb0d527e403279), [`58ccb91`](https://github.com/Effect-TS/effect/commit/58ccb91328c8df5d49808b673738bc09df355201), [`fd47834`](https://github.com/Effect-TS/effect/commit/fd478348203fa89462b0a1d067ce4de034353df4)]:
  - effect@3.16.0
  - @effect/sql@0.37.0

## 0.35.0

### Patch Changes

- Updated dependencies [[`cc5bb2b`](https://github.com/Effect-TS/effect/commit/cc5bb2b918a9450a975f702dabcea891bda382cb)]:
  - effect@3.15.5
  - @effect/sql@0.36.0

## 0.34.8

### Patch Changes

- Updated dependencies []:
  - @effect/sql@0.35.8

## 0.34.7

### Patch Changes

- Updated dependencies [[`f570554`](https://github.com/Effect-TS/effect/commit/f57055459524587b041340577dad85476bb35f81), [`78047e8`](https://github.com/Effect-TS/effect/commit/78047e8dfc8005b66f87afe50bb95981fea51561)]:
  - effect@3.15.4
  - @effect/sql@0.35.7

## 0.34.6

### Patch Changes

- Updated dependencies []:
  - @effect/sql@0.35.6

## 0.34.5

### Patch Changes

- Updated dependencies [[`4577f54`](https://github.com/Effect-TS/effect/commit/4577f548d67273e576cdde423bdd34a4b910766a)]:
  - effect@3.15.3
  - @effect/sql@0.35.5

## 0.34.4

### Patch Changes

- Updated dependencies [[`89657ac`](https://github.com/Effect-TS/effect/commit/89657ac2fbda9ba38ac2962ce96949e536a464f9)]:
  - @effect/sql@0.35.4

## 0.34.3

### Patch Changes

- Updated dependencies [[`b8722b8`](https://github.com/Effect-TS/effect/commit/b8722b817e2306fe8c8245f3f9e32d85b824b961)]:
  - effect@3.15.2
  - @effect/sql@0.35.3

## 0.34.2

### Patch Changes

- Updated dependencies []:
  - @effect/sql@0.35.2

## 0.34.1

### Patch Changes

- Updated dependencies [[`787ce70`](https://github.com/Effect-TS/effect/commit/787ce7042e35b657963473c6efe47752868cd811), [`1269641`](https://github.com/Effect-TS/effect/commit/1269641a99ae43069f7648ff79ffe8729b54b348), [`1269641`](https://github.com/Effect-TS/effect/commit/1269641a99ae43069f7648ff79ffe8729b54b348)]:
  - effect@3.15.1
  - @effect/sql@0.35.1

## 0.34.0

### Minor Changes

- [#4641](https://github.com/Effect-TS/effect/pull/4641) [`59d24d0`](https://github.com/Effect-TS/effect/commit/59d24d09a470eef8ff6c02c7895a87fa50527f11) Thanks @mikearnaldi! - Support drizzle config

- [#4641](https://github.com/Effect-TS/effect/pull/4641) [`f2dcdb3`](https://github.com/Effect-TS/effect/commit/f2dcdb37abe6aa55da0c9861ed5ee8d2e6582529) Thanks @jrmdayn! - Export `layerWithConfig` method to build a layer with some Drizzle config

- [#4641](https://github.com/Effect-TS/effect/pull/4641) [`c5e76b8`](https://github.com/Effect-TS/effect/commit/c5e76b833a87816ca9364fae1be395a512ef4e82) Thanks @mikearnaldi! - Widen sql-drizzle to latest

### Patch Changes

- Updated dependencies [[`c654595`](https://github.com/Effect-TS/effect/commit/c65459587b51da140b78098e81fdbfece65d53e2), [`d9f5dea`](https://github.com/Effect-TS/effect/commit/d9f5deae0f02f5de2b9fcb1cca8b142ba4bc2bba), [`49aa723`](https://github.com/Effect-TS/effect/commit/49aa7236a15e13f818c86edbca08c4af67c8dfaf), [`74c14d0`](https://github.com/Effect-TS/effect/commit/74c14d01d0cb48cf517a1b6e29a373a96ed0ff5b), [`e4f49b6`](https://github.com/Effect-TS/effect/commit/e4f49b66857e01b74ab6a9a0bc7132f44cd04cbb), [`6f02224`](https://github.com/Effect-TS/effect/commit/6f02224b3fc46a682ad2defb1a260841956c6780), [`1dcfd41`](https://github.com/Effect-TS/effect/commit/1dcfd41ff96abd706901293a00c1893cb29dd8fd), [`b21ab16`](https://github.com/Effect-TS/effect/commit/b21ab16b6f773e7ec4369db4e752c35e719f7870), [`fcf1822`](https://github.com/Effect-TS/effect/commit/fcf1822f98fcda60351d64e9d2c2c13563d7e6db), [`0061dd1`](https://github.com/Effect-TS/effect/commit/0061dd140740165e91569a684cce27a77b23229e), [`8421e6e`](https://github.com/Effect-TS/effect/commit/8421e6e49332bca8f96f482dfd48680e238b3a89), [`fa10f56`](https://github.com/Effect-TS/effect/commit/fa10f56b96bd9af070ba99ebc3279aa93954261e)]:
  - effect@3.15.0
  - @effect/sql@0.35.0

## 0.33.1

### Patch Changes

- Updated dependencies [[`24a9ebb`](https://github.com/Effect-TS/effect/commit/24a9ebbb5af598f0bfd6ecc45307e528043fe011)]:
  - effect@3.14.22
  - @effect/sql@0.34.1

## 0.33.0

### Patch Changes

- Updated dependencies []:
  - @effect/sql@0.34.0

## 0.32.21

### Patch Changes

- Updated dependencies [[`2f3b7d4`](https://github.com/Effect-TS/effect/commit/2f3b7d4e1fa1ef8790b0ca4da22eb88872ee31df)]:
  - effect@3.14.21
  - @effect/sql@0.33.21

## 0.32.20

### Patch Changes

- Updated dependencies [[`17e2f30`](https://github.com/Effect-TS/effect/commit/17e2f3091408cf0fca9414d4af3bdf7b2765b378)]:
  - effect@3.14.20
  - @effect/sql@0.33.20

## 0.32.19

### Patch Changes

- Updated dependencies [[`056a910`](https://github.com/Effect-TS/effect/commit/056a910d0a0b8b00b0dc9df4a070466b2b5c2f6c), [`3273d57`](https://github.com/Effect-TS/effect/commit/3273d572c2b3175a842677f19efeea4cd65ab016)]:
  - effect@3.14.19
  - @effect/sql@0.33.19

## 0.32.18

### Patch Changes

- Updated dependencies [[`b1164d4`](https://github.com/Effect-TS/effect/commit/b1164d49a1dfdf299e9971367b6fc6be4df0ddff)]:
  - effect@3.14.18
  - @effect/sql@0.33.18

## 0.32.17

### Patch Changes

- Updated dependencies [[`0b54681`](https://github.com/Effect-TS/effect/commit/0b54681cd89245e211d8f49272be0f1bf2f81813), [`41a59d5`](https://github.com/Effect-TS/effect/commit/41a59d5916a296b12b0d5ead9e859e05f40b4cce)]:
  - effect@3.14.17
  - @effect/sql@0.33.17

## 0.32.16

### Patch Changes

- Updated dependencies [[`ee14444`](https://github.com/Effect-TS/effect/commit/ee144441021ec77039e43396eaf90714687bb495)]:
  - effect@3.14.16
  - @effect/sql@0.33.16

## 0.32.15

### Patch Changes

- Updated dependencies [[`239cc99`](https://github.com/Effect-TS/effect/commit/239cc995ce645946210a3c3d2cb52bd3547c0687), [`8b6c947`](https://github.com/Effect-TS/effect/commit/8b6c947eaa8e45a67ecb3c37d45cd27f3e41d165), [`c50a63b`](https://github.com/Effect-TS/effect/commit/c50a63bbecb9f560b9cae349c447eed877d1b9b6)]:
  - effect@3.14.15
  - @effect/sql@0.33.15

## 0.32.14

### Patch Changes

- Updated dependencies [[`6ed8d15`](https://github.com/Effect-TS/effect/commit/6ed8d1589beb181d30abc79afebdaabc1d101538)]:
  - effect@3.14.14
  - @effect/sql@0.33.14

## 0.32.13

### Patch Changes

- Updated dependencies [[`ee77788`](https://github.com/Effect-TS/effect/commit/ee77788747e7ebbde6bfa88256cde49dbbad3608), [`5fce6ba`](https://github.com/Effect-TS/effect/commit/5fce6ba19c3cc63cc0104e737e581ad989dedbf0), [`570e45f`](https://github.com/Effect-TS/effect/commit/570e45f8cb936e42ec48f67f21bb2b7252f36c0c)]:
  - effect@3.14.13
  - @effect/sql@0.33.13

## 0.32.12

### Patch Changes

- Updated dependencies [[`c2ad9ee`](https://github.com/Effect-TS/effect/commit/c2ad9ee9f3c4c743390edf35ed9e85a20be33811), [`9c68654`](https://github.com/Effect-TS/effect/commit/9c686542b6eb3ea188cb70673ef2e41223633e89)]:
  - effect@3.14.12
  - @effect/sql@0.33.12

## 0.32.11

### Patch Changes

- Updated dependencies [[`e536127`](https://github.com/Effect-TS/effect/commit/e536127c1e6f2fb3a542c73ae919435a629a346b)]:
  - effect@3.14.11
  - @effect/sql@0.33.11

## 0.32.10

### Patch Changes

- Updated dependencies [[`bc7efa3`](https://github.com/Effect-TS/effect/commit/bc7efa3b031bb25e1ed3c8f2d3fb5e8da166cadc)]:
  - effect@3.14.10
  - @effect/sql@0.33.10

## 0.32.9

### Patch Changes

- Updated dependencies [[`d78249f`](https://github.com/Effect-TS/effect/commit/d78249f0b67f63cf4baf806ff090cba33293daf0)]:
  - effect@3.14.9
  - @effect/sql@0.33.9

## 0.32.8

### Patch Changes

- Updated dependencies [[`b3a2d32`](https://github.com/Effect-TS/effect/commit/b3a2d32772e6f7f20eacf2e18128e99324c4d378)]:
  - effect@3.14.8
  - @effect/sql@0.33.8

## 0.32.7

### Patch Changes

- Updated dependencies [[`b542a4b`](https://github.com/Effect-TS/effect/commit/b542a4bf195be0c9af1523e1ba96c953decc4d25)]:
  - effect@3.14.7
  - @effect/sql@0.33.7

## 0.32.6

### Patch Changes

- Updated dependencies [[`47618c1`](https://github.com/Effect-TS/effect/commit/47618c1ad84ebcc5a51133a3fff5aa5012d49d45), [`6077882`](https://github.com/Effect-TS/effect/commit/60778824a4794336c33807801f813f8751d1c7e4)]:
  - effect@3.14.6
  - @effect/sql@0.33.6

## 0.32.5

### Patch Changes

- Updated dependencies [[`40dbfef`](https://github.com/Effect-TS/effect/commit/40dbfeff239b6e567706752114f31b2fce7de4e3), [`5a5ebdd`](https://github.com/Effect-TS/effect/commit/5a5ebdddfaddd259538b4599a6676281faca778e)]:
  - effect@3.14.5
  - @effect/sql@0.33.5

## 0.32.4

### Patch Changes

- Updated dependencies [[`e4ba2c6`](https://github.com/Effect-TS/effect/commit/e4ba2c66a878e81b5e295d6d49aaf724b80a28ef)]:
  - effect@3.14.4
  - @effect/sql@0.33.4

## 0.32.3

### Patch Changes

- Updated dependencies [[`37aa8e1`](https://github.com/Effect-TS/effect/commit/37aa8e137725a902e70cd1e468ea98b873aa5056), [`34f03d6`](https://github.com/Effect-TS/effect/commit/34f03d66875f21f266f102223a03cd14c2ed6ea6)]:
  - effect@3.14.3
  - @effect/sql@0.33.3

## 0.32.2

### Patch Changes

- Updated dependencies [[`f87991b`](https://github.com/Effect-TS/effect/commit/f87991b6d8a2edfaf90b01cebda4b466992ae865), [`f87991b`](https://github.com/Effect-TS/effect/commit/f87991b6d8a2edfaf90b01cebda4b466992ae865), [`0a3e3e1`](https://github.com/Effect-TS/effect/commit/0a3e3e18eea5e0d1882f1a6c906198e6ef226a41)]:
  - effect@3.14.2
  - @effect/sql@0.33.2

## 0.32.1

### Patch Changes

- Updated dependencies [[`4a274fe`](https://github.com/Effect-TS/effect/commit/4a274fe9f623182b6b902827e0e83bd89ca3b05c)]:
  - effect@3.14.1
  - @effect/sql@0.33.1

## 0.32.0

### Patch Changes

- Updated dependencies [[`1f47e4e`](https://github.com/Effect-TS/effect/commit/1f47e4e12546ab691b29bfb7b5128bb17b93baa5), [`26dd75f`](https://github.com/Effect-TS/effect/commit/26dd75f276a0d8a63eab313bd5a167d5072c9780), [`3131f8f`](https://github.com/Effect-TS/effect/commit/3131f8fd12ba9eb31b90fa2f42bf88b12309133c), [`04dff2d`](https://github.com/Effect-TS/effect/commit/04dff2d01ac68c260f29a6d4743381825c353c86), [`c7fac0c`](https://github.com/Effect-TS/effect/commit/c7fac0cd7eadcd5cc0c3a987051c5b57ad271638), [`aba2d1d`](https://github.com/Effect-TS/effect/commit/aba2d1d831ea149481bd4dd755528c0afa8239ce), [`ffaa3f3`](https://github.com/Effect-TS/effect/commit/ffaa3f3969df26610fcc02ad537340641d44e803), [`ab957c1`](https://github.com/Effect-TS/effect/commit/ab957c1fee714868f56c7ab4e802b9d449e9b666), [`35db9ce`](https://github.com/Effect-TS/effect/commit/35db9ce228f1416c8abacc6dc9c36fbd0f33ef0f), [`cf77ea9`](https://github.com/Effect-TS/effect/commit/cf77ea9ab4fc89e66a43f682a9926ccdee6c57ed), [`26dd75f`](https://github.com/Effect-TS/effect/commit/26dd75f276a0d8a63eab313bd5a167d5072c9780), [`baaab60`](https://github.com/Effect-TS/effect/commit/baaab60b737f35dfab8e4a21bce28a195d19e899)]:
  - effect@3.14.0
  - @effect/sql@0.33.0

## 0.31.4

### Patch Changes

- Updated dependencies []:
  - @effect/sql@0.32.4

## 0.31.3

### Patch Changes

- Updated dependencies [[`0c4803f`](https://github.com/Effect-TS/effect/commit/0c4803fcc69262d11a97ce49d0e9b4288df0651f), [`6f65ac4`](https://github.com/Effect-TS/effect/commit/6f65ac4eac1489cd6ea390e18b0908670722adad)]:
  - effect@3.13.12
  - @effect/sql@0.32.3

## 0.31.2

### Patch Changes

- Updated dependencies [[`fad8cca`](https://github.com/Effect-TS/effect/commit/fad8cca9bbfcc2eaeb44b97c15dbe0a1eda75315), [`4296293`](https://github.com/Effect-TS/effect/commit/4296293049414d0cf2d915a26c552b09f946b9a0), [`9c241ab`](https://github.com/Effect-TS/effect/commit/9c241abe47ccf7a5257b98a4a64a63054a12741d), [`082b0c1`](https://github.com/Effect-TS/effect/commit/082b0c1b9f4252bcdd69608f2e4a9226f953ac3f), [`be12983`](https://github.com/Effect-TS/effect/commit/be12983bc7e7537b41cd8910fc4eb7d1da56ab07), [`de88127`](https://github.com/Effect-TS/effect/commit/de88127a5a5906ccece98af74787b5ae0e65e431)]:
  - effect@3.13.11
  - @effect/sql@0.32.2

## 0.31.1

### Patch Changes

- Updated dependencies [[`527c964`](https://github.com/Effect-TS/effect/commit/527c9645229f5be9714a7e60a38a9e753c4bbfb1)]:
  - effect@3.13.10
  - @effect/sql@0.32.1

## 0.31.0

### Patch Changes

- Updated dependencies [[`2976e52`](https://github.com/Effect-TS/effect/commit/2976e52538d9dc9ffdcbc84d4ac748cff9305971)]:
  - effect@3.13.9
  - @effect/sql@0.32.0

## 0.30.1

### Patch Changes

- Updated dependencies [[`c65d336`](https://github.com/Effect-TS/effect/commit/c65d3362d07ec815ff3b46278314e8a31706ddc2), [`22d2ebb`](https://github.com/Effect-TS/effect/commit/22d2ebb4b11f5a44351a4736e65da391a3b647d0)]:
  - effect@3.13.8
  - @effect/sql@0.31.1

## 0.30.0

### Patch Changes

- Updated dependencies []:
  - @effect/sql@0.31.0

## 0.29.7

### Patch Changes

- Updated dependencies [[`840cc73`](https://github.com/Effect-TS/effect/commit/840cc7329908db7ca693ef47b07d4f845c29cadd), [`9bf8a74`](https://github.com/Effect-TS/effect/commit/9bf8a74b967f18d931743dd5196af326c9118e9c), [`87ba23c`](https://github.com/Effect-TS/effect/commit/87ba23c41c193503ed0c612b0d32d0b253794c64)]:
  - effect@3.13.7
  - @effect/sql@0.30.7

## 0.29.6

### Patch Changes

- Updated dependencies [[`3154ce4`](https://github.com/Effect-TS/effect/commit/3154ce4692fa18b804982158d3c4c8a8a5fae386)]:
  - effect@3.13.6
  - @effect/sql@0.30.6

## 0.29.5

### Patch Changes

- Updated dependencies [[`367bb35`](https://github.com/Effect-TS/effect/commit/367bb35f4c2a254e1fb211d96db2474a7aed9020), [`6cf11c3`](https://github.com/Effect-TS/effect/commit/6cf11c3a75773ceec2877c85ddc760f381f0866d), [`a0acec8`](https://github.com/Effect-TS/effect/commit/a0acec851f72e19466363d24b9cc218acd00006a)]:
  - effect@3.13.5
  - @effect/sql@0.30.5

## 0.29.4

### Patch Changes

- Updated dependencies [[`17d9e89`](https://github.com/Effect-TS/effect/commit/17d9e89f9851663bdbb6c1e685601d97806114a4)]:
  - effect@3.13.4
  - @effect/sql@0.30.4

## 0.29.3

### Patch Changes

- Updated dependencies [[`cc5588d`](https://github.com/Effect-TS/effect/commit/cc5588df07f9103513547cb429ce041b9436a8bd), [`623c8cd`](https://github.com/Effect-TS/effect/commit/623c8cd053ed6ee3d353aaa8778d484670fca2bb), [`00b4eb1`](https://github.com/Effect-TS/effect/commit/00b4eb1ece12a16e222e6220965bb4024d6752ac), [`f2aee98`](https://github.com/Effect-TS/effect/commit/f2aee989b0a600900ce83e7f460d02908620c80f), [`fb798eb`](https://github.com/Effect-TS/effect/commit/fb798eb9061f1191badc017d1aa649360254da20), [`2251b15`](https://github.com/Effect-TS/effect/commit/2251b1528810bb695b37ce388b653cec0c5bf80c), [`2e15c1e`](https://github.com/Effect-TS/effect/commit/2e15c1e33648add0b29fe274fbcb7294b7515085), [`a4979db`](https://github.com/Effect-TS/effect/commit/a4979db021aef16e731be64df196b72088fc4376), [`b74255a`](https://github.com/Effect-TS/effect/commit/b74255a304ad49d60bedb1a260fd697f370af27a), [`d7f6a5c`](https://github.com/Effect-TS/effect/commit/d7f6a5c7d26c1963dcd864ca62360d20d08c7b49), [`9dd8979`](https://github.com/Effect-TS/effect/commit/9dd8979e940915b1cc1b1f264f3d019c77a65a02), [`477b488`](https://github.com/Effect-TS/effect/commit/477b488284f47c5469d7fba3e4065fb7e3b6556e), [`10932cb`](https://github.com/Effect-TS/effect/commit/10932cbf58fc721ada631cebec42f773ce96d3cc), [`9f6c784`](https://github.com/Effect-TS/effect/commit/9f6c78468b3b5e9ebfc38ffdfb70702901ee977b), [`2c639ec`](https://github.com/Effect-TS/effect/commit/2c639ecee332de4266e36022c989c35ae4e02105), [`886aaa8`](https://github.com/Effect-TS/effect/commit/886aaa81e06dfd3cd9391e8ea987d8cd5ada1124)]:
  - effect@3.13.3
  - @effect/sql@0.30.3

## 0.29.2

### Patch Changes

- Updated dependencies [[`31be72a`](https://github.com/Effect-TS/effect/commit/31be72ada118cb84a942e67b1663263f8db74a9f)]:
  - effect@3.13.2
  - @effect/sql@0.30.2

## 0.29.1

### Patch Changes

- Updated dependencies [[`b56a211`](https://github.com/Effect-TS/effect/commit/b56a2110569fd0ec0b57ac137743e926d49f51cc)]:
  - effect@3.13.1
  - @effect/sql@0.30.1

## 0.29.0

### Patch Changes

- Updated dependencies [[`8baef83`](https://github.com/Effect-TS/effect/commit/8baef83e7ff0b7bc0738b680e1ef013065386cff), [`655bfe2`](https://github.com/Effect-TS/effect/commit/655bfe29e44cc3f0fb9b4e53038f50b891c188df), [`d90cbc2`](https://github.com/Effect-TS/effect/commit/d90cbc274e2742d18671fe65aa4764c057eb6cba), [`75632bd`](https://github.com/Effect-TS/effect/commit/75632bd44b8025101d652ccbaeef898c7086c91c), [`c874a2e`](https://github.com/Effect-TS/effect/commit/c874a2e4b17e9d71904ca8375bb77b020975cb1d), [`bf865e5`](https://github.com/Effect-TS/effect/commit/bf865e5833f77fd8f6c06944ca9d507b54488301), [`f98b2b7`](https://github.com/Effect-TS/effect/commit/f98b2b7592cf20f9d85313e7f1e964cb65878138), [`de8ce92`](https://github.com/Effect-TS/effect/commit/de8ce924923eaa4e1b761a97eb45ec967389f3d5), [`cf8b2dd`](https://github.com/Effect-TS/effect/commit/cf8b2dd112f8e092ed99d78fd728db0f91c29050), [`db426a5`](https://github.com/Effect-TS/effect/commit/db426a5fb41ab84d18e3c8753a7329b4de544245), [`6862444`](https://github.com/Effect-TS/effect/commit/6862444094906ad4f2cb077ff3b9cc0b73880c8c), [`5fc8a90`](https://github.com/Effect-TS/effect/commit/5fc8a90ba46a5fd9f3b643f0b5aeadc69d717339), [`546a492`](https://github.com/Effect-TS/effect/commit/546a492e60eb2b8b048a489a474b934ea0877005), [`65c4796`](https://github.com/Effect-TS/effect/commit/65c47966ce39055f02cf5c808daabb3ea6442b0b), [`9760fdc`](https://github.com/Effect-TS/effect/commit/9760fdc37bdaef9da8b150e46b86ddfbe2ad9221), [`5b471e7`](https://github.com/Effect-TS/effect/commit/5b471e7d4317e8ee5d72bbbd3e0c9775160949ab), [`4f810cc`](https://github.com/Effect-TS/effect/commit/4f810cc2770e9f1f266851d2cb6257112c12af49)]:
  - effect@3.13.0
  - @effect/sql@0.30.0

## 0.28.1

### Patch Changes

- Updated dependencies [[`4018eae`](https://github.com/Effect-TS/effect/commit/4018eaed2733241676ddb8c52416f463a8c32e35), [`543d36d`](https://github.com/Effect-TS/effect/commit/543d36d1a11452560b01ab966a82529ad5fee8c9), [`f70a65a`](https://github.com/Effect-TS/effect/commit/f70a65ac80c6635d80b12beaf4d32a9cc59fa143), [`ba409f6`](https://github.com/Effect-TS/effect/commit/ba409f69c41aeaa29e475c0630735726eaf4dbac), [`3d2e356`](https://github.com/Effect-TS/effect/commit/3d2e3565e8a43d1bdb5daee8db3b90f56d71d859)]:
  - effect@3.12.12
  - @effect/sql@0.29.1

## 0.28.0

### Patch Changes

- Updated dependencies [[`b6a032f`](https://github.com/Effect-TS/effect/commit/b6a032f07bffa020a848c813881879395134fa20), [`42ddd5f`](https://github.com/Effect-TS/effect/commit/42ddd5f144ce9f9d94a036679ebbd626446d37f5), [`2fe447c`](https://github.com/Effect-TS/effect/commit/2fe447c6354d334f9c591b8a8481818f5f0e797e)]:
  - effect@3.12.11
  - @effect/sql@0.29.0

## 0.27.4

### Patch Changes

- Updated dependencies [[`e30f132`](https://github.com/Effect-TS/effect/commit/e30f132c336c9d0760bad39f82a55c7ce5159eb7), [`33fa667`](https://github.com/Effect-TS/effect/commit/33fa667c2623be1026e1ccee91bd44f73b09020a), [`87f5f28`](https://github.com/Effect-TS/effect/commit/87f5f2842e4196cb88d13f10f443ff0567e82832), [`4dbd170`](https://github.com/Effect-TS/effect/commit/4dbd170538e8fb7a36aa7c469c6f93b6c7000091)]:
  - effect@3.12.10
  - @effect/sql@0.28.4

## 0.27.3

### Patch Changes

- Updated dependencies [[`1b4a4e9`](https://github.com/Effect-TS/effect/commit/1b4a4e904ef5227ec7d9114d4e417eca19eed940)]:
  - effect@3.12.9
  - @effect/sql@0.28.3

## 0.27.2

### Patch Changes

- Updated dependencies [[`766113c`](https://github.com/Effect-TS/effect/commit/766113c0ea3512cdb887650ead8ba314236e22ee), [`712277f`](https://github.com/Effect-TS/effect/commit/712277f949052a24b46e4aa234063a6abf395c90), [`f269122`](https://github.com/Effect-TS/effect/commit/f269122508693b111142994dd48698ddc75f3d69), [`430c846`](https://github.com/Effect-TS/effect/commit/430c846cbac05b187e3d24ac8dfee0cf22506f7c), [`7b03057`](https://github.com/Effect-TS/effect/commit/7b03057507d2dab5e6793beb9c578dedaaeb15fe), [`a9c94c8`](https://github.com/Effect-TS/effect/commit/a9c94c807755610831211a686d2fad849ab38eb4), [`107e6f0`](https://github.com/Effect-TS/effect/commit/107e6f0557a1e2d3b0dce25d62fa1e2601521752), [`65c11b9`](https://github.com/Effect-TS/effect/commit/65c11b9266ec9447c31c26fe3ed35c73bd3b81fd), [`e386d2f`](https://github.com/Effect-TS/effect/commit/e386d2f1b3ab3ac2c14ee76de11f5963d32a3df4), [`9172efb`](https://github.com/Effect-TS/effect/commit/9172efba98bc6a82353e6ec2af61ac08f038ba64)]:
  - effect@3.12.8
  - @effect/sql@0.28.2

## 0.27.1

### Patch Changes

- Updated dependencies [[`8dff1d1`](https://github.com/Effect-TS/effect/commit/8dff1d1bff76cdba643cad7f0bf864300f08bc61)]:
  - effect@3.12.7
  - @effect/sql@0.28.1

## 0.27.0

### Patch Changes

- Updated dependencies [[`289c13b`](https://github.com/Effect-TS/effect/commit/289c13b38e8e35b214d46d385d05dead176c87cd), [`8b4e75d`](https://github.com/Effect-TS/effect/commit/8b4e75d35daea807c447ca760948a717aa66bb52), [`fc5e0f0`](https://github.com/Effect-TS/effect/commit/fc5e0f0d357a0051cfa01c1ede83ffdd3cb41ab1), [`004fd2b`](https://github.com/Effect-TS/effect/commit/004fd2bbd1459e64fb1b57f02eeb791ca5ea1ea5), [`b2a31be`](https://github.com/Effect-TS/effect/commit/b2a31be85c35d891351ce4f9a2cc93ece0c257f6), [`5514d05`](https://github.com/Effect-TS/effect/commit/5514d05b5cd586ff5868b8bd41c959e95e6c33cd), [`bf5f0ae`](https://github.com/Effect-TS/effect/commit/bf5f0ae9daa0170471678e22585e8ec14ce667bb), [`3b19bcf`](https://github.com/Effect-TS/effect/commit/3b19bcfd3aaadb6c9253428622df524537c8e626), [`b064b3b`](https://github.com/Effect-TS/effect/commit/b064b3b293615fd268cc5a5647d0981eb67750b8), [`289c13b`](https://github.com/Effect-TS/effect/commit/289c13b38e8e35b214d46d385d05dead176c87cd), [`f474678`](https://github.com/Effect-TS/effect/commit/f474678bf10b8f1c80e3dc096ddc7ecf20b2b23e), [`ee187d0`](https://github.com/Effect-TS/effect/commit/ee187d098007a402844c94d04f0cd8f07695377a)]:
  - effect@3.12.6
  - @effect/sql@0.28.0

## 0.26.0

### Patch Changes

- Updated dependencies [[`a8b0ddb`](https://github.com/Effect-TS/effect/commit/a8b0ddb84710054799fc8f57485b95d00093ada1), [`507d546`](https://github.com/Effect-TS/effect/commit/507d546bd49db31000425fb5da88c434e4291bea), [`a8b0ddb`](https://github.com/Effect-TS/effect/commit/a8b0ddb84710054799fc8f57485b95d00093ada1), [`8db239b`](https://github.com/Effect-TS/effect/commit/8db239b9c869a3707f6566b9d9dbdf53c4df03fc), [`84a0911`](https://github.com/Effect-TS/effect/commit/84a091181634c3a022c94234cec7764a3aeef1be), [`84a0911`](https://github.com/Effect-TS/effect/commit/84a091181634c3a022c94234cec7764a3aeef1be), [`3179a9f`](https://github.com/Effect-TS/effect/commit/3179a9f65d23369a6a9a1f80f7750566dd28df22), [`6cb9b76`](https://github.com/Effect-TS/effect/commit/6cb9b766396d0b2ed995cf26957359713efd202e), [`1fcbe55`](https://github.com/Effect-TS/effect/commit/1fcbe55345042d8468f6a98c84081bd00b6bcf5a), [`d9a63d9`](https://github.com/Effect-TS/effect/commit/d9a63d9d385653865954cac895065360d54cc56b)]:
  - @effect/sql@0.27.0
  - effect@3.12.5

## 0.25.1

### Patch Changes

- Updated dependencies [[`5b50ea4`](https://github.com/Effect-TS/effect/commit/5b50ea4a10cf9acd51f9624b2474d9d5ded74019), [`c170a68`](https://github.com/Effect-TS/effect/commit/c170a68b6266100774461fcd6c0e0fabb60112f2), [`a66c2eb`](https://github.com/Effect-TS/effect/commit/a66c2eb473245092cd41f04c2eb2b7b02cf53718)]:
  - effect@3.12.4
  - @effect/sql@0.26.1

## 0.25.0

### Patch Changes

- Updated dependencies [[`d7dac48`](https://github.com/Effect-TS/effect/commit/d7dac48a477cdfeec509dbe9f33fce6a1b02b63d), [`1d7fd2b`](https://github.com/Effect-TS/effect/commit/1d7fd2b7ee8eeecc912d27adf76ed897db236dc5), [`1d7fd2b`](https://github.com/Effect-TS/effect/commit/1d7fd2b7ee8eeecc912d27adf76ed897db236dc5)]:
  - effect@3.12.3
  - @effect/sql@0.26.0

## 0.24.2

### Patch Changes

- Updated dependencies [[`734af82`](https://github.com/Effect-TS/effect/commit/734af82138e78b9c57a8355b1c6b80e80d38b222), [`b63c780`](https://github.com/Effect-TS/effect/commit/b63c78010893101520448ddda7019c487cf7eedd), [`c640d77`](https://github.com/Effect-TS/effect/commit/c640d77b33ad417876f4e8ffe8574ee6cbe5607f), [`0def088`](https://github.com/Effect-TS/effect/commit/0def0887cfdb6755729a64dfd52b3b9f46b0576c)]:
  - effect@3.12.2
  - @effect/sql@0.25.2

## 0.24.1

### Patch Changes

- Updated dependencies [[`302b57d`](https://github.com/Effect-TS/effect/commit/302b57d2cbf9b9ccc17450945aeebfb33cfe8d43), [`0988083`](https://github.com/Effect-TS/effect/commit/0988083d4594938590df5a287e5b27d38526dd07), [`8b46be6`](https://github.com/Effect-TS/effect/commit/8b46be6a3b8160362ab5ea9171c5e6932505125c), [`bfe8027`](https://github.com/Effect-TS/effect/commit/bfe802734b450a4b4ee069d1125dd37995db2bff), [`16dd657`](https://github.com/Effect-TS/effect/commit/16dd657033d8afac2ffea567b3c8bb27c9b249b6), [`39db211`](https://github.com/Effect-TS/effect/commit/39db211414e90c8db8fdad7dc8ce5b4661bcfaef)]:
  - effect@3.12.1
  - @effect/sql@0.25.1

## 0.24.0

### Patch Changes

- Updated dependencies [[`abb22a4`](https://github.com/Effect-TS/effect/commit/abb22a429b9c52c31e84856294f175d2064a9b4d), [`f369a89`](https://github.com/Effect-TS/effect/commit/f369a89e98bc682969803b9304adaf4557bb36c2), [`642376c`](https://github.com/Effect-TS/effect/commit/642376c63fd7d78754db991631a4d50a5dc79aa3), [`3d2b7a7`](https://github.com/Effect-TS/effect/commit/3d2b7a7e942a7157afae5b1cdbc6f3fef116428e), [`73f9c6f`](https://github.com/Effect-TS/effect/commit/73f9c6f2ff091512cf904cc54ab59965b86e87c8), [`17cb451`](https://github.com/Effect-TS/effect/commit/17cb4514590e8a86263f7aed009f24da8a237342), [`d801820`](https://github.com/Effect-TS/effect/commit/d80182060c2ee945d7e0e4728812abf9465a0d6a), [`e1eeb2d`](https://github.com/Effect-TS/effect/commit/e1eeb2d7064b3870041dab142f3057970699bbf1), [`c11f3a6`](https://github.com/Effect-TS/effect/commit/c11f3a60a05c3b5fc8e7ce90136728154dc505b0), [`618f7e0`](https://github.com/Effect-TS/effect/commit/618f7e092a1011e5090dca1e69b5e9285689654b), [`c0ba834`](https://github.com/Effect-TS/effect/commit/c0ba834d1995cf5a8b250e4780fd43f3e3881151), [`e1eeb2d`](https://github.com/Effect-TS/effect/commit/e1eeb2d7064b3870041dab142f3057970699bbf1)]:
  - effect@3.12.0
  - @effect/sql@0.25.0

## 0.23.3

### Patch Changes

- Updated dependencies [[`39457d4`](https://github.com/Effect-TS/effect/commit/39457d4897d9bc7df8af5c05d352866bbeae82eb), [`a475cc2`](https://github.com/Effect-TS/effect/commit/a475cc25fd7c9f26b27a8e98f8fbe43cc9e6ee3e), [`199214e`](https://github.com/Effect-TS/effect/commit/199214e21c616d8a0ccd7ed5f92e944e6c580193), [`b3c160d`](https://github.com/Effect-TS/effect/commit/b3c160d7a1fdfc2d3fb2440530f1ab80efc65133)]:
  - effect@3.11.10
  - @effect/sql@0.24.3

## 0.23.2

### Patch Changes

- Updated dependencies [[`1c08a0b`](https://github.com/Effect-TS/effect/commit/1c08a0b8505badcffb4d9cade5a746ea90c9557e), [`1ce703b`](https://github.com/Effect-TS/effect/commit/1ce703b041bbd7560c5c437c9b9be48f027937fd), [`1ce703b`](https://github.com/Effect-TS/effect/commit/1ce703b041bbd7560c5c437c9b9be48f027937fd)]:
  - effect@3.11.9
  - @effect/sql@0.24.2

## 0.23.1

### Patch Changes

- Updated dependencies []:
  - @effect/sql@0.24.1

## 0.23.0

### Patch Changes

- Updated dependencies [[`1a6b52d`](https://github.com/Effect-TS/effect/commit/1a6b52dcf020d36e38a7bc90b648152cf5a8ccba)]:
  - effect@3.11.8
  - @effect/sql@0.24.0

## 0.22.3

### Patch Changes

- Updated dependencies []:
  - @effect/sql@0.23.3

## 0.22.2

### Patch Changes

- Updated dependencies [[`2408616`](https://github.com/Effect-TS/effect/commit/24086163b60b09cc6d0885bd565ef080dcbe866b), [`cec0b4d`](https://github.com/Effect-TS/effect/commit/cec0b4d152ef660be2ccdb0927255f2471436e6e), [`cec0b4d`](https://github.com/Effect-TS/effect/commit/cec0b4d152ef660be2ccdb0927255f2471436e6e), [`8d978c5`](https://github.com/Effect-TS/effect/commit/8d978c53f6fcc98d9d645ecba3e4b55d4297dd36), [`cec0b4d`](https://github.com/Effect-TS/effect/commit/cec0b4d152ef660be2ccdb0927255f2471436e6e), [`cec0b4d`](https://github.com/Effect-TS/effect/commit/cec0b4d152ef660be2ccdb0927255f2471436e6e)]:
  - effect@3.11.7
  - @effect/sql@0.23.2

## 0.22.1

### Patch Changes

- Updated dependencies []:
  - @effect/sql@0.23.1

## 0.22.0

### Patch Changes

- Updated dependencies [[`662d1ce`](https://github.com/Effect-TS/effect/commit/662d1ce6fb7da384a95888d5b2bb5605bdf3208d), [`31c62d8`](https://github.com/Effect-TS/effect/commit/31c62d83cbdcf9850a8b5331faa239601c60f78a)]:
  - effect@3.11.6
  - @effect/sql@0.23.0

## 0.21.7

### Patch Changes

- Updated dependencies [[`9f5a6f7`](https://github.com/Effect-TS/effect/commit/9f5a6f701bf7ba31adccd1f1bcfa8ab5614c9be8), [`22905cf`](https://github.com/Effect-TS/effect/commit/22905cf5addfb1ff3d2a6135c52036be958ae911), [`9f5a6f7`](https://github.com/Effect-TS/effect/commit/9f5a6f701bf7ba31adccd1f1bcfa8ab5614c9be8), [`1e59e4f`](https://github.com/Effect-TS/effect/commit/1e59e4fd778da18296812a2a32f36ca8ae50f60d), [`8d914e5`](https://github.com/Effect-TS/effect/commit/8d914e504e7a22d0ea628e8af265ee450ff9530f), [`03bb00f`](https://github.com/Effect-TS/effect/commit/03bb00faa74f9e168a54a8cc0828a664fbb1ab05), [`9f5a6f7`](https://github.com/Effect-TS/effect/commit/9f5a6f701bf7ba31adccd1f1bcfa8ab5614c9be8), [`14e1149`](https://github.com/Effect-TS/effect/commit/14e1149f1af5a022f06eb8c2e4ba9fec17fe7426), [`9f5a6f7`](https://github.com/Effect-TS/effect/commit/9f5a6f701bf7ba31adccd1f1bcfa8ab5614c9be8), [`9f5a6f7`](https://github.com/Effect-TS/effect/commit/9f5a6f701bf7ba31adccd1f1bcfa8ab5614c9be8)]:
  - effect@3.11.5
  - @effect/sql@0.22.7

## 0.21.6

### Patch Changes

- Updated dependencies []:
  - @effect/sql@0.22.6

## 0.21.5

### Patch Changes

- Updated dependencies [[`518b258`](https://github.com/Effect-TS/effect/commit/518b258a8a67ecd332a9252c35cc060f8368dee2), [`6e323a3`](https://github.com/Effect-TS/effect/commit/6e323a36faaee46b328c8e3cf60a76b3aff9907f), [`6e323a3`](https://github.com/Effect-TS/effect/commit/6e323a36faaee46b328c8e3cf60a76b3aff9907f)]:
  - effect@3.11.4
  - @effect/sql@0.22.5

## 0.21.4

### Patch Changes

- Updated dependencies [[`90906f7`](https://github.com/Effect-TS/effect/commit/90906f7f154b12c7182e8f39e3c55ef3937db857), [`3862cd3`](https://github.com/Effect-TS/effect/commit/3862cd3c7f6a542ed65fb81255b3bd696ce2f567), [`3862cd3`](https://github.com/Effect-TS/effect/commit/3862cd3c7f6a542ed65fb81255b3bd696ce2f567), [`343b6aa`](https://github.com/Effect-TS/effect/commit/343b6aa6ac4a74276bfc7c63ccbf4a1d72bc1bed), [`afba339`](https://github.com/Effect-TS/effect/commit/afba339adc11dad56b5a3b7ca94487e58f34d613)]:
  - effect@3.11.3
  - @effect/sql@0.22.4

## 0.21.3

### Patch Changes

- Updated dependencies []:
  - @effect/sql@0.22.3

## 0.21.2

### Patch Changes

- Updated dependencies [[`01cee56`](https://github.com/Effect-TS/effect/commit/01cee560b58d94b24cc20e98083251b73e658b41)]:
  - effect@3.11.2
  - @effect/sql@0.22.2

## 0.21.1

### Patch Changes

- Updated dependencies [[`dd8a2d8`](https://github.com/Effect-TS/effect/commit/dd8a2d8e80d33b16719fc69361eaedf0b59d4620), [`a71bfef`](https://github.com/Effect-TS/effect/commit/a71bfef46f5061bb2502a61a333638a987b62273)]:
  - effect@3.11.1
  - @effect/sql@0.22.1

## 0.21.0

### Patch Changes

- Updated dependencies [[`147434b`](https://github.com/Effect-TS/effect/commit/147434b03d5e1fd692dd9f126e5ab0910f3b76d3), [`6e69493`](https://github.com/Effect-TS/effect/commit/6e694930048bbaf98110f35f41566aeb9752d471), [`147434b`](https://github.com/Effect-TS/effect/commit/147434b03d5e1fd692dd9f126e5ab0910f3b76d3), [`5eff3f6`](https://github.com/Effect-TS/effect/commit/5eff3f6fa3aae7e86948a62cbfd63b8d6c3bdf92), [`d9fe79b`](https://github.com/Effect-TS/effect/commit/d9fe79bb5a3fe105d8e7a3bc2922a8ad936a5d10), [`251d189`](https://github.com/Effect-TS/effect/commit/251d189420bbba71990574e91098c499065f9a9b), [`5a259f3`](https://github.com/Effect-TS/effect/commit/5a259f3711b4369f55d885b568bdb21136155261), [`b4ce4ea`](https://github.com/Effect-TS/effect/commit/b4ce4ea7fd514a7e572f2dcd879c98f334981b0e), [`15fcc5a`](https://github.com/Effect-TS/effect/commit/15fcc5a0ea4bbf40ab48fa6a04fdda74f76f4c07), [`9bc9a47`](https://github.com/Effect-TS/effect/commit/9bc9a476800dc645903c888a68bb1d3baa3383c6), [`aadb8a4`](https://github.com/Effect-TS/effect/commit/aadb8a48d2cba197c06ec9996505510e48e4e5cb), [`1e2747c`](https://github.com/Effect-TS/effect/commit/1e2747c63a4820d1459cbbc88c71212983bd68bd), [`9264162`](https://github.com/Effect-TS/effect/commit/9264162a82783a651776fb7b87604564a63e7070), [`e0b9b09`](https://github.com/Effect-TS/effect/commit/e0b9b09e70c386b2da17d1f0a15b0511861c89e8), [`c36f3b9`](https://github.com/Effect-TS/effect/commit/c36f3b95df5ce9d71b66f22f26ce12eda8d3e848), [`aadb8a4`](https://github.com/Effect-TS/effect/commit/aadb8a48d2cba197c06ec9996505510e48e4e5cb)]:
  - effect@3.11.0
  - @effect/sql@0.22.0

## 0.20.4

### Patch Changes

- Updated dependencies [[`3069614`](https://github.com/Effect-TS/effect/commit/30696149271129fc618f6f2ccd1d8f2f6c0f9cd7), [`09a5e52`](https://github.com/Effect-TS/effect/commit/09a5e522fd9b221f05d85b1d1c8a740d4973c302)]:
  - effect@3.10.20
  - @effect/sql@0.21.4

## 0.20.3

### Patch Changes

- Updated dependencies []:
  - @effect/sql@0.21.3

## 0.20.2

### Patch Changes

- Updated dependencies []:
  - @effect/sql@0.21.2

## 0.20.1

### Patch Changes

- Updated dependencies []:
  - @effect/sql@0.21.1

## 0.20.0

### Patch Changes

- Updated dependencies [[`e9dfea3`](https://github.com/Effect-TS/effect/commit/e9dfea3f394444ebd8929e5cfe05ce740cf84d6e), [`1b1ba09`](https://github.com/Effect-TS/effect/commit/1b1ba099bca49ff48ffe931cc1b607314a5eaafa)]:
  - @effect/sql@0.21.0

## 0.19.12

### Patch Changes

- Updated dependencies [[`944025b`](https://github.com/Effect-TS/effect/commit/944025bc5ce139f4a85846aa689bf30ec06a8ec1), [`54addee`](https://github.com/Effect-TS/effect/commit/54addee438a644bf010646c52042c7b89c5fc0a7)]:
  - effect@3.10.19
  - @effect/sql@0.20.12

## 0.19.11

### Patch Changes

- Updated dependencies [[`af409cf`](https://github.com/Effect-TS/effect/commit/af409cf1d2ff973be11cc079ea373eaeedca25de)]:
  - effect@3.10.18
  - @effect/sql@0.20.11

## 0.19.10

### Patch Changes

- Updated dependencies [[`42c4ce6`](https://github.com/Effect-TS/effect/commit/42c4ce6f8d8c7d847e97757650a8ad9419a829d7)]:
  - effect@3.10.17
  - @effect/sql@0.20.10

## 0.19.9

### Patch Changes

- Updated dependencies [[`4dca30c`](https://github.com/Effect-TS/effect/commit/4dca30cfcdafe4542e236489f71d6f171a5b4e38), [`1d99867`](https://github.com/Effect-TS/effect/commit/1d998671be3cd11043f232822e91dd8c98fccfa9), [`6dae414`](https://github.com/Effect-TS/effect/commit/6dae4147991a97ec14a99289bd25fadae7541e8d), [`6b0d737`](https://github.com/Effect-TS/effect/commit/6b0d737078bf63b97891e6bc47affc04b28f9cf7), [`d8356aa`](https://github.com/Effect-TS/effect/commit/d8356aad428a0c2290db52380220f81d9ec94232)]:
  - effect@3.10.16
  - @effect/sql@0.20.9

## 0.19.8

### Patch Changes

- Updated dependencies []:
  - @effect/sql@0.20.8

## 0.19.7

### Patch Changes

- Updated dependencies []:
  - @effect/sql@0.20.7

## 0.19.6

### Patch Changes

- Updated dependencies [[`8398b32`](https://github.com/Effect-TS/effect/commit/8398b3208242a88239d4449910b7baf923cfe3b6), [`72e55b7`](https://github.com/Effect-TS/effect/commit/72e55b7c610784fcebdbadc592c876e23e76a986)]:
  - effect@3.10.15
  - @effect/sql@0.20.6

## 0.19.5

### Patch Changes

- Updated dependencies [[`f983946`](https://github.com/Effect-TS/effect/commit/f9839467b4cad6e788297764ef9f9f0b9fd203f9), [`2d8a750`](https://github.com/Effect-TS/effect/commit/2d8a75081eb83a0a81f817fdf6f428369c5064ab)]:
  - effect@3.10.14
  - @effect/sql@0.20.5

## 0.19.4

### Patch Changes

- Updated dependencies [[`995bbdf`](https://github.com/Effect-TS/effect/commit/995bbdffea2e332f203cd5b474cd6a1c77dfa6ae)]:
  - effect@3.10.13
  - @effect/sql@0.20.4

## 0.19.3

### Patch Changes

- Updated dependencies []:
  - @effect/sql@0.20.3

## 0.19.2

### Patch Changes

- Updated dependencies [[`dd14efe`](https://github.com/Effect-TS/effect/commit/dd14efe0ace255f571273aae876adea96267d7e6)]:
  - effect@3.10.12
  - @effect/sql@0.20.2

## 0.19.1

### Patch Changes

- Updated dependencies [[`5eef499`](https://github.com/Effect-TS/effect/commit/5eef4998b6ccb7a5404d9e4fef85e57fa35fbb8a)]:
  - effect@3.10.11
  - @effect/sql@0.20.1

## 0.19.0

### Patch Changes

- Updated dependencies []:
  - @effect/sql@0.20.0

## 0.18.0

### Patch Changes

- Updated dependencies [[`cd720ae`](https://github.com/Effect-TS/effect/commit/cd720aedf7f2571edec0843d6a633e84e4832b28), [`cd720ae`](https://github.com/Effect-TS/effect/commit/cd720aedf7f2571edec0843d6a633e84e4832b28), [`b631f40`](https://github.com/Effect-TS/effect/commit/b631f40abbe649b2a089764585b5c39f6a695ac6)]:
  - effect@3.10.10
  - @effect/sql@0.19.0

## 0.17.5

### Patch Changes

- Updated dependencies []:
  - @effect/sql@0.18.16

## 0.17.4

### Patch Changes

- Updated dependencies [[`a123e80`](https://github.com/Effect-TS/effect/commit/a123e80f111a625428a5b5622b7f55ee1073566b), [`bd5fcd3`](https://github.com/Effect-TS/effect/commit/bd5fcd3e6b603b1e505af90d6a00627c8eca6d41), [`0289d3b`](https://github.com/Effect-TS/effect/commit/0289d3b6391031d00329365bab9791b355031fe3), [`7386b71`](https://github.com/Effect-TS/effect/commit/7386b710e5be570e17f468928a6ed19d549a3e12), [`4211a23`](https://github.com/Effect-TS/effect/commit/4211a2355bb3af3f0e756e2aae9d293379f25662)]:
  - effect@3.10.9
  - @effect/sql@0.18.15

## 0.17.3

### Patch Changes

- Updated dependencies [[`68b5c9e`](https://github.com/Effect-TS/effect/commit/68b5c9e44f34192cef26e1cadda5e661a027df41), [`9c9928d`](https://github.com/Effect-TS/effect/commit/9c9928dfeacd9ac33dc37eb0ca3d7d8c39175ada), [`6306e66`](https://github.com/Effect-TS/effect/commit/6306e6656092b350d4ede5746da6f245ec9f7e07), [`361c7f3`](https://github.com/Effect-TS/effect/commit/361c7f39a2c10ede9324847c3d3ba192a6f9b20a)]:
  - effect@3.10.8
  - @effect/sql@0.18.14

## 0.17.2

### Patch Changes

- Updated dependencies [[`33f5b9f`](https://github.com/Effect-TS/effect/commit/33f5b9ffaebea4f1bd0e391b44c41fb6230e743a), [`50f0281`](https://github.com/Effect-TS/effect/commit/50f0281b0d2116726b8927a6217622d5f394f3e4)]:
  - effect@3.10.7
  - @effect/sql@0.18.13

## 0.17.1

### Patch Changes

- Updated dependencies [[`ce1c21f`](https://github.com/Effect-TS/effect/commit/ce1c21ffc11902ac9ab453a51904207859d38552)]:
  - effect@3.10.6
  - @effect/sql@0.18.12

## 0.17.0

### Minor Changes

- [#3852](https://github.com/Effect-TS/effect/pull/3852) [`70dd4d7`](https://github.com/Effect-TS/effect/commit/70dd4d7cd2376e39244fa1729938f1b3ec55aec7) Thanks @sukovanej! - Use `layer` / `layerConfig` naming convention for the /sql-\* packages. Make `layer` constructors accept a raw config object. Add `layerConfig` constructors that accept `Config.Config<...>`.

### Patch Changes

- Updated dependencies [[`3a6d757`](https://github.com/Effect-TS/effect/commit/3a6d757badeebe00d8ef4d67530d073c8264dcfa), [`59d813a`](https://github.com/Effect-TS/effect/commit/59d813aa4973d1115cfc70cc3667508335f49693)]:
  - effect@3.10.5
  - @effect/sql@0.18.11

## 0.16.10

### Patch Changes

- Updated dependencies [[`2367708`](https://github.com/Effect-TS/effect/commit/2367708be449f9526a2047e321302d7bfb16f18e)]:
  - effect@3.10.4
  - @effect/sql@0.18.10

## 0.16.9

### Patch Changes

- Updated dependencies []:
  - @effect/sql@0.18.9

## 0.16.8

### Patch Changes

- Updated dependencies [[`b9423d8`](https://github.com/Effect-TS/effect/commit/b9423d8bf8181a2389fdbce1e3c14ac6fe8d54f5)]:
  - effect@3.10.3
  - @effect/sql@0.18.8

## 0.16.7

### Patch Changes

- Updated dependencies [[`714e119`](https://github.com/Effect-TS/effect/commit/714e11945e45e5a2554ee058e6c43f82a8e309cf), [`c1afd55`](https://github.com/Effect-TS/effect/commit/c1afd55c54e61f9c432823d21b3d016f79160a37)]:
  - effect@3.10.2
  - @effect/sql@0.18.7

## 0.16.6

### Patch Changes

- Updated dependencies [[`9604d6b`](https://github.com/Effect-TS/effect/commit/9604d6b616435103dafea8b53637a9d1450b4750)]:
  - effect@3.10.1
  - @effect/sql@0.18.6

## 0.16.5

### Patch Changes

- Updated dependencies []:
  - @effect/sql@0.18.5

## 0.16.4

### Patch Changes

- Updated dependencies []:
  - @effect/sql@0.18.4

## 0.16.3

### Patch Changes

- Updated dependencies []:
  - @effect/sql@0.18.3

## 0.16.2

### Patch Changes

- Updated dependencies []:
  - @effect/sql@0.18.2

## 0.16.1

### Patch Changes

- Updated dependencies []:
  - @effect/sql@0.18.1

## 0.16.0

### Patch Changes

- Updated dependencies [[`4a01828`](https://github.com/Effect-TS/effect/commit/4a01828b66d6213e9bbe18979c893b13f7bb29bf), [`4a01828`](https://github.com/Effect-TS/effect/commit/4a01828b66d6213e9bbe18979c893b13f7bb29bf), [`c79c4c1`](https://github.com/Effect-TS/effect/commit/c79c4c178390fe61ff6dda88c9e058862349343a), [`38d30f0`](https://github.com/Effect-TS/effect/commit/38d30f08b8da62f9c3e308b9250738cb8d17bdb5), [`5821ce3`](https://github.com/Effect-TS/effect/commit/5821ce3455b47d25e0a40cae6ce22af9db5fa556)]:
  - effect@3.10.0
  - @effect/sql@0.18.0

## 0.15.0

### Patch Changes

- Updated dependencies [[`dacbf7d`](https://github.com/Effect-TS/effect/commit/dacbf7db59899065aee4e5dd95a6459880e09ceb)]:
  - @effect/sql@0.17.0

## 0.14.6

### Patch Changes

- Updated dependencies []:
  - @effect/sql@0.16.6

## 0.14.5

### Patch Changes

- Updated dependencies []:
  - @effect/sql@0.16.5

## 0.14.4

### Patch Changes

- Updated dependencies []:
  - @effect/sql@0.16.4

## 0.14.3

### Patch Changes

- Updated dependencies [[`61a99b2`](https://github.com/Effect-TS/effect/commit/61a99b2bf9d757870ef0c2ec9d4c877cdd364a3d)]:
  - effect@3.9.2
  - @effect/sql@0.16.3

## 0.14.2

### Patch Changes

- Updated dependencies []:
  - @effect/sql@0.16.2

## 0.14.1

### Patch Changes

- Updated dependencies []:
  - @effect/sql@0.16.1

## 0.14.0

### Patch Changes

- Updated dependencies []:
  - @effect/sql@0.16.0

## 0.13.1

### Patch Changes

- Updated dependencies [[`3b2ad1d`](https://github.com/Effect-TS/effect/commit/3b2ad1d58a2e33dc1a72b7037396bd25ca1702a9)]:
  - effect@3.9.1
  - @effect/sql@0.15.1

## 0.13.0

### Patch Changes

- Updated dependencies [[`ff3d1aa`](https://github.com/Effect-TS/effect/commit/ff3d1aab290b4d1173b2dfc7e4c76abb4babdc16), [`0ba66f2`](https://github.com/Effect-TS/effect/commit/0ba66f2451641fd6990e02ec1ed01c014db9dab0), [`bf77f51`](https://github.com/Effect-TS/effect/commit/bf77f51b323c383224ebf08adf77a7a6e8c9b3cd), [`016f9ad`](https://github.com/Effect-TS/effect/commit/016f9ad931a4b3d09a34e5caf13d87c5b8e9c984), [`0779681`](https://github.com/Effect-TS/effect/commit/07796813f07de035719728733096ba64ce333469), [`534129f`](https://github.com/Effect-TS/effect/commit/534129f8113ce1a8ec50828083e16da9c86326c6), [`d75140c`](https://github.com/Effect-TS/effect/commit/d75140c7a664ceda43142d999f4ff8dcd36d6dda), [`be0451c`](https://github.com/Effect-TS/effect/commit/be0451c149b6618af79cb839cdf04af2db1efb03), [`9237ac6`](https://github.com/Effect-TS/effect/commit/9237ac69bc07de5b3b60076a0ad2921c21de7457), [`be0451c`](https://github.com/Effect-TS/effect/commit/be0451c149b6618af79cb839cdf04af2db1efb03), [`5b36494`](https://github.com/Effect-TS/effect/commit/5b364942e9a9003fdb8217324f8a2d8369c969da), [`c716adb`](https://github.com/Effect-TS/effect/commit/c716adb250ebbea1d1048d818ef7fed4f621d186), [`4986391`](https://github.com/Effect-TS/effect/commit/49863919cd8628c962a712fb1df30d2983820933), [`d75140c`](https://github.com/Effect-TS/effect/commit/d75140c7a664ceda43142d999f4ff8dcd36d6dda), [`d1387ae`](https://github.com/Effect-TS/effect/commit/d1387aebd1ff01bbebde26be46d488956e4daef6)]:
  - effect@3.9.0
  - @effect/sql@0.15.0

## 0.12.1

### Patch Changes

- Updated dependencies [[`88e85db`](https://github.com/Effect-TS/effect/commit/88e85db34bd402526e27a323e950d053fa34d232), [`83887ca`](https://github.com/Effect-TS/effect/commit/83887ca1b1793916913d8550a4db4450cd14a044), [`5266b6c`](https://github.com/Effect-TS/effect/commit/5266b6cd86d76c3886da041c8829bca04b1a3110), [`cdead5c`](https://github.com/Effect-TS/effect/commit/cdead5c9cfd54dc6c4f215d9732f654c4a12e991), [`766a8af`](https://github.com/Effect-TS/effect/commit/766a8af307b414aca3648d91c4eab7493a5ec862)]:
  - effect@3.8.5
  - @effect/sql@0.14.1

## 0.12.0

### Patch Changes

- Updated dependencies [[`f100e20`](https://github.com/Effect-TS/effect/commit/f100e2087172d7e4ab8c0d1ee9a5780b9712382a)]:
  - @effect/sql@0.14.0

## 0.11.4

### Patch Changes

- Updated dependencies []:
  - @effect/sql@0.13.4

## 0.11.3

### Patch Changes

- Updated dependencies [[`0a68746`](https://github.com/Effect-TS/effect/commit/0a68746c89651c364db2ee8c72dcfe552e1782ea), [`4509656`](https://github.com/Effect-TS/effect/commit/45096569d50262275ee984f44c456f5c83b62683)]:
  - @effect/sql@0.13.3
  - effect@3.8.4

## 0.11.2

### Patch Changes

- Updated dependencies []:
  - @effect/sql@0.13.2

## 0.11.1

### Patch Changes

- Updated dependencies [[`d5c8e7e`](https://github.com/Effect-TS/effect/commit/d5c8e7e47373f9fd78637f24e36d6fb61ee35eb4)]:
  - @effect/sql@0.13.1

## 0.11.0

### Patch Changes

- Updated dependencies []:
  - @effect/sql@0.13.0

## 0.10.6

### Patch Changes

- Updated dependencies [[`bb5ec6b`](https://github.com/Effect-TS/effect/commit/bb5ec6b4b6a6f537394596c5a596faf52cb2aef4)]:
  - effect@3.8.3
  - @effect/sql@0.12.6

## 0.10.5

### Patch Changes

- Updated dependencies []:
  - @effect/sql@0.12.5

## 0.10.4

### Patch Changes

- Updated dependencies []:
  - @effect/sql@0.12.4

## 0.10.3

### Patch Changes

- Updated dependencies [[`f0d8ef1`](https://github.com/Effect-TS/effect/commit/f0d8ef1ce97ec2a87b09b3e24150cfeab85d6e2f)]:
  - effect@3.8.2
  - @effect/sql@0.12.3

## 0.10.2

### Patch Changes

- Updated dependencies [[`10bf621`](https://github.com/Effect-TS/effect/commit/10bf6213f36d8ddb00f058a4609b85220f3d8334), [`ae36fa6`](https://github.com/Effect-TS/effect/commit/ae36fa68f754eeab9a54b6dc0f8b44db513aa2b6)]:
  - effect@3.8.1
  - @effect/sql@0.12.2

## 0.10.1

### Patch Changes

- Updated dependencies []:
  - @effect/sql@0.12.1

## 0.10.0

### Patch Changes

- Updated dependencies [[`fcfa6ee`](https://github.com/Effect-TS/effect/commit/fcfa6ee30ffd07d998bf22799357bf58580a116f), [`bb9931b`](https://github.com/Effect-TS/effect/commit/bb9931b62e249a3b801f2cb9d097aec0c8511af7), [`5798f76`](https://github.com/Effect-TS/effect/commit/5798f7619529de33e5ba06f551806f68fedc19db), [`5f0bfa1`](https://github.com/Effect-TS/effect/commit/5f0bfa17205398d4e4818bfbcf9e1b505b3b1fc5), [`812a4e8`](https://github.com/Effect-TS/effect/commit/812a4e86e2d1aa23b477ef5829aa0e5c07784936), [`273565e`](https://github.com/Effect-TS/effect/commit/273565e7901639e8d0541930ab715aea9c80fbaa), [`569a801`](https://github.com/Effect-TS/effect/commit/569a8017ef0a0bc203e4312867cbdd37b0effbd7), [`aa1fa53`](https://github.com/Effect-TS/effect/commit/aa1fa5301e886b9657c8eb0d38cb87cef92a8305), [`02f6b06`](https://github.com/Effect-TS/effect/commit/02f6b0660e12bee1069532a9cc18d3ab855257be), [`12b893e`](https://github.com/Effect-TS/effect/commit/12b893e63cc6dfada4aca7773b4783940e2edf25), [`bbad27e`](https://github.com/Effect-TS/effect/commit/bbad27ec0a90860593f759405caa877e7f4a655f), [`adf7d7a`](https://github.com/Effect-TS/effect/commit/adf7d7a7dfce3a7021e9f3b0d847dc85be89d754), [`007289a`](https://github.com/Effect-TS/effect/commit/007289a52d5877f8e90e2dacf38171ff9bf603fd), [`42a8f99`](https://github.com/Effect-TS/effect/commit/42a8f99740eefdaf2c4544d2c345313f97547a36), [`eebfd29`](https://github.com/Effect-TS/effect/commit/eebfd29633fd5d38b505c5c0842036f61f05e913), [`040703d`](https://github.com/Effect-TS/effect/commit/040703d0e100cd5511e52d812c15492414262b5e)]:
  - effect@3.8.0
  - @effect/sql@0.12.0

## 0.9.3

### Patch Changes

- Updated dependencies [[`ccd67df`](https://github.com/Effect-TS/effect/commit/ccd67df6b44ae7075a03759bc7866f6bc9ebb03e)]:
  - @effect/sql@0.11.3

## 0.9.2

### Patch Changes

- Updated dependencies [[`d8aff79`](https://github.com/Effect-TS/effect/commit/d8aff79d4cbedee33d0552ec43fdced007cae358), [`35a0f81`](https://github.com/Effect-TS/effect/commit/35a0f813141652d696461cd5d19fd146adaf85be), [`d8aff79`](https://github.com/Effect-TS/effect/commit/d8aff79d4cbedee33d0552ec43fdced007cae358)]:
  - @effect/sql@0.11.2
  - effect@3.7.3

## 0.9.1

### Patch Changes

- Updated dependencies []:
  - @effect/sql@0.11.1

## 0.9.0

### Patch Changes

- Updated dependencies []:
  - @effect/sql@0.11.0

## 0.8.4

### Patch Changes

- Updated dependencies []:
  - @effect/sql@0.10.4

## 0.8.3

### Patch Changes

- Updated dependencies []:
  - @effect/sql@0.10.3

## 0.8.2

### Patch Changes

- Updated dependencies [[`8a601d7`](https://github.com/Effect-TS/effect/commit/8a601d7a1f8ffe52ac9e6d67e9282a1495fe59c9), [`353ba19`](https://github.com/Effect-TS/effect/commit/353ba19f9b2b9e959f0a00d058c6d40a4bc02db7)]:
  - effect@3.7.2
  - @effect/sql@0.10.2

## 0.8.1

### Patch Changes

- Updated dependencies [[`79859e7`](https://github.com/Effect-TS/effect/commit/79859e71040d8edf1868b8530b90c650f4321eff), [`f6a469c`](https://github.com/Effect-TS/effect/commit/f6a469c190b9f00eee5ea0cd4d5912a0ef8b46f5), [`dcb9ec0`](https://github.com/Effect-TS/effect/commit/dcb9ec0db443894dd204d87450f779c44b9ad7f1), [`79aa6b1`](https://github.com/Effect-TS/effect/commit/79aa6b136e1f29b36f34e88cb2ff162bff2bb4ed)]:
  - effect@3.7.1
  - @effect/sql@0.10.1

## 0.8.0

### Patch Changes

- Updated dependencies [[`db89601`](https://github.com/Effect-TS/effect/commit/db89601ee9c1050c4e762b7bd7ec65a6a2799dfe), [`2f456cc`](https://github.com/Effect-TS/effect/commit/2f456cce5012b9fcb6b4e039190d527813b75b92), [`8745e41`](https://github.com/Effect-TS/effect/commit/8745e41ed96e3765dc6048efc2a9afbe05c8a1e9), [`e557838`](https://github.com/Effect-TS/effect/commit/e55783886b046d3c5f33447f455f9ccf2fa75922), [`d6e7e40`](https://github.com/Effect-TS/effect/commit/d6e7e40b1e2ad0c59aa02f07344d28601b14ebdc), [`8356321`](https://github.com/Effect-TS/effect/commit/8356321598da04bd77c1001f45a4e447bec5591d), [`192f2eb`](https://github.com/Effect-TS/effect/commit/192f2ebb2c4ddbf4bfd8baedd32140b2376868f4), [`718cb70`](https://github.com/Effect-TS/effect/commit/718cb70038629a6d58d02e407760e341f7c94474), [`e9d0310`](https://github.com/Effect-TS/effect/commit/e9d03107acbf204d9304f3e8aea0816b7d3c7dfb), [`6bf28f7`](https://github.com/Effect-TS/effect/commit/6bf28f7e3b1e5e0608ff567205fea0581d11666f)]:
  - effect@3.7.0
  - @effect/sql@0.10.0

## 0.7.7

### Patch Changes

- Updated dependencies [[`e809286`](https://github.com/Effect-TS/effect/commit/e8092865900608c4df7a6b7991b1c13cc1e4ca2d)]:
  - effect@3.6.8
  - @effect/sql@0.9.7

## 0.7.6

### Patch Changes

- Updated dependencies [[`50ec889`](https://github.com/Effect-TS/effect/commit/50ec8897a49b7d1fe84f63107f89d543c52f3dfc)]:
  - effect@3.6.7
  - @effect/sql@0.9.6

## 0.7.5

### Patch Changes

- Updated dependencies [[`f960bf4`](https://github.com/Effect-TS/effect/commit/f960bf45239e9badac6e0ad3a602f4174cd7bbdf), [`46a575f`](https://github.com/Effect-TS/effect/commit/46a575f48a05457b782fb21f7827d338c9b59320)]:
  - effect@3.6.6
  - @effect/sql@0.9.5

## 0.7.4

### Patch Changes

- Updated dependencies [[`14a47a8`](https://github.com/Effect-TS/effect/commit/14a47a8c1f3cff2186b8fe7a919a1d773888fb5b), [`35be739`](https://github.com/Effect-TS/effect/commit/35be739a413e32ed251f775714af2f87355e8664), [`f8326cc`](https://github.com/Effect-TS/effect/commit/f8326cc1095630a3fbee3f25d6b4e74edb905903), [`0c09841`](https://github.com/Effect-TS/effect/commit/0c0984173be3d58f050b300a1a8aa89d76ba49ae), [`8dd3959`](https://github.com/Effect-TS/effect/commit/8dd3959e967ca2b38ba601d94a80f1c50e9445e0), [`2cb6ebb`](https://github.com/Effect-TS/effect/commit/2cb6ebbf782b79643befa061c6adcf0366a7b8b3), [`5e9f51e`](https://github.com/Effect-TS/effect/commit/5e9f51e4a1169018d7f59a0db444c783cc1d5794), [`83a108a`](https://github.com/Effect-TS/effect/commit/83a108a254341721d20a82633b1e1d406d2368a3), [`f2c8dbb`](https://github.com/Effect-TS/effect/commit/f2c8dbb77e196c9a36cb3bf2ae3b82ce68e9874d), [`5e9f51e`](https://github.com/Effect-TS/effect/commit/5e9f51e4a1169018d7f59a0db444c783cc1d5794)]:
  - effect@3.6.5
  - @effect/sql@0.9.4

## 0.7.3

### Patch Changes

- Updated dependencies [[`c3446d3`](https://github.com/Effect-TS/effect/commit/c3446d3e57b0cbfe9341d6f2aebf5f5d6fefefe3)]:
  - @effect/sql@0.9.3

## 0.7.2

### Patch Changes

- Updated dependencies [[`cfcfbdf`](https://github.com/Effect-TS/effect/commit/cfcfbdfe586b011a5edc28083fd5391edeee0023)]:
  - @effect/sql@0.9.2

## 0.7.1

### Patch Changes

- Updated dependencies [[`e9da539`](https://github.com/Effect-TS/effect/commit/e9da5396bba99b2ddc20c97c7955154e6da4cab5), [`4fabf75`](https://github.com/Effect-TS/effect/commit/4fabf75b44ea98b1773059bd589167d5d8f64f06)]:
  - @effect/sql@0.9.1

## 0.7.0

### Patch Changes

- [#3450](https://github.com/Effect-TS/effect/pull/3450) [`0e42a8f`](https://github.com/Effect-TS/effect/commit/0e42a8f045ecb1fd3d080edf3d49fef16a9b0ca1) Thanks @tim-smart! - update dependencies

- Updated dependencies [[`8295281`](https://github.com/Effect-TS/effect/commit/8295281ae9bd7441e680402540bf3c8682ec417b), [`c940df6`](https://github.com/Effect-TS/effect/commit/c940df63800bf3c4396d91cf28ec34938642fd2c), [`00b6c6d`](https://github.com/Effect-TS/effect/commit/00b6c6d4001f5de728b7d990a1b14560b4961a63), [`a07990d`](https://github.com/Effect-TS/effect/commit/a07990de977fb60ab4af1e8f3a2250454dedbb34), [`f8d95a6`](https://github.com/Effect-TS/effect/commit/f8d95a61ad0762147933c5c32bb6d7237e18eef4)]:
  - effect@3.6.4
  - @effect/sql@0.9.0

## 0.6.7

### Patch Changes

- Updated dependencies [[`04adcac`](https://github.com/Effect-TS/effect/commit/04adcace913e6fc483df266874a68005e9e04ccf)]:
  - effect@3.6.3
  - @effect/sql@0.8.7

## 0.6.6

### Patch Changes

- Updated dependencies []:
  - @effect/sql@0.8.6

## 0.6.5

### Patch Changes

- Updated dependencies [[`fd4b2f6`](https://github.com/Effect-TS/effect/commit/fd4b2f6516b325740dde615f1cf0229edf13ca0c)]:
  - effect@3.6.2
  - @effect/sql@0.8.5

## 0.6.4

### Patch Changes

- Updated dependencies []:
  - @effect/sql@0.8.4

## 0.6.3

### Patch Changes

- Updated dependencies []:
  - @effect/sql@0.8.3

## 0.6.2

### Patch Changes

- Updated dependencies [[`510a34d`](https://github.com/Effect-TS/effect/commit/510a34d4cc5d2f51347a53847f6c7db84d2b17c6), [`45dbb9f`](https://github.com/Effect-TS/effect/commit/45dbb9ffeaf93d9e4df99d0cd4920e41ba9a3978)]:
  - effect@3.6.1
  - @effect/sql@0.8.2

## 0.6.1

### Patch Changes

- Updated dependencies []:
  - @effect/sql@0.8.1

## 0.6.0

### Patch Changes

- Updated dependencies [[`42d0706`](https://github.com/Effect-TS/effect/commit/42d07067e9823ceb8977eff9672d9a290941dad5)]:
  - @effect/sql@0.8.0

## 0.5.0

### Patch Changes

- Updated dependencies [[`1e0fe80`](https://github.com/Effect-TS/effect/commit/1e0fe802b36c257971296617473ce0abe730e8dc), [`8135294`](https://github.com/Effect-TS/effect/commit/8135294b591ea94fde7e6f94a504608f0e630520), [`cd255a4`](https://github.com/Effect-TS/effect/commit/cd255a48872d8fb924cf713ef73f0883a9cc6987), [`3845646`](https://github.com/Effect-TS/effect/commit/3845646828e98f3c7cda1217f6cfe5f642ac0603), [`2d09078`](https://github.com/Effect-TS/effect/commit/2d09078c5948b37fc2f79ef858fe4ca3e4814085), [`4bce5a0`](https://github.com/Effect-TS/effect/commit/4bce5a0274203550ccf117d830721891b0a3d182), [`4ddbff0`](https://github.com/Effect-TS/effect/commit/4ddbff0bb4e3ffddfeb509c59835b83245fb975e), [`e74cc38`](https://github.com/Effect-TS/effect/commit/e74cc38cb420a320c4d7ef98180f19d452a8b316), [`bb069b4`](https://github.com/Effect-TS/effect/commit/bb069b49ef291c532a02c1e8e74271f6d1bb32ec), [`cd255a4`](https://github.com/Effect-TS/effect/commit/cd255a48872d8fb924cf713ef73f0883a9cc6987), [`7d02174`](https://github.com/Effect-TS/effect/commit/7d02174af3bcbf054e5cdddb821c91d0f47e8285)]:
  - effect@3.6.0
  - @effect/sql@0.7.0

## 0.4.3

### Patch Changes

- Updated dependencies [[`6359644`](https://github.com/Effect-TS/effect/commit/635964446323cf55d4060559337e710e4a24496e), [`7f41e42`](https://github.com/Effect-TS/effect/commit/7f41e428830bf3043b8be0d28dcd235d5747c942), [`f566fd1`](https://github.com/Effect-TS/effect/commit/f566fd1d7eea531a0d981dd24037f14a603a1273)]:
  - effect@3.5.9
  - @effect/sql@0.6.3

## 0.4.2

### Patch Changes

- Updated dependencies [[`1ba640c`](https://github.com/Effect-TS/effect/commit/1ba640c702f187a866023bf043c26e25cce941ef), [`c8c71bd`](https://github.com/Effect-TS/effect/commit/c8c71bd20eb87d23133dac6156b83bb08941597c), [`a26ce58`](https://github.com/Effect-TS/effect/commit/a26ce581ca7d407e1e81439b58c8045b3fa65231)]:
  - effect@3.5.8
  - @effect/sql@0.6.2

## 0.4.1

### Patch Changes

- Updated dependencies []:
  - @effect/sql@0.6.1

## 0.4.0

### Patch Changes

- Updated dependencies []:
  - @effect/sql@0.6.0

## 0.3.3

### Patch Changes

- [#3310](https://github.com/Effect-TS/effect/pull/3310) [`99bddcf`](https://github.com/Effect-TS/effect/commit/99bddcfb3d6eab4d489d055404e26ad81afe52fc) Thanks @fubhy! - Added additional pure annotations to improve tree-shakeability

- Updated dependencies [[`3afcc93`](https://github.com/Effect-TS/effect/commit/3afcc93413a3d910beb69e4ce9ae120e4adaffd5), [`99bddcf`](https://github.com/Effect-TS/effect/commit/99bddcfb3d6eab4d489d055404e26ad81afe52fc)]:
  - effect@3.5.7
  - @effect/sql@0.5.3

## 0.3.2

### Patch Changes

- Updated dependencies [[`cc327a1`](https://github.com/Effect-TS/effect/commit/cc327a1bccd22a4ee27ec7e58b53205e93b23e2c), [`4bfe4fb`](https://github.com/Effect-TS/effect/commit/4bfe4fb5c82f597c9beea9baa92e772593598b60), [`2b14d18`](https://github.com/Effect-TS/effect/commit/2b14d181462cad8359da4fa6bc6dfda0f742c398)]:
  - effect@3.5.6
  - @effect/sql@0.5.2

## 0.3.1

### Patch Changes

- Updated dependencies [[`a9d7800`](https://github.com/Effect-TS/effect/commit/a9d7800f6a253192b653d77778b0674f39b1ca39)]:
  - effect@3.5.5
  - @effect/sql@0.5.1

## 0.3.0

### Minor Changes

- [#3260](https://github.com/Effect-TS/effect/pull/3260) [`53c0db0`](https://github.com/Effect-TS/effect/commit/53c0db06872d5b5edea2a706e83249908385325c) Thanks @tim-smart! - replace /platform RefailError with use of the "cause" property

### Patch Changes

- [#3253](https://github.com/Effect-TS/effect/pull/3253) [`ed0dde4`](https://github.com/Effect-TS/effect/commit/ed0dde4888e6f1a97ad5bba06b755d26a6a1c52e) Thanks @tim-smart! - update dependencies

- Updated dependencies [[`53c0db0`](https://github.com/Effect-TS/effect/commit/53c0db06872d5b5edea2a706e83249908385325c), [`ed0dde4`](https://github.com/Effect-TS/effect/commit/ed0dde4888e6f1a97ad5bba06b755d26a6a1c52e), [`ca775ce`](https://github.com/Effect-TS/effect/commit/ca775cec53baebc1a43d9b8852a3ac6726178498), [`5be9cc0`](https://github.com/Effect-TS/effect/commit/5be9cc044025a9541b9b7acefa2d3fc05fa1301b), [`203658f`](https://github.com/Effect-TS/effect/commit/203658f8001c132b25764ab70344b171683b554c), [`eb1c4d4`](https://github.com/Effect-TS/effect/commit/eb1c4d44e54b9d8d201a366d1ff94face2a6dcd3)]:
  - @effect/sql@0.5.0
  - effect@3.5.4

## 0.2.27

### Patch Changes

- Updated dependencies [[`edb0da3`](https://github.com/Effect-TS/effect/commit/edb0da383746d760f35d8582f5fb0cc0eeca9217), [`c8d3fb0`](https://github.com/Effect-TS/effect/commit/c8d3fb0fe23585f6efb724af51fbab3ba1ad6e83), [`dabd028`](https://github.com/Effect-TS/effect/commit/dabd028decf9b7983ca16ebe0f48c05c11a84b68), [`786b2ab`](https://github.com/Effect-TS/effect/commit/786b2ab29d525c877bb84035dac9e2d6499339d1), [`fc57354`](https://github.com/Effect-TS/effect/commit/fc573547d41667016fce05eaee75960fcc6dce4d)]:
  - effect@3.5.3
  - @effect/sql@0.4.27

## 0.2.26

### Patch Changes

- Updated dependencies [[`639208e`](https://github.com/Effect-TS/effect/commit/639208eeb8a44622994f832bc2d45d06ab636bc8), [`6684b4c`](https://github.com/Effect-TS/effect/commit/6684b4c27d77a7fcc7af2e261a450edf971b62b5), [`6684b4c`](https://github.com/Effect-TS/effect/commit/6684b4c27d77a7fcc7af2e261a450edf971b62b5), [`6684b4c`](https://github.com/Effect-TS/effect/commit/6684b4c27d77a7fcc7af2e261a450edf971b62b5)]:
  - effect@3.5.2
  - @effect/sql@0.4.26

## 0.2.25

### Patch Changes

- Updated dependencies []:
  - @effect/sql@0.4.25

## 0.2.24

### Patch Changes

- Updated dependencies [[`55fdd76`](https://github.com/Effect-TS/effect/commit/55fdd761ee95afd73b6a892c13fee92b36c02837)]:
  - effect@3.5.1
  - @effect/sql@0.4.24

## 0.2.23

### Patch Changes

- Updated dependencies [[`a1f5b83`](https://github.com/Effect-TS/effect/commit/a1f5b831a1bc7535988b370d68d0b3eb1123e0ce), [`a1f5b83`](https://github.com/Effect-TS/effect/commit/a1f5b831a1bc7535988b370d68d0b3eb1123e0ce), [`a1f5b83`](https://github.com/Effect-TS/effect/commit/a1f5b831a1bc7535988b370d68d0b3eb1123e0ce), [`60bc3d0`](https://github.com/Effect-TS/effect/commit/60bc3d0867b13e48b24dc22604b4dd2e7b2c1ca4), [`5ab348f`](https://github.com/Effect-TS/effect/commit/5ab348f265db3d283aa091ddca6d2d49137c16f2), [`60bc3d0`](https://github.com/Effect-TS/effect/commit/60bc3d0867b13e48b24dc22604b4dd2e7b2c1ca4), [`3e04bf8`](https://github.com/Effect-TS/effect/commit/3e04bf8a7127e956cadb7684a8f4c661df57663b), [`e7fc45f`](https://github.com/Effect-TS/effect/commit/e7fc45f0c7002aafdaec7878149ac064cd104ea3), [`a1f5b83`](https://github.com/Effect-TS/effect/commit/a1f5b831a1bc7535988b370d68d0b3eb1123e0ce), [`4626de5`](https://github.com/Effect-TS/effect/commit/4626de59c25b384216faa0be87bf0b8cd36357d0), [`f01e7db`](https://github.com/Effect-TS/effect/commit/f01e7db317827255d7901f523f2e28b43298e8df), [`60bc3d0`](https://github.com/Effect-TS/effect/commit/60bc3d0867b13e48b24dc22604b4dd2e7b2c1ca4), [`79d2d91`](https://github.com/Effect-TS/effect/commit/79d2d91464d95dde0e9444d43e7a7f309f05d6e6), [`ac71f37`](https://github.com/Effect-TS/effect/commit/ac71f378f2413e5aa91c95f649ffe898d6a26114), [`8432360`](https://github.com/Effect-TS/effect/commit/8432360ce68614a419bb328083a4109d0fc8aa93), [`e4bf1bf`](https://github.com/Effect-TS/effect/commit/e4bf1bf2b4a970eacd77c9b77b5ea8c68bc84498), [`13cb861`](https://github.com/Effect-TS/effect/commit/13cb861a5eded15c55c6cdcf6a8acde8320367a6), [`79d2d91`](https://github.com/Effect-TS/effect/commit/79d2d91464d95dde0e9444d43e7a7f309f05d6e6), [`e7fc45f`](https://github.com/Effect-TS/effect/commit/e7fc45f0c7002aafdaec7878149ac064cd104ea3), [`9f66825`](https://github.com/Effect-TS/effect/commit/9f66825f1fce0fe8d10420c285f7dc4c71e8af8d)]:
  - effect@3.5.0
  - @effect/sql@0.4.23

## 0.2.22

### Patch Changes

- Updated dependencies [[`7af137c`](https://github.com/Effect-TS/effect/commit/7af137c9433f6e74959b3887561ec1e6f12e10ee), [`ee4b3dc`](https://github.com/Effect-TS/effect/commit/ee4b3dc5f68d19dc3ae1c2d12901c5b8ffbebabb), [`097d25c`](https://github.com/Effect-TS/effect/commit/097d25cb5d13c049e01789651be56b09620186ef)]:
  - effect@3.4.9
  - @effect/sql@0.4.22

## 0.2.21

### Patch Changes

- Updated dependencies [[`a435e0f`](https://github.com/Effect-TS/effect/commit/a435e0fc5378b33a49bcec92ee235df6f16a2419), [`b5554db`](https://github.com/Effect-TS/effect/commit/b5554db36c4dd6f64fa5e6a62a29b2759c54217a), [`a9c4fb3`](https://github.com/Effect-TS/effect/commit/a9c4fb3bf3c6e92cd1c142b0605fddf7eb3c697c)]:
  - effect@3.4.8
  - @effect/sql@0.4.21

## 0.2.20

### Patch Changes

- Updated dependencies [[`a5737d6`](https://github.com/Effect-TS/effect/commit/a5737d6db2b921605c332eabbc5402ee3d17357b)]:
  - effect@3.4.7
  - @effect/sql@0.4.20

## 0.2.19

### Patch Changes

- Updated dependencies []:
  - @effect/sql@0.4.19

## 0.2.18

### Patch Changes

- Updated dependencies []:
  - @effect/sql@0.4.18

## 0.2.17

### Patch Changes

- Updated dependencies [[`5c0ceb0`](https://github.com/Effect-TS/effect/commit/5c0ceb00826cce9e50bf9d41d83e191d5352c030), [`5c0ceb0`](https://github.com/Effect-TS/effect/commit/5c0ceb00826cce9e50bf9d41d83e191d5352c030), [`33735b1`](https://github.com/Effect-TS/effect/commit/33735b16b41bd26929d8f4754c190925db6323b7), [`5c0ceb0`](https://github.com/Effect-TS/effect/commit/5c0ceb00826cce9e50bf9d41d83e191d5352c030), [`139d4b3`](https://github.com/Effect-TS/effect/commit/139d4b39fb3bff2eeaa7c0c809c581da42425a83)]:
  - effect@3.4.6
  - @effect/sql@0.4.17

## 0.2.16

### Patch Changes

- Updated dependencies []:
  - @effect/sql@0.4.16

## 0.2.15

### Patch Changes

- Updated dependencies []:
  - @effect/sql@0.4.15

## 0.2.14

### Patch Changes

- Updated dependencies []:
  - @effect/sql@0.4.14

## 0.2.13

### Patch Changes

- Updated dependencies [[`a047af9`](https://github.com/Effect-TS/effect/commit/a047af99447dfffc729e9c8ef0ca143537927e91)]:
  - effect@3.4.5
  - @effect/sql@0.4.13

## 0.2.12

### Patch Changes

- Updated dependencies [[`72638e3`](https://github.com/Effect-TS/effect/commit/72638e3d99f0e93a24febf6c225256ce92d4a20b), [`d7dde2b`](https://github.com/Effect-TS/effect/commit/d7dde2b4af08b37af859d4c327c1f5c6f00cf9d9), [`9b2fc3b`](https://github.com/Effect-TS/effect/commit/9b2fc3b9dfd304a2bd0508ef2313cfc54357be0c)]:
  - effect@3.4.4
  - @effect/sql@0.4.12

## 0.2.11

### Patch Changes

- Updated dependencies []:
  - @effect/sql@0.4.11

## 0.2.10

### Patch Changes

- [#3079](https://github.com/Effect-TS/effect/pull/3079) [`bbdd365`](https://github.com/Effect-TS/effect/commit/bbdd36567706c94cdec45bacea825941c347b6cd) Thanks @tim-smart! - update dependencies

- [#3079](https://github.com/Effect-TS/effect/pull/3079) [`bbdd365`](https://github.com/Effect-TS/effect/commit/bbdd36567706c94cdec45bacea825941c347b6cd) Thanks @tim-smart! - update to typescript 5.5

- Updated dependencies [[`c342739`](https://github.com/Effect-TS/effect/commit/c3427396226e1ad7b95b40595a23f9bdff3e3365), [`8898e5e`](https://github.com/Effect-TS/effect/commit/8898e5e238622f6337583d91ee23609c1f5ccdf7), [`ff78636`](https://github.com/Effect-TS/effect/commit/ff786367c522975f40f0f179a0ecdfcfab7ecbdb), [`c86bd4e`](https://github.com/Effect-TS/effect/commit/c86bd4e134c23146c216f9ff97e03781d55991b6), [`bbdd365`](https://github.com/Effect-TS/effect/commit/bbdd36567706c94cdec45bacea825941c347b6cd), [`bbdd365`](https://github.com/Effect-TS/effect/commit/bbdd36567706c94cdec45bacea825941c347b6cd)]:
  - effect@3.4.3
  - @effect/sql@0.4.10

## 0.2.9

### Patch Changes

- Updated dependencies []:
  - @effect/sql@0.4.9

## 0.2.8

### Patch Changes

- Updated dependencies [[`3da1497`](https://github.com/Effect-TS/effect/commit/3da1497b5c9cc886d300258bc928fd68a4fefe6f)]:
  - effect@3.4.2
  - @effect/sql@0.4.8

## 0.2.7

### Patch Changes

- Updated dependencies []:
  - @effect/sql@0.4.7

## 0.2.6

### Patch Changes

- Updated dependencies [[`66a1910`](https://github.com/Effect-TS/effect/commit/66a19109ff90c4252123b8809b8c8a74681dba6a)]:
  - effect@3.4.1
  - @effect/sql@0.4.6

## 0.2.5

### Patch Changes

- Updated dependencies []:
  - @effect/sql@0.4.5

## 0.2.4

### Patch Changes

- Updated dependencies []:
  - @effect/sql@0.4.4

## 0.2.3

### Patch Changes

- Updated dependencies []:
  - @effect/sql@0.4.3

## 0.2.2

### Patch Changes

- Updated dependencies []:
  - @effect/sql@0.4.2

## 0.2.1

### Patch Changes

- Updated dependencies []:
  - @effect/sql@0.4.1

## 0.2.0

### Minor Changes

- [#3035](https://github.com/Effect-TS/effect/pull/3035) [`d33d8b0`](https://github.com/Effect-TS/effect/commit/d33d8b050b8e3c87dcde9587083e6c1cf733f72b) Thanks @tim-smart! - restructure sql modules to have flat imports

### Patch Changes

- Updated dependencies [[`c0ce180`](https://github.com/Effect-TS/effect/commit/c0ce180861ad0938053c0e6145e813fa6404df3b), [`d33d8b0`](https://github.com/Effect-TS/effect/commit/d33d8b050b8e3c87dcde9587083e6c1cf733f72b), [`61707b6`](https://github.com/Effect-TS/effect/commit/61707b6ffc7397c2ba0dce22512b44955724f60f), [`9c1b5b3`](https://github.com/Effect-TS/effect/commit/9c1b5b39e6c19604ce834f072a114ad392c50a06), [`a35faf8`](https://github.com/Effect-TS/effect/commit/a35faf8d116f94899bfc03feab33b004c8ddfdf7), [`ff73c0c`](https://github.com/Effect-TS/effect/commit/ff73c0cacd66132bfad2e5211b3eae347729c667), [`984d516`](https://github.com/Effect-TS/effect/commit/984d516ccd9412dc41188f6a46b748dd20dd5848), [`8c3b8a2`](https://github.com/Effect-TS/effect/commit/8c3b8a2ce208eab753b6206a51605a424f104e98), [`017e2f9`](https://github.com/Effect-TS/effect/commit/017e2f9b371ce24ea4945e5d7390c934ad3c39cf), [`91bf8a2`](https://github.com/Effect-TS/effect/commit/91bf8a2e9d1959393b3cf7366cc1d584d3e666b7), [`c6a4a26`](https://github.com/Effect-TS/effect/commit/c6a4a266606575fd2c7165940c4072ad4c57d01f)]:
  - effect@3.4.0
  - @effect/sql@0.4.0

## 0.1.10

### Patch Changes

- Updated dependencies []:
  - @effect/sql@0.3.18

## 0.1.9

### Patch Changes

- Updated dependencies []:
  - @effect/sql@0.3.17

## 0.1.8

### Patch Changes

- Updated dependencies []:
  - @effect/sql@0.3.16

## 0.1.7

### Patch Changes

- Updated dependencies []:
  - @effect/sql@0.3.15

## 0.1.6

### Patch Changes

- Updated dependencies [[`6c89408`](https://github.com/Effect-TS/effect/commit/6c89408cd7b9204ec4c5828a46cd5312d8afb5e7)]:
  - effect@3.3.5
  - @effect/sql@0.3.14

## 0.1.5

### Patch Changes

- Updated dependencies [[`a67b8fe`](https://github.com/Effect-TS/effect/commit/a67b8fe2ace08419424811b5f0d9a5378eaea352)]:
  - effect@3.3.4
  - @effect/sql@0.3.13

## 0.1.4

### Patch Changes

- Updated dependencies [[`06ede85`](https://github.com/Effect-TS/effect/commit/06ede85d6e84710e6622463be95ff3927fb30dad), [`7204ca5`](https://github.com/Effect-TS/effect/commit/7204ca5761c2b1d27999a624db23aa10b6e0504d)]:
  - effect@3.3.3
  - @effect/sql@0.3.12

## 0.1.3

### Patch Changes

- Updated dependencies [[`3572646`](https://github.com/Effect-TS/effect/commit/3572646d5e0804f85bc7f64633fb95722533f9dd), [`1aed347`](https://github.com/Effect-TS/effect/commit/1aed347a125ed3847ec90863424810d6759cbc85), [`df4bf4b`](https://github.com/Effect-TS/effect/commit/df4bf4b62e7b316c6647da0271fc5544a84e7ba2), [`f085f92`](https://github.com/Effect-TS/effect/commit/f085f92dfa204afb41823ffc27d437225137643d)]:
  - effect@3.3.2
  - @effect/sql@0.3.11

## 0.1.2

### Patch Changes

- Updated dependencies [[`eb98c5b`](https://github.com/Effect-TS/effect/commit/eb98c5b79ab50aa0cde239bd4e660dd19dbab612), [`184fed8`](https://github.com/Effect-TS/effect/commit/184fed83ac36cba05a75a5a8013f740f9f696e3b), [`6068e07`](https://github.com/Effect-TS/effect/commit/6068e073d4cc8b3c8583583fd5eb3efe43f7d5ba), [`3a77e20`](https://github.com/Effect-TS/effect/commit/3a77e209783933bac3aaddba1b05ff6a9ac72b36)]:
  - effect@3.3.1
  - @effect/sql@0.3.10

## 0.1.1

### Patch Changes

- Updated dependencies [[`1f4ac00`](https://github.com/Effect-TS/effect/commit/1f4ac00a91c336c9c9c9b8c3ed9ceb9920ebc9bd), [`9305b76`](https://github.com/Effect-TS/effect/commit/9305b764cceeae4f16564435ae7172f79c2bf822), [`0f40d98`](https://github.com/Effect-TS/effect/commit/0f40d989da10f68df3ecd72b36849401ad679bfb), [`b761ef0`](https://github.com/Effect-TS/effect/commit/b761ef00eaf6c67b7ffe34798b98aae5347ab376), [`b53f69b`](https://github.com/Effect-TS/effect/commit/b53f69bff1452a487b21198cd83961f844e02d36), [`0f40d98`](https://github.com/Effect-TS/effect/commit/0f40d989da10f68df3ecd72b36849401ad679bfb), [`5bd549e`](https://github.com/Effect-TS/effect/commit/5bd549e4bd7144727db438ecca6b8dc9b3ef7e22), [`67f160a`](https://github.com/Effect-TS/effect/commit/67f160a213de0219a565d4bf653b3cbf24f58e8f)]:
  - effect@3.3.0
  - @effect/sql@0.3.9

## 0.1.0

### Minor Changes

- [#2860](https://github.com/Effect-TS/effect/pull/2860) [`e50e01d`](https://github.com/Effect-TS/effect/commit/e50e01db54958c74946ac0e7dbba8c461671ccae) Thanks @tim-smart! - add @effect/sql-drizzle integration package

  This package allows you to use drizzle's query builders with
  `@effect/sql`.

  ```ts
  import { SqliteDrizzle } from "@effect/sql-drizzle/Sqlite"
  import * as D from "drizzle-orm/sqlite-core"
  import { Effect } from "effect"

  const users = D.sqliteTable("users", {
    id: D.integer("id").primaryKey(),
    name: D.text("name")
  })

  Effect.gen(function* () {
    const db = yield* SqliteDrizzle
    yield* db.delete(users)
    yield* db.insert(users).values({ id: 1, name: "Alice" })
    const results: Array<{
      id: number
      name: string | null
    }> = yield* db.select().from(users)
    console.log("got results", results)
  })
  ```

### Patch Changes

- Updated dependencies []:
  - @effect/sql@0.3.8<|MERGE_RESOLUTION|>--- conflicted
+++ resolved
@@ -1,7 +1,5 @@
 # @effect/sql-drizzle
 
-<<<<<<< HEAD
-=======
 ## 0.45.0
 
 ### Patch Changes
@@ -10,7 +8,6 @@
   - effect@3.18.0
   - @effect/sql@0.46.0
 
->>>>>>> 92a4f3f4
 ## 0.44.0
 
 ### Patch Changes
