--- conflicted
+++ resolved
@@ -1,10 +1,6 @@
 {
   "name": "@effect/sql-drizzle",
-<<<<<<< HEAD
-  "version": "0.44.0",
-=======
   "version": "0.45.0",
->>>>>>> 92a4f3f4
   "type": "module",
   "license": "MIT",
   "description": "Drizzle integration for @effect/sql",
