import * as A from "@effect/schema/Arbitrary"
import * as AST from "@effect/schema/AST"
import * as JSONSchema from "@effect/schema/JSONSchema"
import * as S from "@effect/schema/Schema"
import AjvNonEsm from "ajv"
import * as Option from "effect/Option"
import * as Predicate from "effect/Predicate"
import * as fc from "fast-check"
import { describe, expect, it } from "vitest"

const Ajv = AjvNonEsm.default

type JsonArray = ReadonlyArray<Json>

type JsonObject = { readonly [key: string]: Json }

type Json =
  | null
  | boolean
  | number
  | string
  | JsonArray
  | JsonObject

const propertyTo = <I, A>(schema: S.Schema<I, A>, options?: {
  params?: fc.Parameters<[A]>
}) => {
  const arbitrary = A.make(schema)
  const is = S.is(schema)
  const jsonSchema = JSONSchema.make(schema)
  // console.log(JSON.stringify(jsonSchema, null, 2))
  const decodedSchema = JSONSchema.decodeSingleSchema(jsonSchema)
  const decodedIs = Schema.is(decodedSchema)
  const validate = new Ajv({ strictTuples: false, allowUnionTypes: true }).compile(
    jsonSchema
  )
  const arb = arbitrary(fc)
  // console.log(JSON.stringify(fc.sample(arb, 10), null, 2))
  fc.assert(
    fc.property(
      arb,
      (a) =>
        is(a)
        && validate(a)
        && decodedIs(a)
    ),
    options?.params
  )
  expect(JSONSchema.to(decodedSchema)).toStrictEqual(jsonSchema)
}

const JsonNumber = S.number.pipe(
  S.filter((n) => !Number.isNaN(n) && Number.isFinite(n), {
    jsonSchema: { type: "number" }
  })
)

describe("JSONSchema", () => {
  it("declaration should raise an error", () => {
    const schema = S.chunk(JsonNumber)
    expect(() => JSONSchema.make(schema)).toThrow(
      new Error("cannot build a JSON Schema for a declaration without a JSON Schema annotation")
    )
  })

  it("bigint should raise an error", () => {
    expect(() => JSONSchema.make(S.bigint)).toThrow(
      new Error("cannot build a JSON Schema for `bigint` without a JSON Schema annotation")
    )
  })

  it("symbol should raise an error", () => {
    expect(() => JSONSchema.make(S.symbol)).toThrow(
      new Error("cannot build a JSON Schema for `symbol` without a JSON Schema annotation")
    )
  })

  it("a unique symbol should raise an error", () => {
    expect(() => JSONSchema.make(S.uniqueSymbol(Symbol.for("@effect/schema/test/a")))).toThrow(
      new Error("cannot build a JSON Schema for a unique symbol without a JSON Schema annotation")
    )
  })

  it("undefined should raise an error", () => {
    expect(() => JSONSchema.make(S.undefined)).toThrow(
      new Error("cannot build a JSON Schema for `undefined` without a JSON Schema annotation")
    )
  })

  it("void should raise an error", () => {
    expect(() => JSONSchema.make(S.void)).toThrow(
      new Error("cannot build a JSON Schema for `void` without a JSON Schema annotation")
    )
  })

  it("never should raise an error", () => {
    expect(() => JSONSchema.make(S.never)).toThrow(
      new Error("cannot build a JSON Schema for `never` without a JSON Schema annotation")
    )
  })

  it("any", () => {
    propertyTo(S.any)
  })

  it("unknown", () => {
    propertyTo(S.unknown)
  })

  it("object", () => {
    const schema = S.object
    const jsonSchema = JSONSchema.make(schema)
    const validate = new Ajv().compile(jsonSchema)
    expect(validate({})).toEqual(true)
    expect(validate({ a: 1 })).toEqual(true)
    expect(validate([])).toEqual(true)
    expect(validate("a")).toEqual(false)
    expect(validate(1)).toEqual(false)
    expect(validate(true)).toEqual(false)
    propertyTo(S.object)
  })

  it("string", () => {
    propertyTo(S.string)
  })

  it("JsonNumber", () => {
    propertyTo(JsonNumber)
  })

  it("boolean", () => {
    propertyTo(S.boolean)
  })

  describe("literal", () => {
    it("null", () => {
      propertyTo(S.null)
    })

    it("string", () => {
      const schema = S.literal("a")
      const jsonSchema = JSONSchema.make(schema)
      expect(jsonSchema).toEqual({
        "$schema": "http://json-schema.org/draft-07/schema#",
        "const": "a"
      })
      propertyTo(schema)
    })

    it("number", () => {
      const schema = S.literal(1)
      const jsonSchema = JSONSchema.make(schema)
      expect(jsonSchema).toEqual({
        "$schema": "http://json-schema.org/draft-07/schema#",
        "const": 1
      })
      propertyTo(schema)
    })

    it("boolean", () => {
      const schema = S.literal(true)
      const jsonSchema = JSONSchema.make(schema)
      expect(jsonSchema).toEqual({
        "$schema": "http://json-schema.org/draft-07/schema#",
        "const": true
      })
      propertyTo(S.literal(true))
      propertyTo(S.literal(false))
    })

    it("bigint should raise an error", () => {
      expect(() => JSONSchema.make(S.literal(1n))).toThrow(
        new Error("cannot build a JSON Schema for a bigint literal without a JSON Schema annotation")
      )
    })
  })

  describe("enums", () => {
    it("Numeric enums", () => {
      enum Fruits {
        Apple,
        Banana
      }
      const schema = S.enums(Fruits)
      const jsonSchema = JSONSchema.make(schema)
      expect(jsonSchema).toEqual({
        "$schema": "http://json-schema.org/draft-07/schema#",
        "$comment": "/schemas/enums",
        "oneOf": [
          {
            "title": "Apple",
            "const": 0
          },
          {
            "title": "Banana",
            "const": 1
          }
        ]
      })
      propertyTo(schema)
    })

    it("String enums", () => {
      enum Fruits {
        Apple = "apple",
        Banana = "banana"
      }
      const schema = S.enums(Fruits)
      const jsonSchema = JSONSchema.make(schema)
      expect(jsonSchema).toEqual({
        "$schema": "http://json-schema.org/draft-07/schema#",
        "$comment": "/schemas/enums",
        "oneOf": [
          {
            "title": "Apple",
            "const": "apple"
          },
          {
            "title": "Banana",
            "const": "banana"
          }
        ]
      })
      propertyTo(schema)
    })

    it("String/Number enums", () => {
      enum Fruits {
        Apple = "apple",
        Banana = "banana",
        Cantaloupe = 0
      }
      const schema = S.enums(Fruits)
      const jsonSchema = JSONSchema.make(schema)
      expect(jsonSchema).toEqual({
        "$schema": "http://json-schema.org/draft-07/schema#",
        "$comment": "/schemas/enums",
        "oneOf": [
          {
            "title": "Apple",
            "const": "apple"
          },
          {
            "title": "Banana",
            "const": "banana"
          },
          {
            "title": "Cantaloupe",
            "const": 0
          }
        ]
      })
      propertyTo(schema)
    })

    it("Const enums", () => {
      const Fruits = {
        Apple: "apple",
        Banana: "banana",
        Cantaloupe: 3
      } as const
      const schema = S.enums(Fruits)
      const jsonSchema = JSONSchema.make(schema)
      expect(jsonSchema).toEqual({
        "$schema": "http://json-schema.org/draft-07/schema#",
        "$comment": "/schemas/enums",
        "oneOf": [
          {
            "title": "Apple",
            "const": "apple"
          },
          {
            "title": "Banana",
            "const": "banana"
          },
          {
            "title": "Cantaloupe",
            "const": 3
          }
        ]
      })
      propertyTo(schema)
    })
  })

  describe("unions", () => {
    it("string | number", () => {
      const schema = S.union(S.string, JsonNumber)
      const jsonSchema = JSONSchema.make(schema)
      expect(jsonSchema).toEqual({
        "$schema": "http://json-schema.org/draft-07/schema#",
        "anyOf": [
          {
            "type": "number",
            "description": "a number",
            "title": "number"
          },
          {
            "type": "string",
            "description": "a string",
            "title": "string"
          }
        ]
      })
      propertyTo(schema)
    })

    it(`1 | "a"`, () => {
<<<<<<< HEAD
      const schema = Schema.literal(1, "a")
      const jsonSchema = JSONSchema.to(schema)
=======
      const schema = S.literal(1, 2)
      const jsonSchema = JSONSchema.make(schema)
>>>>>>> 87f7ef28
      expect(jsonSchema).toEqual({
        "$schema": "http://json-schema.org/draft-07/schema#",
        "enum": [1, "a"]
      })
      propertyTo(schema)
    })

    it(`1 | true | string`, () => {
      const schema = S.union(S.literal(1, true), S.string)
      const jsonSchema = JSONSchema.make(schema)
      expect(jsonSchema).toEqual({
        "$schema": "http://json-schema.org/draft-07/schema#",
        "anyOf": [
          {
            "type": "string",
            "description": "a string",
            "title": "string"
          },
          { "enum": [1, true] }
        ]
      })
      propertyTo(schema)
    })

    it(`1 | true(with description) | string`, () => {
      const schema = S.union(
        S.literal(1),
        S.literal(true).pipe(S.description("description")),
        S.string
      )
      const jsonSchema = JSONSchema.make(schema)
      expect(jsonSchema).toEqual({
        "$schema": "http://json-schema.org/draft-07/schema#",
        "anyOf": [
          { "const": true, "description": "description" },
          {
            "type": "string",
            "description": "a string",
            "title": "string"
          },
          { "const": 1 }
        ]
      })
      propertyTo(schema)
    })

    it(`1 | 2 | true(with description) | string`, () => {
      const schema = S.union(
        S.literal(1, 2),
        S.literal(true).pipe(S.description("description")),
        S.string
      )
      const jsonSchema = JSONSchema.make(schema)
      expect(jsonSchema).toEqual({
        "$schema": "http://json-schema.org/draft-07/schema#",
        "anyOf": [
          { "const": true, "description": "description" },
          {
            "type": "string",
            "description": "a string",
            "title": "string"
          },
          { "enum": [1, 2] }
        ]
      })
      propertyTo(schema)
    })

    it("union of literals with descriptions", () => {
      const schema = S.union(
        S.literal("foo").pipe(S.description("I'm a foo")),
        S.literal("bar").pipe(S.description("I'm a bar"))
      )
      const jsonSchema = JSONSchema.make(schema)
      expect(jsonSchema).toEqual({
        "$schema": "http://json-schema.org/draft-07/schema#",
        "anyOf": [
          {
            "const": "foo",
            "description": "I'm a foo"
          },
          {
            "const": "bar",
            "description": "I'm a bar"
          }
        ]
      })
    })

    it("union of literals with identifier", () => {
      const schema = S.union(
        S.literal("foo").pipe(S.description("I'm a foo"), S.identifier("foo")),
        S.literal("bar").pipe(S.description("I'm a bar"), S.identifier("bar"))
      )
      const jsonSchema = JSONSchema.make(schema)
      expect(jsonSchema).toEqual({
        "$schema": "http://json-schema.org/draft-07/schema#",
        "$defs": {
          "bar": {
            "const": "bar",
            "description": "I'm a bar"
          },
          "foo": {
            "const": "foo",
            "description": "I'm a foo"
          }
        },
        "anyOf": [
          {
            "$ref": "#/$defs/foo"
          },
          {
            "$ref": "#/$defs/bar"
          }
        ]
      })
    })
  })

  describe("tuple", () => {
    it("e?", () => {
      const schema = S.tuple().pipe(S.optionalElement(JsonNumber))
      const jsonSchema = JSONSchema.make(schema)
      expect(jsonSchema).toStrictEqual({
        "$schema": "http://json-schema.org/draft-07/schema#",
        "type": "array",
        "minItems": 0,
        "items": [
          {
            "type": "number",
            "title": "number",
            "description": "a number"
          }
        ],
        "additionalItems": false
      })
      const validate = new Ajv({ strictTuples: false }).compile(jsonSchema)
      expect(validate([])).toEqual(true)
      expect(validate([1])).toEqual(true)
      expect(validate(["a"])).toEqual(false)
      expect(validate([1, 2])).toEqual(false)
      propertyTo(schema)
    })

    it("e + e?", () => {
      const schema = S.tuple(S.string).pipe(S.optionalElement(JsonNumber))
      const jsonSchema = JSONSchema.make(schema)
      expect(jsonSchema).toStrictEqual({
        "$schema": "http://json-schema.org/draft-07/schema#",
        "type": "array",
        "minItems": 1,
        "items": [
          {
            "type": "string",
            "title": "string",
            "description": "a string"
          },
          {
            "type": "number",
            "title": "number",
            "description": "a number"
          }
        ],
        "additionalItems": false
      })
      const validate = new Ajv({ strictTuples: false }).compile(jsonSchema)
      expect(validate(["a"])).toEqual(true)
      expect(validate(["a", 1])).toEqual(true)
      expect(validate([])).toEqual(false)
      expect(validate([1])).toEqual(false)
      expect(validate([1, 2])).toEqual(false)
      propertyTo(schema)
    })

    it("e? + r", () => {
      const schema = S.tuple().pipe(
        S.optionalElement(S.string),
        S.rest(JsonNumber)
      )
      const jsonSchema = JSONSchema.make(schema)
      expect(jsonSchema).toStrictEqual({
        "$schema": "http://json-schema.org/draft-07/schema#",
        "type": "array",
        "minItems": 0,
        "items": [
          {
            "type": "string",
            "title": "string",
            "description": "a string"
          }
        ],
        "additionalItems": {
          "type": "number",
          "title": "number",
          "description": "a number"
        }
      })
      const validate = new Ajv({ strictTuples: false }).compile(jsonSchema)
      expect(validate([])).toEqual(true)
      expect(validate(["a"])).toEqual(true)
      expect(validate(["a", 1])).toEqual(true)
      expect(validate([1])).toEqual(false)
      expect(validate([1, 2])).toEqual(false)
      expect(validate(["a", "b", 1])).toEqual(false)
      propertyTo(schema)
    })

    it("r + e should raise an error", () => {
      const schema = S.array(JsonNumber).pipe(S.element(S.string))
      expect(() => JSONSchema.make(schema)).toThrow(
        new Error(
          "Generating a JSON Schema for post-rest elements is not currently supported. You're welcome to contribute by submitting a Pull Request."
        )
      )
    })

    it("empty", () => {
      const schema = S.tuple()
      const jsonSchema = JSONSchema.make(schema)
      expect(jsonSchema).toStrictEqual({
        "$schema": "http://json-schema.org/draft-07/schema#",
        "type": "array",
        "maxItems": 0
      })
      const validate = new Ajv().compile(jsonSchema)
      expect(validate([])).toEqual(true)
      expect(validate([1])).toEqual(false)
    })

    it("e", () => {
      const schema = S.tuple(JsonNumber)
      const jsonSchema = JSONSchema.make(schema)
      expect(jsonSchema).toStrictEqual({
        "$schema": "http://json-schema.org/draft-07/schema#",
        "type": "array",
        "items": [{
          "type": "number",
          "title": "number",
          "description": "a number"
        }],
        "minItems": 1,
        "additionalItems": false
      })
      const validate = new Ajv().compile(jsonSchema)
      expect(validate([1])).toEqual(true)
      expect(validate([])).toEqual(false)
      expect(validate(["a"])).toEqual(false)
      expect(validate([1, "a"])).toEqual(false)
      propertyTo(schema)
    })

    it("e + r", () => {
      const schema = S.tuple(S.string).pipe(S.rest(JsonNumber))
      const jsonSchema = JSONSchema.make(schema)
      expect(jsonSchema).toStrictEqual({
        "$schema": "http://json-schema.org/draft-07/schema#",
        "type": "array",
        "items": [{
          "type": "string",
          "title": "string",
          "description": "a string"
        }],
        "minItems": 1,
        "additionalItems": {
          "type": "number",
          "title": "number",
          "description": "a number"
        }
      })
      const validate = new Ajv({ strictTuples: false }).compile({
        "$schema": "http://json-schema.org/draft-07/schema#",
        "type": "array",
        "items": [
          {
            "type": "string",
            "title": "string",
            "description": "a string"
          }
        ],
        "minItems": 1,
        "additionalItems": {
          "type": "number",
          "title": "number",
          "description": "a number"
        }
      })
      expect(validate(["a"])).toEqual(true)
      expect(validate(["a", 1])).toEqual(true)
      expect(validate(["a", 1, 2])).toEqual(true)
      expect(validate(["a", 1, 2, 3])).toEqual(true)
      expect(validate([])).toEqual(false)
      expect(validate([1])).toEqual(false)
      expect(validate(["a", "b"])).toEqual(false)
      propertyTo(schema)
    })

    it("r", () => {
      const schema = S.array(JsonNumber)
      const jsonSchema = JSONSchema.make(schema)
      expect(jsonSchema).toStrictEqual({
        "$schema": "http://json-schema.org/draft-07/schema#",
        "type": "array",
        "items": {
          "type": "number",
          "title": "number",
          "description": "a number"
        }
      })
      const validate = new Ajv().compile(jsonSchema)
      expect(validate([])).toEqual(true)
      expect(validate([1])).toEqual(true)
      expect(validate([1, 2])).toEqual(true)
      expect(validate([1, 2, 3])).toEqual(true)
      expect(validate(["a"])).toEqual(false)
      expect(validate([1, 2, 3, "a"])).toEqual(false)
      propertyTo(schema)
    })
  })

  describe("struct", () => {
    it("empty", () => {
      const schema = S.struct({})
      const jsonSchema = JSONSchema.make(schema)
      expect(jsonSchema).toStrictEqual({
        "$id": "/schemas/{}",
        "$schema": "http://json-schema.org/draft-07/schema#",
        "oneOf": [{
          "type": "object"
        }, {
          "type": "array"
        }]
      })
      const validate = new Ajv().compile(jsonSchema)
      expect(validate({})).toEqual(true)
      expect(validate({ a: 1 })).toEqual(true)
      expect(validate([])).toEqual(true)
      expect(validate(null)).toEqual(false)
      expect(validate(1)).toEqual(false)
      expect(validate(true)).toEqual(false)
      propertyTo(schema)
    })

    it("struct", () => {
      const schema = S.struct({ a: S.string, b: JsonNumber })
      const jsonSchema = JSONSchema.make(schema)
      expect(jsonSchema).toStrictEqual({
        "$schema": "http://json-schema.org/draft-07/schema#",
        "type": "object",
        "properties": {
          "a": {
            "type": "string",
            "title": "string",
            "description": "a string"
          },
          "b": {
            "type": "number",
            "title": "number",
            "description": "a number"
          }
        },
        "required": ["a", "b"],
        "additionalProperties": false
      })
      const validate = new Ajv().compile(jsonSchema)
      expect(validate({ a: "a", b: 1 })).toEqual(true)
      expect(validate({})).toEqual(false)
      expect(validate({ a: "a" })).toEqual(false)
      expect(validate({ b: 1 })).toEqual(false)
      expect(validate({ a: "a", b: 1, c: true })).toEqual(false)
      propertyTo(schema)
    })

    it("optional property signature", () => {
      const schema = S.struct({
        a: S.string,
        b: S.optional(JsonNumber, { exact: true })
      })
      const jsonSchema = JSONSchema.make(schema)
      expect(jsonSchema).toStrictEqual({
        "$schema": "http://json-schema.org/draft-07/schema#",
        "type": "object",
        "properties": {
          "a": {
            "type": "string",
            "title": "string",
            "description": "a string"
          },
          "b": {
            "type": "number",
            "title": "number",
            "description": "a number"
          }
        },
        "required": ["a"],
        "additionalProperties": false
      })
      const validate = new Ajv().compile(jsonSchema)
      expect(validate({ a: "a", b: 1 })).toEqual(true)
      expect(validate({ a: "a" })).toEqual(true)
      expect(validate({})).toEqual(false)
      expect(validate({ b: 1 })).toEqual(false)
      expect(validate({ a: "a", b: 1, c: true })).toEqual(false)
      propertyTo(schema)
    })

    it("should raise an error if there is a property named with a symbol", () => {
      const a = Symbol.for("@effect/schema/test/a")
      expect(() => JSONSchema.make(S.struct({ [a]: S.string }))).toThrow(
        new Error("Cannot encode Symbol(@effect/schema/test/a) key to JSON Schema")
      )
    })
  })

  describe("record", () => {
    it("record(symbol, number)", () => {
      expect(() => JSONSchema.make(S.record(S.symbolFromSelf, JsonNumber))).toThrow(
        new Error("Unsupported index signature parameter SymbolKeyword")
      )
    })

    it("record(refinement, number)", () => {
      expect(() => JSONSchema.make(S.record(S.string.pipe(S.minLength(1)), JsonNumber))).toThrow(
        new Error("Unsupported index signature parameter Refinement")
      )
    })

    it("record(string, number)", () => {
      const schema = S.record(S.string, JsonNumber)
      const jsonSchema = JSONSchema.make(schema)
      expect(jsonSchema).toStrictEqual({
        "$schema": "http://json-schema.org/draft-07/schema#",
        "type": "object",
        "properties": {},
        "required": [],
        "additionalProperties": {
          "type": "number",
          "title": "number",
          "description": "a number"
        }
      })
      const validate = new Ajv().compile(jsonSchema)
      expect(validate({ a: 1, b: 2 })).toEqual(true)
      expect(validate({ a: 1, b: "b" })).toEqual(false)
      propertyTo(schema)
    })

    it("record('a' | 'b', number)", () => {
      const schema = S.record(
        S.union(S.literal("a"), S.literal("b")),
        JsonNumber
      )
      const jsonSchema = JSONSchema.make(schema)
      expect(jsonSchema).toStrictEqual({
        "$schema": "http://json-schema.org/draft-07/schema#",
        "type": "object",
        "properties": {
          "a": {
            "type": "number",
            "title": "number",
            "description": "a number"
          },
          "b": {
            "type": "number",
            "title": "number",
            "description": "a number"
          }
        },
        "required": ["a", "b"],
        "additionalProperties": false
      })
      propertyTo(schema)
    })

    it("record(${string}-${string}, number)", () => {
      const schema = S.record(
        S.templateLiteral(S.string, S.literal("-"), S.string),
        JsonNumber
      )
      const jsonSchema = JSONSchema.make(schema)
      expect(jsonSchema).toStrictEqual({
        "$schema": "http://json-schema.org/draft-07/schema#",
        "type": "object",
        "required": [],
        "properties": {},
        "additionalProperties": false,
        "patternProperties": {
          "^.*-.*$": {
            "type": "number",
            "description": "a number",
            "title": "number"
          }
        }
      })
      const validate = new Ajv().compile(jsonSchema)
      expect(validate({})).toEqual(true)
      expect(validate({ "-": 1 })).toEqual(true)
      expect(validate({ "a-": 1 })).toEqual(true)
      expect(validate({ "-b": 1 })).toEqual(true)
      expect(validate({ "a-b": 1 })).toEqual(true)
      expect(validate({ "": 1 })).toEqual(false)
      expect(validate({ "-": "a" })).toEqual(false)
      propertyTo(schema)
    })

    it("record(pattern, number)", () => {
      const schema = S.record(
        S.string.pipe(S.pattern(new RegExp("^.*-.*$"))),
        JsonNumber
      )
      const jsonSchema = JSONSchema.make(schema)
      expect(jsonSchema).toStrictEqual({
        "$schema": "http://json-schema.org/draft-07/schema#",
        "type": "object",
        "required": [],
        "properties": {},
        "additionalProperties": false,
        "patternProperties": {
          "^.*-.*$": {
            "type": "number",
            "description": "a number",
            "title": "number"
          }
        }
      })
      const validate = new Ajv().compile(jsonSchema)
      expect(validate({})).toEqual(true)
      expect(validate({ "-": 1 })).toEqual(true)
      expect(validate({ "a-": 1 })).toEqual(true)
      expect(validate({ "-b": 1 })).toEqual(true)
      expect(validate({ "a-b": 1 })).toEqual(true)
      expect(validate({ "": 1 })).toEqual(false)
      expect(validate({ "-": "a" })).toEqual(false)
      propertyTo(schema)
    })
  })

  it("struct + record", () => {
    const schema = S.struct({ a: S.string }).pipe(
      S.extend(S.record(S.string, S.string))
    )
    const jsonSchema = JSONSchema.make(schema)
    expect(jsonSchema).toStrictEqual({
      "$schema": "http://json-schema.org/draft-07/schema#",
      "type": "object",
      "required": [
        "a"
      ],
      "properties": {
        "a": {
          "type": "string",
          "title": "string",
          "description": "a string"
        }
      },
      "additionalProperties": {
        "type": "string",
        "title": "string",
        "description": "a string"
      }
    })
    const validate = new Ajv().compile(jsonSchema)
    expect(validate({ a: "a" })).toEqual(true)
    expect(validate({ a: "a", b: "b" })).toEqual(true)
    expect(validate({})).toEqual(false)
    expect(validate({ b: "b" })).toEqual(false)
    expect(validate({ a: 1 })).toEqual(false)
    expect(validate({ a: "a", b: 1 })).toEqual(false)
    propertyTo(schema)
  })

  describe("refinement", () => {
    it("should raise an error when an annotation doesn't exist", () => {
      const schema = S.string.pipe(S.filter(() => true))
      expect(() => JSONSchema.make(schema)).toThrow(
        new Error("cannot build a JSON Schema for a refinement without a JSON Schema annotation")
      )
    })

    it("minLength", () => {
      const schema = S.string.pipe(S.minLength(1))
      const jsonSchema = JSONSchema.make(schema)
      expect(jsonSchema).toEqual({
        "$schema": "http://json-schema.org/draft-07/schema#",
        "type": "string",
        "title": "string",
        "description": "a string at least 1 character(s) long",
        "minLength": 1
      })
      propertyTo(schema)
    })

    it("maxLength", () => {
      const schema = S.string.pipe(S.maxLength(1))
      const jsonSchema = JSONSchema.make(schema)
      expect(jsonSchema).toEqual({
        "$schema": "http://json-schema.org/draft-07/schema#",
        "type": "string",
        "title": "string",
        "description": "a string at most 1 character(s) long",
        "maxLength": 1
      })
      propertyTo(schema)
    })

    it("greaterThan", () => {
      const schema = JsonNumber.pipe(S.greaterThan(1))
      const jsonSchema = JSONSchema.make(schema)
      expect(jsonSchema).toEqual({
        "$schema": "http://json-schema.org/draft-07/schema#",
        "type": "number",
        "title": "number",
        "description": "a number greater than 1",
        "exclusiveMinimum": 1
      })
      propertyTo(schema)
    })

    it("greaterThanOrEqualTo", () => {
      const schema = JsonNumber.pipe(S.greaterThanOrEqualTo(1))
      const jsonSchema = JSONSchema.make(schema)
      expect(jsonSchema).toEqual({
        "$schema": "http://json-schema.org/draft-07/schema#",
        "type": "number",
        "title": "number",
        "description": "a number greater than or equal to 1",
        "minimum": 1
      })
      propertyTo(schema)
    })

    it("lessThan", () => {
      const schema = JsonNumber.pipe(S.lessThan(1))
      const jsonSchema = JSONSchema.make(schema)
      expect(jsonSchema).toEqual({
        "$schema": "http://json-schema.org/draft-07/schema#",
        "type": "number",
        "title": "number",
        "description": "a number less than 1",
        "exclusiveMaximum": 1
      })
      propertyTo(schema)
    })

    it("lessThanOrEqualTo", () => {
      const schema = JsonNumber.pipe(S.lessThanOrEqualTo(1))
      const jsonSchema = JSONSchema.make(schema)
      expect(jsonSchema).toEqual({
        "$schema": "http://json-schema.org/draft-07/schema#",
        "type": "number",
        "title": "number",
        "description": "a number less than or equal to 1",
        "maximum": 1
      })
      propertyTo(schema)
    })

    it("pattern", () => {
      const schema = S.string.pipe(S.pattern(/^abb+$/))
      const jsonSchema = JSONSchema.make(schema)
      expect(jsonSchema).toEqual({
        "$schema": "http://json-schema.org/draft-07/schema#",
        "type": "string",
        "title": "string",
        "description": "a string matching the pattern ^abb+$",
        "pattern": "^abb+$"
      })
      propertyTo(schema)
    })

    it("integer", () => {
      const schema = JsonNumber.pipe(S.int())
      const jsonSchema = JSONSchema.make(schema)
      expect(jsonSchema).toEqual({
        "$schema": "http://json-schema.org/draft-07/schema#",
        "type": "integer",
        "title": "integer",
        "description": "an integer"
      })
      propertyTo(schema)
    })
  })

  it("TemplateLiteral", () => {
    const schema = S.templateLiteral(S.literal("a"), S.number)
    const jsonSchema = JSONSchema.make(schema)
    expect(jsonSchema).toEqual({
      "$schema": "http://json-schema.org/draft-07/schema#",
      "type": "string",
      "pattern": "^a[+-]?\\d*\\.?\\d+(?:[Ee][+-]?\\d+)?$",
      "description": "a template literal"
    })
    const validate = new Ajv().compile(jsonSchema)
    expect(validate("a1")).toEqual(true)
    expect(validate("a12")).toEqual(true)
    expect(validate("a")).toEqual(false)
    expect(validate("aa")).toEqual(false)
  })

  describe("Suspend", () => {
    it("should raise an error if there is no identifier annotation", () => {
      interface A {
        readonly a: string
        readonly as: ReadonlyArray<A>
      }
      const schema: S.Schema<A> = S.struct({
        a: S.string,
        as: S.array(S.suspend(() => schema))
      })
      expect(() => JSONSchema.make(schema)).toThrow(
        new Error(
          "Generating a JSON Schema for suspended schemas requires an identifier annotation"
        )
      )
    })

    it("should support outer suspended schemas", () => {
      interface A {
        readonly a: string
        readonly as: ReadonlyArray<A>
      }
      const schema: S.Schema<A> = S.suspend(() =>
        S.struct({
          a: S.string,
          as: S.array(schema)
        })
      ).pipe(S.identifier("A"))
      const jsonSchema = JSONSchema.make(schema)
      expect(jsonSchema).toEqual({
        "$schema": "http://json-schema.org/draft-07/schema#",
        "$ref": "#/$defs/A",
        "$defs": {
          "A": {
            "type": "object",
            "required": [
              "a",
              "as"
            ],
            "properties": {
              "a": {
                "type": "string",
                "description": "a string",
                "title": "string"
              },
              "as": {
                "type": "array",
                "items": {
                  "$ref": "#/$defs/A"
                }
              }
            },
            "additionalProperties": false
          }
        }
      })
      const validate = new Ajv().compile(jsonSchema)
      expect(validate({ a: "a1", as: [] })).toEqual(true)
      expect(validate({ a: "a1", as: [{ a: "a2", as: [] }] })).toEqual(true)
      expect(validate({ a: "a1", as: [{ a: "a2", as: [] }, { a: "a3", as: [] }] })).toEqual(true)
      expect(
        validate({ a: "a1", as: [{ a: "a2", as: [] }, { a: "a3", as: [{ a: "a4", as: [] }] }] })
      ).toEqual(true)
      expect(
        validate({ a: "a1", as: [{ a: "a2", as: [] }, { a: "a3", as: [{ a: "a4", as: [1] }] }] })
      ).toEqual(false)
      propertyTo(schema)
    })

    it("should support inner suspended schemas with inner identifier annotation", () => {
      interface A {
        readonly a: string
        readonly as: ReadonlyArray<A>
      }
      const schema: S.Schema<A> = S.struct({
        a: S.string,
        as: S.array(S.suspend(() => schema).pipe(S.identifier("A")))
      })
      const jsonSchema = JSONSchema.make(schema)
      expect(jsonSchema).toEqual({
        "$schema": "http://json-schema.org/draft-07/schema#",
        "type": "object",
        "required": [
          "a",
          "as"
        ],
        "properties": {
          "a": {
            "type": "string",
            "description": "a string",
            "title": "string"
          },
          "as": {
            "type": "array",
            "items": {
              "$ref": "#/$defs/A"
            }
          }
        },
        "additionalProperties": false,
        "$defs": {
          "A": {
            "type": "object",
            "required": [
              "a",
              "as"
            ],
            "properties": {
              "a": {
                "type": "string",
                "description": "a string",
                "title": "string"
              },
              "as": {
                "type": "array",
                "items": {
                  "$ref": "#/$defs/A"
                }
              }
            },
            "additionalProperties": false
          }
        }
      })
      const validate = new Ajv().compile(jsonSchema)
      expect(validate({ a: "a1", as: [] })).toEqual(true)
      expect(validate({ a: "a1", as: [{ a: "a2", as: [] }] })).toEqual(true)
      expect(validate({ a: "a1", as: [{ a: "a2", as: [] }, { a: "a3", as: [] }] })).toEqual(true)
      expect(
        validate({ a: "a1", as: [{ a: "a2", as: [] }, { a: "a3", as: [{ a: "a4", as: [] }] }] })
      ).toEqual(true)
      expect(
        validate({ a: "a1", as: [{ a: "a2", as: [] }, { a: "a3", as: [{ a: "a4", as: [1] }] }] })
      ).toEqual(false)
      propertyTo(schema)
    })

    it("should support inner suspended schemas with outer identifier annotation", () => {
      interface Category {
        readonly name: string
        readonly categories: ReadonlyArray<Category>
      }
      const schema: S.Schema<Category> = S.struct({
        name: S.string,
        categories: S.array(S.suspend(() => schema))
      }).pipe(S.identifier("Category"))
      const jsonSchema = JSONSchema.make(schema)
      expect(jsonSchema).toEqual({
        "$schema": "http://json-schema.org/draft-07/schema#",
        "$ref": "#/$defs/Category",
        "$defs": {
          "Category": {
            "type": "object",
            "required": [
              "name",
              "categories"
            ],
            "properties": {
              "name": {
                "type": "string",
                "description": "a string",
                "title": "string"
              },
              "categories": {
                "type": "array",
                "items": {
                  "$ref": "#/$defs/Category"
                }
              }
            },
            "additionalProperties": false
          }
        }
      })
      const validate = new Ajv().compile(jsonSchema)
      expect(validate({ name: "a1", categories: [] })).toEqual(true)
      expect(validate({ name: "a1", categories: [{ name: "a2", categories: [] }] })).toEqual(true)
      expect(validate({ name: "a1", categories: [{ name: "a2", categories: [] }, { name: "a3", categories: [] }] }))
        .toEqual(true)
      expect(
        validate({
          name: "a1",
          categories: [{ name: "a2", categories: [] }, { name: "a3", categories: [{ name: "a4", categories: [] }] }]
        })
      ).toEqual(true)
      expect(
        validate({
          name: "a1",
          categories: [{ name: "a2", categories: [] }, { name: "a3", categories: [{ name: "a4", categories: [1] }] }]
        })
      ).toEqual(false)
      propertyTo(schema)
    })

    it("should support mutually suspended schemas", () => {
      interface Expression {
        readonly type: "expression"
        readonly value: number | Operation
      }

      interface Operation {
        readonly type: "operation"
        readonly operator: "+" | "-"
        readonly left: Expression
        readonly right: Expression
      }

      const Expression: S.Schema<Expression> = S.suspend(() =>
        S.struct({
          type: S.literal("expression"),
          value: S.union(JsonNumber, Operation)
        })
      ).pipe(S.identifier("Expression"))

      const Operation: S.Schema<Operation> = S.suspend(() =>
        S.struct({
          type: S.literal("operation"),
          operator: S.union(S.literal("+"), S.literal("-")),
          left: Expression,
          right: Expression
        })
      ).pipe(S.identifier("Operation"))

      const jsonSchema = JSONSchema.make(Operation)
      expect(jsonSchema).toEqual({
        "$schema": "http://json-schema.org/draft-07/schema#",
        "$ref": "#/$defs/Operation",
        "$defs": {
          "Operation": {
            "type": "object",
            "required": [
              "type",
              "left",
              "right",
              "operator"
            ],
            "properties": {
              "type": {
                "const": "operation"
              },
              "operator": {
                "enum": ["+", "-"]
              },
              "left": {
                "$ref": "#/$defs/Expression"
              },
              "right": {
                "$ref": "#/$defs/Expression"
              }
            },
            "additionalProperties": false
          },
          "Expression": {
            "type": "object",
            "required": [
              "type",
              "value"
            ],
            "properties": {
              "type": {
                "const": "expression"
              },
              "value": {
                "anyOf": [
                  {
                    "$ref": "#/$defs/Operation"
                  },
                  {
                    "type": "number",
                    "description": "a number",
                    "title": "number"
                  }
                ]
              }
            },
            "additionalProperties": false
          }
        }
      })
      const validate = new Ajv().compile(jsonSchema)
      expect(validate({
        type: "operation",
        operator: "+",
        left: {
          type: "expression",
          value: 1
        },
        right: {
          type: "expression",
          value: {
            type: "operation",
            operator: "-",
            left: {
              type: "expression",
              value: 3
            },
            right: {
              type: "expression",
              value: 2
            }
          }
        }
      })).toEqual(true)
      propertyTo(Operation, { params: { numRuns: 5 } })
    })

    it("should handle identifier annotations when generating a schema through `from()`", () => {
      interface Category {
        readonly name: string
        readonly categories: ReadonlyArray<Category>
      }

      const schema: S.Schema<Category> = S.struct({
        name: S.string,
        categories: S.array(S.suspend(() => schema).pipe(S.identifier("Category")))
      })
      const jsonSchema = JSONSchema.make(S.from(schema))
      expect(jsonSchema).toEqual({
        "$schema": "http://json-schema.org/draft-07/schema#",
        "type": "object",
        "required": [
          "name",
          "categories"
        ],
        "properties": {
          "name": {
            "type": "string",
            "description": "a string",
            "title": "string"
          },
          "categories": {
            "type": "array",
            "items": {
              "$ref": "#/$defs/Category"
            }
          }
        },
        "additionalProperties": false,
        "$defs": {
          "Category": {
            "type": "object",
            "required": [
              "name",
              "categories"
            ],
            "properties": {
              "name": {
                "type": "string",
                "description": "a string",
                "title": "string"
              },
              "categories": {
                "type": "array",
                "items": {
                  "$ref": "#/$defs/Category"
                }
              }
            },
            "additionalProperties": false
          }
        }
      })
    })
  })

  describe("annotations", () => {
    it("examples support", () => {
      const schema = S.string.pipe(S.examples(["a", "b"]))
      const jsonSchema = JSONSchema.make(schema)
      expect(jsonSchema).toEqual({
        "$schema": "http://json-schema.org/draft-07/schema#",
        "type": "string",
        "title": "string",
        "description": "a string",
        "examples": ["a", "b"]
      })
    })

    it("default support", () => {
      const schema = S.string.pipe(S.default(""))
      const jsonSchema = JSONSchema.make(schema)
      expect(jsonSchema).toEqual({
        "$schema": "http://json-schema.org/draft-07/schema#",
        "type": "string",
        "title": "string",
        "description": "a string",
        "default": ""
      })
    })

    it("struct properties support", () => {
      const schema = S.struct({
        foo: S.string.pipe(S.propertySignatureAnnotations({
          description: "foo description",
          title: "foo title",
          examples: ["foo example"]
        })),
        bar: JsonNumber.pipe(S.propertySignatureAnnotations({
          description: "bar description",
          title: "bar title",
          examples: ["bar example"]
        }))
      })
      const jsonSchema = JSONSchema.make(schema)
      expect(jsonSchema).toEqual({
        "$schema": "http://json-schema.org/draft-07/schema#",
        "type": "object",
        "required": [
          "foo",
          "bar"
        ],
        "properties": {
          "foo": {
            "type": "string",
            "description": "foo description",
            "title": "foo title",
            "examples": [
              "foo example"
            ]
          },
          "bar": {
            "type": "number",
            "description": "bar description",
            "title": "bar title",
            "examples": [
              "bar example"
            ]
          }
        },
        "additionalProperties": false
      })
    })
  })

  it("should support Classes", () => {
    class A extends S.Class<A>()({ a: S.string }) {}
    const jsonSchema = JSONSchema.make(S.from(A))
    expect(jsonSchema).toEqual({
      "$schema": "http://json-schema.org/draft-07/schema#",
      "type": "object",
      "required": [
        "a"
      ],
      "properties": {
        "a": {
          "type": "string",
          "description": "a string",
          "title": "string"
        }
      },
      "additionalProperties": false
    })
  })

  describe("identifier annotations support", () => {
    it("on root level schema", () => {
      const schema = S.string.pipe(S.identifier("Name"))
      const jsonSchema = JSONSchema.make(schema)
      expect(jsonSchema).toEqual({
        "$schema": "http://json-schema.org/draft-07/schema#",
        "$ref": "#/$defs/Name",
        "$defs": {
          "Name": {
            "type": "string",
            "description": "a string",
            "title": "string"
          }
        }
      })
    })

    it("on nested schemas", () => {
      const Name = S.string.pipe(
        S.identifier("Name"),
        S.description("a name"),
        S.title("Name")
      )
      const schema = S.struct({ a: Name, b: S.struct({ c: Name }) })
      const jsonSchema = JSONSchema.make(schema)
      expect(jsonSchema).toEqual({
        "$schema": "http://json-schema.org/draft-07/schema#",
        "type": "object",
        "required": [
          "a",
          "b"
        ],
        "properties": {
          "a": {
            "$ref": "#/$defs/Name"
          },
          "b": {
            "type": "object",
            "required": [
              "c"
            ],
            "properties": {
              "c": {
                "$ref": "#/$defs/Name"
              }
            },
            "additionalProperties": false
          }
        },
        "additionalProperties": false,
        "$defs": {
          "Name": {
            "type": "string",
            "description": "a name",
            "title": "Name"
          }
        }
      })
      const validate = new Ajv().compile(jsonSchema)
      expect(validate({ a: "name1", b: { c: "name2" } })).toEqual(true)
      expect(validate({ a: 1 })).toEqual(false)
    })
  })

  describe("should handle annotations", () => {
    it("void", () => {
      const schema = S.void.pipe(S.jsonSchema({ "type": "custom JSON Schema" }))
      const jsonSchema = JSONSchema.make(schema)
      expect(jsonSchema).toEqual({
        "$schema": "http://json-schema.org/draft-07/schema#",
        "type": "custom JSON Schema",
        "title": "void"
      })
    })

    it("never", () => {
      const schema = S.never.pipe(S.jsonSchema({ "type": "custom JSON Schema" }))
      const jsonSchema = JSONSchema.make(schema)
      expect(jsonSchema).toEqual({
        "$schema": "http://json-schema.org/draft-07/schema#",
        "type": "custom JSON Schema",
        "title": "never"
      })
    })

    it("literal", () => {
      const schema = S.literal("a").pipe(S.jsonSchema({ "type": "custom JSON Schema" }))
      const jsonSchema = JSONSchema.make(schema)
      expect(jsonSchema).toEqual({
        "$schema": "http://json-schema.org/draft-07/schema#",
        "type": "custom JSON Schema"
      })
    })

    it("symbol", () => {
      const schema = S.symbol.pipe(S.jsonSchema({ "type": "custom JSON Schema" }))
      const jsonSchema = JSONSchema.make(schema)
      expect(jsonSchema).toEqual({
        "$schema": "http://json-schema.org/draft-07/schema#",
        "type": "custom JSON Schema"
      })
    })

    it("uniqueSymbol", () => {
      const schema = S.uniqueSymbol(Symbol.for("effect/schema/test/a")).pipe(
        S.jsonSchema({ "type": "custom JSON Schema" })
      )
      const jsonSchema = JSONSchema.make(schema)
      expect(jsonSchema).toEqual({
        "$schema": "http://json-schema.org/draft-07/schema#",
        "type": "custom JSON Schema"
      })
    })

    it("templateLiteral", () => {
      const schema = S.templateLiteral(S.literal("a"), S.string, S.literal("b")).pipe(
        S.jsonSchema({ "type": "custom JSON Schema" })
      )
      const jsonSchema = JSONSchema.make(schema)
      expect(jsonSchema).toEqual({
        "$schema": "http://json-schema.org/draft-07/schema#",
        "type": "custom JSON Schema"
      })
    })

    it("undefined", () => {
      const schema = S.undefined.pipe(S.jsonSchema({ "type": "custom JSON Schema" }))
      const jsonSchema = JSONSchema.make(schema)
      expect(jsonSchema).toEqual({
        "$schema": "http://json-schema.org/draft-07/schema#",
        "type": "custom JSON Schema",
        "title": "undefined"
      })
    })

    it("unknown", () => {
      const schema = S.unknown.pipe(S.jsonSchema({ "type": "custom JSON Schema" }))
      const jsonSchema = JSONSchema.make(schema)
      expect(jsonSchema).toEqual({
        "$schema": "http://json-schema.org/draft-07/schema#",
        "type": "custom JSON Schema",
        "title": "unknown"
      })
    })

    it("any", () => {
      const schema = S.any.pipe(S.jsonSchema({ "type": "custom JSON Schema" }))
      const jsonSchema = JSONSchema.make(schema)
      expect(jsonSchema).toEqual({
        "$schema": "http://json-schema.org/draft-07/schema#",
        "type": "custom JSON Schema",
        "title": "any"
      })
    })

    it("object", () => {
      const schema = S.object.pipe(S.jsonSchema({ "type": "custom JSON Schema" }))
      const jsonSchema = JSONSchema.make(schema)
      expect(jsonSchema).toEqual({
        "$schema": "http://json-schema.org/draft-07/schema#",
        "$ref": "#/$defs/object",
        "$defs": {
          "object": {
            "type": "custom JSON Schema",
            "description": "an object in the TypeScript meaning, i.e. the `object` type",
            "title": "object"
          }
        }
      })
    })

    it("string", () => {
      const schema = S.string.pipe(S.jsonSchema({ "type": "custom JSON Schema" }))
      const jsonSchema = JSONSchema.make(schema)
      expect(jsonSchema).toEqual({
        "$schema": "http://json-schema.org/draft-07/schema#",
        "type": "custom JSON Schema",
        "description": "a string",
        "title": "string"
      })
    })

    it("number", () => {
      const schema = S.number.pipe(S.jsonSchema({ "type": "custom JSON Schema" }))
      const jsonSchema = JSONSchema.make(schema)
      expect(jsonSchema).toEqual({
        "$schema": "http://json-schema.org/draft-07/schema#",
        "type": "custom JSON Schema",
        "description": "a number",
        "title": "number"
      })
    })

    it("bigintFromSelf", () => {
      const schema = S.bigintFromSelf.pipe(S.jsonSchema({ "type": "custom JSON Schema" }))
      const jsonSchema = JSONSchema.make(schema)
      expect(jsonSchema).toEqual({
        "$schema": "http://json-schema.org/draft-07/schema#",
        "type": "custom JSON Schema",
        "description": "a bigint",
        "title": "bigint"
      })
    })

    it("boolean", () => {
      const schema = S.boolean.pipe(S.jsonSchema({ "type": "custom JSON Schema" }))
      const jsonSchema = JSONSchema.make(schema)
      expect(jsonSchema).toEqual({
        "$schema": "http://json-schema.org/draft-07/schema#",
        "type": "custom JSON Schema",
        "description": "a boolean",
        "title": "boolean"
      })
    })

    it("enums", () => {
      enum Fruits {
        Apple,
        Banana
      }
      const schema = S.enums(Fruits).pipe(S.jsonSchema({ "type": "custom JSON Schema" }))
      const jsonSchema = JSONSchema.make(schema)
      expect(jsonSchema).toEqual({
        "$schema": "http://json-schema.org/draft-07/schema#",
        "type": "custom JSON Schema"
      })
    })

    it("tuple", () => {
      const schema = S.tuple(S.string, S.number).pipe(S.jsonSchema({ "type": "custom JSON Schema" }))
      const jsonSchema = JSONSchema.make(schema)
      expect(jsonSchema).toEqual({
        "$schema": "http://json-schema.org/draft-07/schema#",
        "type": "custom JSON Schema"
      })
    })

    it("struct", () => {
      const schema = S.struct({ a: S.string, b: S.number }).pipe(S.jsonSchema({ "type": "custom JSON Schema" }))
      const jsonSchema = JSONSchema.make(schema)
      expect(jsonSchema).toEqual({
        "$schema": "http://json-schema.org/draft-07/schema#",
        "type": "custom JSON Schema"
      })
    })

    it("union", () => {
      const schema = S.union(S.string, S.number).pipe(S.jsonSchema({ "type": "custom JSON Schema" }))
      const jsonSchema = JSONSchema.make(schema)
      expect(jsonSchema).toEqual({
        "$schema": "http://json-schema.org/draft-07/schema#",
        "type": "custom JSON Schema"
      })
    })

    it("suspend", () => {
      interface A {
        readonly a: string
        readonly as: ReadonlyArray<A>
      }
      const schema: S.Schema<A> = S.struct({
        a: S.string,
        as: S.array(S.suspend(() => schema).pipe(S.jsonSchema({ "type": "custom JSON Schema" })))
      })
      const jsonSchema = JSONSchema.make(schema)
      expect(jsonSchema).toEqual({
        "$schema": "http://json-schema.org/draft-07/schema#",
        "type": "object",
        "required": [
          "a",
          "as"
        ],
        "properties": {
          "a": {
            "type": "string",
            "description": "a string",
            "title": "string"
          },
          "as": {
            "type": "array",
            "items": {
              "type": "custom JSON Schema"
            }
          }
        },
        "additionalProperties": false
      })
    })

    it("refinement", () => {
      const schema = S.Int.pipe(S.jsonSchema({ "type": "custom JSON Schema" }))
      const jsonSchema = JSONSchema.make(schema)
      expect(jsonSchema).toEqual({
        "$schema": "http://json-schema.org/draft-07/schema#",
        "$ref": "#/$defs/Int",
        "$defs": {
          "Int": {
            "description": "an integer",
            "title": "Int",
            "type": "custom JSON Schema"
          }
        }
      })
    })

    it("transformation", () => {
      const schema = S.NumberFromString.pipe(S.jsonSchema({ "type": "custom JSON Schema" }))
      const jsonSchema = JSONSchema.make(schema)
      expect(jsonSchema).toEqual({
        "$schema": "http://json-schema.org/draft-07/schema#",
        "$ref": "#/$defs/NumberFromString",
        "$defs": {
          "NumberFromString": {
            "type": "custom JSON Schema"
          }
        }
      })
    })
  })
})

export const decode = <A>(schema: JSONSchema.JsonSchema7Root): S.Schema<A> => S.make(decodeAST(schema, schema.$defs))

const emptyTypeLiteralAST = AST.createTypeLiteral([], [])

const decodeAST = (
  schema: JSONSchema.JsonSchema7,
  $defs: JSONSchema.JsonSchema7Root["$defs"]
): AST.AST => {
  if ("$id" in schema) {
    switch (schema.$id) {
      case "/schemas/any":
        return AST.anyKeyword
      case "/schemas/unknown":
        return AST.unknownKeyword
      case "/schemas/object":
        return AST.objectKeyword
      case "/schemas/{}":
        return emptyTypeLiteralAST
    }
  } else if ("const" in schema) {
    return AST.createLiteral(schema.const)
  } else if ("type" in schema) {
    const type = schema.type
    if (type === "string") {
      return AST.stringKeyword
    } else if (type === "number") {
      return AST.numberKeyword
    } else if (type === "integer") {
      return AST.numberKeyword
    } else if (type === "boolean") {
      return AST.booleanKeyword
    } else if (type === "array") {
      if (schema.items) {
        if (Array.isArray(schema.items)) {
          const minItems = schema.minItems ?? -1
          const rest: AST.Tuple["rest"] = schema.additionalItems && !Predicate.isBoolean(schema.additionalItems)
            ? Option.some([decodeAST(schema.additionalItems, $defs)])
            : Option.none()
          return AST.createTuple(
            schema.items.map((item, i) => AST.createElement(decodeAST(item, $defs), i >= minItems)),
            rest,
            true
          )
        } else {
          return AST.createTuple([], Option.some([decodeAST(schema.items, $defs)]), true)
        }
      } else {
        return AST.createTuple([], Option.none(), true)
      }
    } else if (type === "object") {
      const required = schema.required || []
      const propertySignatures: Array<AST.PropertySignature> = []
      const indexSignatures: Array<AST.IndexSignature> = []
      for (const name in schema.properties) {
        propertySignatures.push(
          AST.createPropertySignature(
            name,
            decodeAST(schema.properties[name], $defs),
            !required.includes(name),
            true
          )
        )
      }
      if (schema.additionalProperties && !Predicate.isBoolean(schema.additionalProperties)) {
        indexSignatures.push(
          AST.createIndexSignature(
            AST.stringKeyword,
            decodeAST(schema.additionalProperties, $defs),
            true
          )
        )
      }
      if (schema.patternProperties) {
        for (const pattern in schema.patternProperties) {
          indexSignatures.push(
            AST.createIndexSignature(
              S.string.pipe(S.pattern(new RegExp(pattern))).ast,
              decodeAST(schema.patternProperties[pattern], $defs),
              true
            )
          )
        }
      }
      return AST.createTypeLiteral(propertySignatures, indexSignatures)
    }
  } else if ("enum" in schema) {
    return AST.createUnion(schema.enum.map((literal) => AST.createLiteral(literal)))
  } else if ("anyOf" in schema) {
    return AST.createUnion(schema.anyOf.map((s) => decodeAST(s, $defs)))
  } else if ("oneOf" in schema) {
    if ("$comment" in schema && schema.$comment === "/schemas/enums") {
      return AST.createEnums(schema.oneOf.map((e) => [e.title, e.const]))
    }
    return AST.createUnion(schema.oneOf.map((s) => decodeAST(s, $defs)))
  } else if ("$ref" in schema) {
    if ($defs) {
      const id = schema.$ref.substring(JSONSchema.DEFINITION_PREFIX.length)
      if (id in $defs) {
        return decodeAST($defs[id], $defs)
      }
    }
    throw new Error(`cannot find $ref: ${schema.$ref}`)
  }
  throw new Error(`cannot decode: ${JSON.stringify(schema, null, 2)}`)
}<|MERGE_RESOLUTION|>--- conflicted
+++ resolved
@@ -306,13 +306,8 @@
     })
 
     it(`1 | "a"`, () => {
-<<<<<<< HEAD
       const schema = Schema.literal(1, "a")
-      const jsonSchema = JSONSchema.to(schema)
-=======
-      const schema = S.literal(1, 2)
-      const jsonSchema = JSONSchema.make(schema)
->>>>>>> 87f7ef28
+      const jsonSchema = JSONSchema.make(schema)
       expect(jsonSchema).toEqual({
         "$schema": "http://json-schema.org/draft-07/schema#",
         "enum": [1, "a"]
