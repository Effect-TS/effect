import * as Arbitrary from "@effect/schema/Arbitrary"
import * as S from "@effect/schema/Schema"
import { expectValidArbitrary } from "@effect/schema/test/util"
import { isUnknown } from "effect/Predicate"
import * as fc from "fast-check"
import { describe, expect, it } from "vitest"

describe("Arbitrary > Arbitrary", () => {
  it("exports", () => {
    expect(Arbitrary.ArbitraryHookId).exist
  })

  it("should throw on declarations without annotations", () => {
<<<<<<< HEAD
    const schema = S.Declare(isUnknown)
    expect(() => Arbitrary.make(schema)).toThrow(
=======
    const schema = S.declare(isUnknown)
    expect(() => Arbitrary.makeLazy(schema)).toThrow(
>>>>>>> 0d3231a1
      new Error("cannot build an Arbitrary for a declaration without annotations (<declaration schema>)")
    )
  })

  it("make(S.typeSchema(schema))", () => {
    const schema = S.NumberFromString
    expectValidArbitrary(S.TypeSchema(schema))
  })

  it("make(S.encodedSchema(schema))", () => {
    const schema = S.Struct({
      a: S.NumberFromString,
      b: S.Tuple(S.NumberFromString),
      c: S.Union(S.NumberFromString, S.Boolean),
      d: S.NumberFromString.pipe(S.positive()),
      e: S.OptionFromSelf(S.NumberFromString)
    })
    expectValidArbitrary(S.EncodedSchema(schema))
  })

  describe("templateLiteral", () => {
    it("a", () => {
      const schema = S.TemplateLiteral(S.Literal("a"))
      expectValidArbitrary(schema)
    })

    it("a b", () => {
      const schema = S.TemplateLiteral(S.Literal("a"), S.Literal(" "), S.Literal("b"))
      expectValidArbitrary(schema)
    })

    it("a${string}", () => {
      const schema = S.TemplateLiteral(S.Literal("a"), S.String)
      expectValidArbitrary(schema)
    })

    it("a${number}", () => {
      const schema = S.TemplateLiteral(S.Literal("a"), S.Number)
      expectValidArbitrary(schema)
    })

    it("a", () => {
      const schema = S.TemplateLiteral(S.Literal("a"))
      expectValidArbitrary(schema)
    })

    it("${string}", () => {
      const schema = S.TemplateLiteral(S.String)
      expectValidArbitrary(schema)
    })

    it("a${string}b", () => {
      const schema = S.TemplateLiteral(S.Literal("a"), S.String, S.Literal("b"))
      expectValidArbitrary(schema)
    })
  })

  it("never", () => {
<<<<<<< HEAD
    expect(() => Arbitrary.make(S.Never)(fc)).toThrow(
=======
    expect(() => Arbitrary.makeLazy(S.never)(fc)).toThrow(
>>>>>>> 0d3231a1
      new Error("cannot build an Arbitrary for `never`")
    )
  })

  it("string", () => {
    expectValidArbitrary(S.String)
  })

  it("void", () => {
    expectValidArbitrary(S.Void)
  })

  it("number", () => {
    expectValidArbitrary(S.Number)
  })

  it("boolean", () => {
    expectValidArbitrary(S.Boolean)
  })

  it("bigint", () => {
    expectValidArbitrary(S.BigIntFromSelf)
  })

  it("symbol", () => {
    expectValidArbitrary(S.SymbolFromSelf)
  })

  it("object", () => {
    expectValidArbitrary(S.Object)
  })

  it("any", () => {
    expectValidArbitrary(S.Any)
  })

  it("unknown", () => {
    expectValidArbitrary(S.Unknown)
  })

  it("literal 1 member", () => {
    const schema = S.Literal(1)
    expectValidArbitrary(schema)
  })

  it("literal 2 members", () => {
    const schema = S.Literal(1, "a")
    expectValidArbitrary(schema)
  })

  it("uniqueSymbolFromSelf", () => {
    const a = Symbol.for("@effect/schema/test/a")
    const schema = S.UniqueSymbolFromSelf(a)
    expectValidArbitrary(schema)
  })

  it("empty enums should throw", () => {
    enum Fruits {}
<<<<<<< HEAD
    const schema = S.Enums(Fruits)
    expect(() => Arbitrary.make(schema)(fc)).toThrow(
=======
    const schema = S.enums(Fruits)
    expect(() => Arbitrary.makeLazy(schema)(fc)).toThrow(
>>>>>>> 0d3231a1
      new Error("cannot build an Arbitrary for an empty enum")
    )
  })

  it("Numeric enums", () => {
    enum Fruits {
      Apple,
      Banana
    }
    const schema = S.Enums(Fruits)
    expectValidArbitrary(schema)
  })

  it("String enums", () => {
    enum Fruits {
      Apple = "apple",
      Banana = "banana",
      Cantaloupe = 0
    }
    const schema = S.Enums(Fruits)
    expectValidArbitrary(schema)
  })

  it("Const enums", () => {
    const Fruits = {
      Apple: "apple",
      Banana: "banana",
      Cantaloupe: 3
    } as const
    const schema = S.Enums(Fruits)
    expectValidArbitrary(schema)
  })

  it("tuple. empty", () => {
    const schema = S.Tuple()
    expectValidArbitrary(schema)
  })

  it("tuple. required element", () => {
    const schema = S.Tuple(S.Number)
    expectValidArbitrary(schema)
  })

  it("tuple. required element with undefined", () => {
    const schema = S.Tuple(S.Union(S.Number, S.Undefined))
    expectValidArbitrary(schema)
  })

  it("tuple. optional element", () => {
    const schema = S.Tuple(S.optionalElement(S.Number))
    expectValidArbitrary(schema)
  })

  it("tuple. optional element with undefined", () => {
    const schema = S.Tuple(S.optionalElement(S.Union(S.Number, S.Undefined)))
    expectValidArbitrary(schema)
  })

  it("tuple. e + e?", () => {
    const schema = S.Tuple(S.String, S.optionalElement(S.Number))
    expectValidArbitrary(schema)
  })

  it("tuple. e + r", () => {
    const schema = S.Tuple([S.String], S.Number)
    expectValidArbitrary(schema)
  })

  it("tuple. e? + r", () => {
    const schema = S.Tuple([S.optionalElement(S.String)], S.Number)
    expectValidArbitrary(schema)
  })

  it("tuple. r", () => {
    const schema = S.Array(S.Number)
    expectValidArbitrary(schema)
  })

  it("tuple. r + e", () => {
    const schema = S.Tuple([], S.String, S.Number)
    expectValidArbitrary(schema)
  })

  it("tuple. e + r + e", () => {
    const schema = S.Tuple([S.String], S.Number, S.Boolean)
    expectValidArbitrary(schema)
  })

  describe("suspend", () => {
    it("should support an arbitrary annotation", () => {
      interface A {
        readonly a: string
        readonly as: ReadonlyArray<A>
      }
      const arb: fc.Arbitrary<any> = fc.letrec((tie) => ({
        root: fc.record({
          a: fc.string(),
          as: fc.oneof(
            { depthSize: "small" },
            fc.constant([]),
            fc.array(tie("root"))
          )
        })
      })).root
      const schema: S.Schema<A> = S.Struct({
        a: S.String,
        as: S.Array(
          S.Suspend(() => schema).pipe(Arbitrary.arbitrary(() => () => arb))
        )
      })
      expectValidArbitrary(schema)
    })

    it("struct", () => {
      interface A {
        readonly a: string
        readonly as: ReadonlyArray<A>
      }
      const schema: S.Schema<A> = S.Struct({
        a: S.String,
        as: S.Array(S.Suspend(() => schema))
      })
      expectValidArbitrary(schema)
    })

    it("make(S.encodedSchema(schema))", () => {
      const NumberFromString = S.NumberFromString
      interface I {
        readonly a: string | I
      }
      interface A {
        readonly a: number | A
      }
      const schema: S.Schema<A, I> = S.Struct({
        a: S.Union(NumberFromString, S.Suspend(() => schema))
      })

      expectValidArbitrary(S.EncodedSchema(schema))
    })

    it("tuple", () => {
      type A = readonly [number, A | null]
      const schema: S.Schema<A> = S.Tuple(
        S.Number,
        S.Union(S.Literal(null), S.Suspend(() => schema))
      )
      expectValidArbitrary(schema)
    })

    it("record", () => {
      type A = {
        [_: string]: A
      }
      const schema: S.Schema<A> = S.Record(S.String, S.Suspend(() => schema))
      expectValidArbitrary(schema)
    })

    it("should support mutually suspended schemas", () => {
      interface Expression {
        readonly type: "expression"
        readonly value: number | Operation
      }

      interface Operation {
        readonly type: "operation"
        readonly operator: "+" | "-"
        readonly left: Expression
        readonly right: Expression
      }

      const Expression: S.Schema<Expression> = S.Struct({
        type: S.Literal("expression"),
        value: S.Union(S.JsonNumber, S.Suspend(() => Operation))
      })

      const Operation: S.Schema<Operation> = S.Struct({
        type: S.Literal("operation"),
        operator: S.Union(S.Literal("+"), S.Literal("-")),
        left: Expression,
        right: Expression
      })
      expectValidArbitrary(Operation, { numRuns: 5 })
    })
  })

  describe("struct", () => {
    it("required property signature", () => {
      const schema = S.Struct({ a: S.Number })
      expectValidArbitrary(schema)
    })

    it("required property signature with undefined", () => {
      const schema = S.Struct({ a: S.Union(S.Number, S.Undefined) })
      expectValidArbitrary(schema)
    })

    it("optional property signature", () => {
      const schema = S.Struct({ a: S.optional(S.Number, { exact: true }) })
      expectValidArbitrary(schema)
    })

    it("optional property signature with undefined", () => {
      const schema = S.Struct({ a: S.optional(S.Union(S.Number, S.Undefined), { exact: true }) })
      expectValidArbitrary(schema)
    })

    it("baseline", () => {
      const schema = S.Struct({ a: S.String, b: S.Number })
      expectValidArbitrary(schema)
    })
  })

  it("union", () => {
    const schema = S.Union(S.String, S.Number)
    expectValidArbitrary(schema)
  })

  it("record(string, string)", () => {
    const schema = S.Record(S.String, S.String)
    expectValidArbitrary(schema)
  })

  it("record(symbol, string)", () => {
    const schema = S.Record(S.SymbolFromSelf, S.String)
    expectValidArbitrary(schema)
  })

  describe("array filters", () => {
    it("minItems", () => {
      const schema = S.Array(S.String).pipe(S.minItems(2))
      expectValidArbitrary(schema)
    })

    it("maxItems", () => {
      const schema = S.Array(S.String).pipe(S.maxItems(5))
      expectValidArbitrary(schema)
    })

    it("itemsCount", () => {
      const schema = S.Array(S.String).pipe(S.itemsCount(3))
      expectValidArbitrary(schema)
    })
  })

  it("extend/ struct + record", () => {
    const schema = S.Struct({ a: S.String }, S.Record(S.String, S.Union(S.String, S.Number)))
    expectValidArbitrary(schema)
  })

  describe("string filters", () => {
    it("minLength", () => {
      const schema = S.String.pipe(S.minLength(1))
      expectValidArbitrary(schema)
    })

    it("maxLength", () => {
      const schema = S.String.pipe(S.maxLength(2))
      expectValidArbitrary(schema)
    })

    it("length: number", () => {
      const schema = S.String.pipe(S.length(10))
      expectValidArbitrary(schema)
    })

    it("length: { min, max }", () => {
      const schema = S.String.pipe(S.length({ min: 2, max: 5 }))
      expectValidArbitrary(schema)
    })

    it("startsWith", () => {
      const schema = S.String.pipe(S.startsWith("a"))
      expectValidArbitrary(schema)
    })

    it("endsWith", () => {
      const schema = S.String.pipe(S.endsWith("a"))
      expectValidArbitrary(schema)
    })

    it("pattern", () => {
      const regexp = /^[A-Z]{3}[0-9]{3}$/
      const schema = S.String.pipe(S.pattern(regexp))
      expectValidArbitrary(schema)
    })

    // issue #2312
    it.skip("nonEmpty + pattern", () => {
      const schema = S.String.pipe(S.nonEmpty(), S.pattern(/^[-]*$/))
      expectValidArbitrary(schema)
    })
  })

  describe("number filters", () => {
    it("int", () => {
      const schema = S.Number.pipe(S.int())
      expectValidArbitrary(schema)
    })

    it("between + int", () => {
      const schema = S.Number.pipe(S.between(1, 10), S.int())
      expectValidArbitrary(schema)
    })

    it("int + between", () => {
      const schema = S.Number.pipe(S.int(), S.between(1, 10))
      expectValidArbitrary(schema)
    })

    it("lessThanOrEqualTo", () => {
      const schema = S.Number.pipe(S.lessThanOrEqualTo(1))
      expectValidArbitrary(schema)
    })

    it("greaterThanOrEqualTo", () => {
      const schema = S.Number.pipe(S.greaterThanOrEqualTo(1))
      expectValidArbitrary(schema)
    })

    it("lessThan", () => {
      const schema = S.Number.pipe(S.lessThan(1))
      expectValidArbitrary(schema)
    })

    it("greaterThan", () => {
      const schema = S.Number.pipe(S.greaterThan(1))
      expectValidArbitrary(schema)
    })

    it("between", () => {
      const schema = S.Number.pipe(S.between(1, 10))
      expectValidArbitrary(schema)
    })

    it("nonNaN", () => {
      const schema = S.Number.pipe(S.nonNaN())
      expectValidArbitrary(schema)
    })

    it("finite", () => {
      const schema = S.Number.pipe(S.finite())
      expectValidArbitrary(schema)
    })

    it("NumberConstraints should support doubles as constraints", () => {
      const schema = S.Number.pipe(S.clamp(1.3, 3.1))
      expectValidArbitrary(schema)
    })
  })

  describe("bigint filters", () => {
    it("lessThanOrEqualTo", () => {
      const schema = S.BigInt.pipe(S.lessThanOrEqualToBigInt(BigInt(1)))
      expectValidArbitrary(schema)
    })

    it("greaterThanOrEqualTo", () => {
      const schema = S.BigInt.pipe(S.greaterThanOrEqualToBigInt(BigInt(1)))
      expectValidArbitrary(schema)
    })

    it("lessThan", () => {
      const schema = S.BigInt.pipe(S.lessThanBigInt(BigInt(1)))
      expectValidArbitrary(schema)
    })

    it("greaterThan", () => {
      const schema = S.BigInt.pipe(S.greaterThanBigInt(BigInt(1)))
      expectValidArbitrary(schema)
    })

    it("between", () => {
      const schema = S.BigInt.pipe(S.betweenBigInt(BigInt(1), BigInt(10)))
      expectValidArbitrary(schema)
    })
  })

  describe("should handle annotations", () => {
    const expectHook = <A, I>(source: S.Schema<A, I>) => {
      const schema = source.pipe(Arbitrary.arbitrary(() => (fc) => fc.constant("custom arbitrary") as any))
      const arb = Arbitrary.makeLazy(schema)(fc)
      expect(fc.sample(arb, 1)[0]).toEqual("custom arbitrary")
    }

    it("void", () => {
      expectHook(S.Void)
    })

    it("never", () => {
      expectHook(S.Never)
    })

    it("literal", () => {
      expectHook(S.Literal("a"))
    })

    it("symbol", () => {
      expectHook(S.Symbol)
    })

    it("uniqueSymbolFromSelf", () => {
      expectHook(S.UniqueSymbolFromSelf(Symbol.for("effect/schema/test/a")))
    })

    it("templateLiteral", () => {
      expectHook(S.TemplateLiteral(S.Literal("a"), S.String, S.Literal("b")))
    })

    it("undefined", () => {
      expectHook(S.Undefined)
    })

    it("unknown", () => {
      expectHook(S.Unknown)
    })

    it("any", () => {
      expectHook(S.Any)
    })

    it("object", () => {
      expectHook(S.Object)
    })

    it("string", () => {
      expectHook(S.String)
    })

    it("number", () => {
      expectHook(S.Number)
    })

    it("bigintFromSelf", () => {
      expectHook(S.BigIntFromSelf)
    })

    it("boolean", () => {
      expectHook(S.Boolean)
    })

    it("enums", () => {
      enum Fruits {
        Apple,
        Banana
      }
      expectHook(S.Enums(Fruits))
    })

    it("tuple", () => {
      expectHook(S.Tuple(S.String, S.Number))
    })

    it("struct", () => {
      expectHook(S.Struct({ a: S.String, b: S.Number }))
    })

    it("union", () => {
      expectHook(S.Union(S.String, S.Number))
    })

    it("suspend", () => {
      interface A {
        readonly a: string
        readonly as: ReadonlyArray<A>
      }
      const schema: S.Schema<A> = S.Struct({
        a: S.String,
        as: S.Array(S.Suspend(() => schema))
      })
      expectHook(schema)
    })

    it("refinement", () => {
      expectHook(S.Int)
    })

    it("transformation", () => {
      expectHook(S.NumberFromString)
    })
  })
})<|MERGE_RESOLUTION|>--- conflicted
+++ resolved
@@ -11,13 +11,8 @@
   })
 
   it("should throw on declarations without annotations", () => {
-<<<<<<< HEAD
     const schema = S.Declare(isUnknown)
-    expect(() => Arbitrary.make(schema)).toThrow(
-=======
-    const schema = S.declare(isUnknown)
     expect(() => Arbitrary.makeLazy(schema)).toThrow(
->>>>>>> 0d3231a1
       new Error("cannot build an Arbitrary for a declaration without annotations (<declaration schema>)")
     )
   })
@@ -76,11 +71,7 @@
   })
 
   it("never", () => {
-<<<<<<< HEAD
-    expect(() => Arbitrary.make(S.Never)(fc)).toThrow(
-=======
-    expect(() => Arbitrary.makeLazy(S.never)(fc)).toThrow(
->>>>>>> 0d3231a1
+    expect(() => Arbitrary.makeLazy(S.Never)(fc)).toThrow(
       new Error("cannot build an Arbitrary for `never`")
     )
   })
@@ -139,13 +130,8 @@
 
   it("empty enums should throw", () => {
     enum Fruits {}
-<<<<<<< HEAD
     const schema = S.Enums(Fruits)
-    expect(() => Arbitrary.make(schema)(fc)).toThrow(
-=======
-    const schema = S.enums(Fruits)
     expect(() => Arbitrary.makeLazy(schema)(fc)).toThrow(
->>>>>>> 0d3231a1
       new Error("cannot build an Arbitrary for an empty enum")
     )
   })
