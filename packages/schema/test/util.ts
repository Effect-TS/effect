--- conflicted
+++ resolved
@@ -168,51 +168,6 @@
     (e) => formatErrors(e.errors)
   )
   expect(actual).toStrictEqual(Either.left(message))
-<<<<<<< HEAD
-  if (doEffectify) {
-    const encodeEffectResult = Either.mapLeft(
-      await Effect.runPromise(Effect.either(S.encode(effectify(schema, "all"))(a, options))),
-      (e) => formatAll(e.errors)
-    )
-    expect(encodeEffectResult).toStrictEqual(actual)
-    const randomEncodeEffectResult = Either.mapLeft(
-      await Effect.runPromise(Effect.either(S.encode(effectify(schema, "semi"))(a, options))),
-      (e) => formatAll(e.errors)
-    )
-    expect(randomEncodeEffectResult).toStrictEqual(actual)
-  }
-}
-
-export const formatAll = (errors: NonEmptyReadonlyArray<PR.ParseIssue>): string =>
-  pipe(errors, RA.map(formatDecodeError), RA.join(", "))
-
-const getMessage = AST.getAnnotation<AST.MessageAnnotation<unknown>>(AST.MessageAnnotationId)
-
-const formatDecodeError = (e: PR.ParseIssue): string => {
-  switch (e._tag) {
-    case "Type":
-      return pipe(
-        getMessage(e.expected),
-        Option.map((f) => f(e.actual)),
-        Option.orElse(() => e.message),
-        Option.getOrElse(() => `Expected ${formatExpected(e.expected)}, actual ${formatActual(e.actual)}`)
-      )
-    case "Forbidden":
-      return "is forbidden"
-    case "Index":
-      return `/${e.index} ${pipe(e.errors, RA.map(formatDecodeError), RA.join(", "))}`
-    case "Key":
-      return `/${String(e.key)} ${pipe(e.errors, RA.map(formatDecodeError), RA.join(", "))}`
-    case "Missing":
-      return `is missing`
-    case "Unexpected":
-      return "is unexpected" +
-        (Option.isSome(e.ast) ? `, expected ${formatExpected(e.ast.value)}` : "")
-    case "UnionMember":
-      return `union member: ${pipe(e.errors, RA.map(formatDecodeError), RA.join(", "))}`
-  }
-=======
->>>>>>> 6651f03c
 }
 
 export const printAST = <I, A>(schema: S.Schema<I, A>) => {
