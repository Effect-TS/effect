--- conflicted
+++ resolved
@@ -94,11 +94,7 @@
   /**
    * @since 0.67.0
    */
-<<<<<<< HEAD
   export type Context<T> = T extends WithResult<infer _SA, infer _SI, infer _FA, infer _FI, infer R> ? R : never
-=======
-  export type Context<T> = T extends WithResult<infer _A, infer _I, infer _E, infer _EI, infer _R> ? _R : never
->>>>>>> 499b15e5
 }
 
 /**
