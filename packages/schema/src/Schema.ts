/**
 * @since 0.67.0
 */

import * as array_ from "effect/Array"
import * as bigDecimal_ from "effect/BigDecimal"
import * as bigInt_ from "effect/BigInt"
import * as boolean_ from "effect/Boolean"
import type { Brand } from "effect/Brand"
import * as cause_ from "effect/Cause"
import * as chunk_ from "effect/Chunk"
import * as config_ from "effect/Config"
import * as configError_ from "effect/ConfigError"
import * as data_ from "effect/Data"
import * as duration_ from "effect/Duration"
import * as Effect from "effect/Effect"
import * as either_ from "effect/Either"
import * as Encoding from "effect/Encoding"
import * as Equal from "effect/Equal"
import * as Equivalence from "effect/Equivalence"
import * as exit_ from "effect/Exit"
import * as fiberId_ from "effect/FiberId"
import type { LazyArg } from "effect/Function"
import { dual, identity } from "effect/Function"
import * as hashMap_ from "effect/HashMap"
import * as hashSet_ from "effect/HashSet"
import * as list_ from "effect/List"
import * as number_ from "effect/Number"
import * as option_ from "effect/Option"
import type * as Order from "effect/Order"
import type { Pipeable } from "effect/Pipeable"
import { pipeArguments } from "effect/Pipeable"
import * as Predicate from "effect/Predicate"
import * as redacted_ from "effect/Redacted"
import * as Request from "effect/Request"
import * as sortedSet_ from "effect/SortedSet"
import * as string_ from "effect/String"
import type * as Types from "effect/Types"
import type { LazyArbitrary } from "./Arbitrary.js"
import * as arbitrary_ from "./Arbitrary.js"
import type { ParseOptions } from "./AST.js"
import * as AST from "./AST.js"
import * as equivalence_ from "./Equivalence.js"
import * as fastCheck_ from "./FastCheck.js"
import * as errors_ from "./internal/errors.js"
import * as filters_ from "./internal/filters.js"
import * as serializable_ from "./internal/serializable.js"
import * as util_ from "./internal/util.js"
import * as ParseResult from "./ParseResult.js"
import * as pretty_ from "./Pretty.js"
import type * as Serializable from "./Serializable.js"
import * as TreeFormatter from "./TreeFormatter.js"

/**
 * @since 0.67.0
 */
export type SimplifyMutable<A> = {
  -readonly [K in keyof A]: A[K]
} extends infer B ? B : never

/**
 * @since 0.67.0
 * @category symbol
 */
export const TypeId: unique symbol = Symbol.for("@effect/schema/Schema")

/**
 * @since 0.67.0
 * @category symbol
 */
export type TypeId = typeof TypeId

/**
 * @category model
 * @since 0.67.0
 */
export interface Schema<in out A, in out I = A, out R = never> extends Schema.Variance<A, I, R>, Pipeable {
  readonly Type: A
  readonly Encoded: I
  readonly ast: AST.AST
  annotations(annotations: Annotations.Schema<A>): Schema<A, I, R>
}

/**
 * @category model
 * @since 0.67.0
 */
export interface SchemaClass<A, I = A, R = never> extends AnnotableClass<SchemaClass<A, I, R>, A, I, R> {}

/**
 * @category constructors
 * @since 0.67.0
 */
export const make = <A, I = A, R = never>(ast: AST.AST): SchemaClass<A, I, R> =>
  class SchemaClass {
    [TypeId] = variance
    static Type: A
    static Encoded: I
    static [TypeId] = variance
    static ast = ast
    static annotations(annotations: Annotations.Schema<A>) {
      return make<A, I, R>(mergeSchemaAnnotations(this.ast, annotations))
    }
    static pipe() {
      return pipeArguments(this, arguments)
    }
    static toString() {
      return String(ast)
    }
  }

const variance = {
  /* c8 ignore next */
  _A: (_: any) => _,
  /* c8 ignore next */
  _I: (_: any) => _,
  /* c8 ignore next */
  _R: (_: never) => _
}

const toASTAnnotations = <A, TypeParameters extends ReadonlyArray<any>>(
  annotations?: Annotations.Schema<A, TypeParameters>
): AST.Annotations => {
  if (!annotations) {
    return {}
  }
  const out: Types.Mutable<AST.Annotations> = {}

  // symbols are reserved for custom annotations
  const custom = Object.getOwnPropertySymbols(annotations)
  for (const sym of custom) {
    out[sym] = annotations[sym]
  }

  // string keys are reserved as /schema namespace
  if (annotations.typeId !== undefined) {
    const typeId = annotations.typeId
    if (typeof typeId === "object") {
      out[AST.TypeAnnotationId] = typeId.id
      out[typeId.id] = typeId.annotation
    } else {
      out[AST.TypeAnnotationId] = typeId
    }
  }
  const move = (from: keyof typeof annotations, to: symbol) => {
    if (annotations[from] !== undefined) {
      out[to] = annotations[from]
    }
  }
  move("message", AST.MessageAnnotationId)
  move("missingMessage", AST.MissingMessageAnnotationId)
  move("identifier", AST.IdentifierAnnotationId)
  move("title", AST.TitleAnnotationId)
  move("description", AST.DescriptionAnnotationId)
  move("examples", AST.ExamplesAnnotationId)
  move("default", AST.DefaultAnnotationId)
  move("documentation", AST.DocumentationAnnotationId)
  move("jsonSchema", AST.JSONSchemaAnnotationId)
  move("arbitrary", arbitrary_.ArbitraryHookId)
  move("pretty", pretty_.PrettyHookId)
  move("equivalence", equivalence_.EquivalenceHookId)
  move("concurrency", AST.ConcurrencyAnnotationId)
  move("batching", AST.BatchingAnnotationId)
  move("parseIssueTitle", AST.ParseIssueTitleAnnotationId)

  return out
}

const mergeSchemaAnnotations = <A>(ast: AST.AST, annotations: Annotations.Schema<A>): AST.AST =>
  AST.annotations(ast, toASTAnnotations(annotations))

/**
 * @category annotations
 * @since 0.67.0
 */
export declare namespace Annotable {
  /**
   * @since 0.67.0
   */
  export type Self<S extends All> = ReturnType<S["annotations"]>

  /**
   * @since 0.67.0
   */
  export type Any = Annotable<any, any, any, unknown>

  /**
   * @since 0.67.0
   */
  export type All =
    | Any
    | Annotable<any, any, never, unknown>
    | Annotable<any, never, any, unknown>
    | Annotable<any, never, never, unknown>
}

/**
 * @category annotations
 * @since 0.67.0
 */
export interface Annotable<Self extends Schema<A, I, R>, A, I = A, R = never> extends Schema<A, I, R> {
  annotations(annotations: Annotations.Schema<A>): Self
}

/**
 * @category annotations
 * @since 0.67.0
 */
export interface AnnotableClass<Self extends Schema<A, I, R>, A, I = A, R = never> extends Annotable<Self, A, I, R> {
  new(_: never): Schema.Variance<A, I, R>
}

/**
 * @since 0.67.0
 */
export const asSchema = <S extends Schema.All>(
  schema: S
): Schema<Schema.Type<S>, Schema.Encoded<S>, Schema.Context<S>> => schema as any

/**
 * @category formatting
 * @since 0.67.0
 */
export const format = <A, I, R>(schema: Schema<A, I, R>): string => String(schema.ast)

/**
 * @since 0.67.0
 */
export declare namespace Schema {
  /**
   * @since 0.67.0
   */
  export interface Variance<A, I, R> {
    readonly [TypeId]: {
      readonly _A: Types.Invariant<A>
      readonly _I: Types.Invariant<I>
      readonly _R: Types.Covariant<R>
    }
  }

  /**
   * @since 0.67.0
   */
  export type Type<S> = S extends Schema.Variance<infer A, infer _I, infer _R> ? A : never

  /**
   * @since 0.67.0
   */
  export type Encoded<S> = S extends Schema.Variance<infer _A, infer I, infer _R> ? I : never

  /**
   * @since 0.67.0
   */
  export type Context<S> = S extends Schema.Variance<infer _A, infer _I, infer R> ? R : never

  /**
   * @since 0.67.0
   */
  export type ToAsserts<S extends AnyNoContext> = (
    input: unknown,
    options?: AST.ParseOptions
  ) => asserts input is Schema.Type<S>

  /**
   * Any schema, except for `never`.
   *
   * @since 0.67.0
   */
  export type Any = Schema<any, any, unknown>

  /**
   * Any schema with `Context = never`, except for `never`.
   *
   * @since 0.67.0
   */
  export type AnyNoContext = Schema<any, any, never>

  /**
   * Any schema, including `never`.
   *
   * @since 0.67.0
   */
  export type All =
    | Any
    | Schema<any, never, unknown>
    | Schema<never, any, unknown>
    | Schema<never, never, unknown>

  /**
   * Type-level counterpart of `Schema.asSchema` function.
   *
   * @since 0.67.0
   */
  export type AsSchema<S extends All> = Schema<Type<S>, Encoded<S>, Context<S>>
}

/**
 * The `encodedSchema` function allows you to extract the `Encoded` portion of a
 * schema, creating a new schema that conforms to the properties defined in the
 * original schema without retaining any refinements or transformations that
 * were applied previously.
 *
 * @since 0.67.0
 */
export const encodedSchema = <A, I, R>(schema: Schema<A, I, R>): SchemaClass<I> => make(AST.encodedAST(schema.ast))

/**
 * The `encodedBoundSchema` function is similar to `encodedSchema` but preserves
 * the refinements up to the first transformation point in the original schema.
 *
 * @since 0.67.17
 */
export const encodedBoundSchema = <A, I, R>(schema: Schema<A, I, R>): SchemaClass<I> =>
  make(AST.encodedBoundAST(schema.ast))

/**
 * The `typeSchema` function allows you to extract the `Type` portion of a
 * schema, creating a new schema that conforms to the properties defined in the
 * original schema without considering the initial encoding or transformation
 * processes.
 *
 * @since 0.67.0
 */
export const typeSchema = <A, I, R>(schema: Schema<A, I, R>): SchemaClass<A> => make(AST.typeAST(schema.ast))

/* c8 ignore start */
export {
  /**
<<<<<<< HEAD
   * @throws `ParseError`
=======
   * By default the option `isExact` is set to `true`.
   *
>>>>>>> 3b15e1b5
   * @category validation
   * @since 0.67.0
   */
  asserts,
  /**
   * @category decoding
   * @since 0.67.0
   */
  decodeOption,
  /**
   * @throws `ParseError`
   * @category decoding
   * @since 0.67.0
   */
  decodeSync,
  /**
   * @category decoding
   * @since 0.67.0
   */
  decodeUnknownOption,
  /**
   * @throws `ParseError`
   * @category decoding
   * @since 0.67.0
   */
  decodeUnknownSync,
  /**
   * @category encoding
   * @since 0.67.0
   */
  encodeOption,
  /**
   * @throws `ParseError`
   * @category encoding
   * @since 0.67.0
   */
  encodeSync,
  /**
   * @category encoding
   * @since 0.67.0
   */
  encodeUnknownOption,
  /**
   * @throws `ParseError`
   * @category encoding
   * @since 0.67.0
   */
  encodeUnknownSync,
  /**
   * By default the option `isExact` is set to `true`.
   *
   * @category validation
   * @since 0.67.0
   */
  is,
  /**
   * @category validation
   * @since 0.67.0
   */
  validateOption,
  /**
   * @throws `ParseError`
   * @category validation
   * @since 0.67.0
   */
  validateSync
} from "./ParseResult.js"
/* c8 ignore end */

/**
 * @category encoding
 * @since 0.67.0
 */
export const encodeUnknown = <A, I, R>(
  schema: Schema<A, I, R>,
  options?: ParseOptions
) => {
  const encodeUnknown = ParseResult.encodeUnknown(schema, options)
  return (u: unknown, overrideOptions?: ParseOptions): Effect.Effect<I, ParseResult.ParseError, R> =>
    ParseResult.mapError(encodeUnknown(u, overrideOptions), ParseResult.parseError)
}

/**
 * @category encoding
 * @since 0.67.0
 */
export const encodeUnknownEither = <A, I>(
  schema: Schema<A, I, never>,
  options?: ParseOptions
) => {
  const encodeUnknownEither = ParseResult.encodeUnknownEither(schema, options)
  return (u: unknown, overrideOptions?: ParseOptions): either_.Either<I, ParseResult.ParseError> =>
    either_.mapLeft(encodeUnknownEither(u, overrideOptions), ParseResult.parseError)
}

/**
 * @category encoding
 * @since 0.67.0
 */
export const encodeUnknownPromise = <A, I>(
  schema: Schema<A, I, never>,
  options?: ParseOptions
) => {
  const parser = encodeUnknown(schema, options)
  return (u: unknown, overrideOptions?: ParseOptions): Promise<I> => Effect.runPromise(parser(u, overrideOptions))
}

/**
 * @category encoding
 * @since 0.67.0
 */
export const encode: <A, I, R>(
  schema: Schema<A, I, R>,
  options?: ParseOptions
) => (a: A, overrideOptions?: ParseOptions) => Effect.Effect<I, ParseResult.ParseError, R> = encodeUnknown

/**
 * @category encoding
 * @since 0.67.0
 */
export const encodeEither: <A, I>(
  schema: Schema<A, I, never>,
  options?: ParseOptions
) => (a: A, overrideOptions?: ParseOptions) => either_.Either<I, ParseResult.ParseError> = encodeUnknownEither

/**
 * @category encoding
 * @since 0.67.0
 */
export const encodePromise: <A, I>(
  schema: Schema<A, I, never>,
  options?: ParseOptions
) => (a: A, overrideOptions?: ParseOptions) => Promise<I> = encodeUnknownPromise

/**
 * @category decoding
 * @since 0.67.0
 */
export const decodeUnknown = <A, I, R>(
  schema: Schema<A, I, R>,
  options?: ParseOptions
) => {
  const decodeUnknown = ParseResult.decodeUnknown(schema, options)
  return (u: unknown, overrideOptions?: ParseOptions): Effect.Effect<A, ParseResult.ParseError, R> =>
    ParseResult.mapError(decodeUnknown(u, overrideOptions), ParseResult.parseError)
}

/**
 * @category decoding
 * @since 0.67.0
 */
export const decodeUnknownEither = <A, I>(
  schema: Schema<A, I, never>,
  options?: ParseOptions
) => {
  const decodeUnknownEither = ParseResult.decodeUnknownEither(schema, options)
  return (u: unknown, overrideOptions?: ParseOptions): either_.Either<A, ParseResult.ParseError> =>
    either_.mapLeft(decodeUnknownEither(u, overrideOptions), ParseResult.parseError)
}

/**
 * @category decoding
 * @since 0.67.0
 */
export const decodeUnknownPromise = <A, I>(
  schema: Schema<A, I, never>,
  options?: ParseOptions
) => {
  const parser = decodeUnknown(schema, options)
  return (u: unknown, overrideOptions?: ParseOptions): Promise<A> => Effect.runPromise(parser(u, overrideOptions))
}

/**
 * @category decoding
 * @since 0.67.0
 */
export const decode: <A, I, R>(
  schema: Schema<A, I, R>,
  options?: ParseOptions
) => (i: I, overrideOptions?: ParseOptions) => Effect.Effect<A, ParseResult.ParseError, R> = decodeUnknown

/**
 * @category decoding
 * @since 0.67.0
 */
export const decodeEither: <A, I>(
  schema: Schema<A, I, never>,
  options?: ParseOptions
) => (i: I, overrideOptions?: ParseOptions) => either_.Either<A, ParseResult.ParseError> = decodeUnknownEither

/**
 * @category decoding
 * @since 0.67.0
 */
export const decodePromise: <A, I>(
  schema: Schema<A, I, never>,
  options?: ParseOptions
) => (i: I, overrideOptions?: ParseOptions) => Promise<A> = decodeUnknownPromise

/**
 * @category validation
 * @since 0.67.0
 */
export const validate = <A, I, R>(
  schema: Schema<A, I, R>,
  options?: ParseOptions
) => {
  const validate = ParseResult.validate(schema, options)
  return (u: unknown, overrideOptions?: ParseOptions): Effect.Effect<A, ParseResult.ParseError, R> =>
    ParseResult.mapError(validate(u, overrideOptions), ParseResult.parseError)
}

/**
 * @category validation
 * @since 0.67.0
 */
export const validateEither = <A, I, R>(
  schema: Schema<A, I, R>,
  options?: ParseOptions
) => {
  const validateEither = ParseResult.validateEither(schema, options)
  return (u: unknown, overrideOptions?: ParseOptions): either_.Either<A, ParseResult.ParseError> =>
    either_.mapLeft(validateEither(u, overrideOptions), ParseResult.parseError)
}

/**
 * @category validation
 * @since 0.67.0
 */
export const validatePromise = <A, I>(
  schema: Schema<A, I, never>,
  options?: ParseOptions
) => {
  const parser = validate(schema, options)
  return (u: unknown, overrideOptions?: ParseOptions): Promise<A> => Effect.runPromise(parser(u, overrideOptions))
}

/**
 * Tests if a value is a `Schema`.
 *
 * @category guards
 * @since 0.67.0
 */
export const isSchema = (u: unknown): u is Schema.Any =>
  Predicate.hasProperty(u, TypeId) && Predicate.isObject(u[TypeId])

/**
 * @category api interface
 * @since 0.67.0
 */
export interface Literal<Literals extends array_.NonEmptyReadonlyArray<AST.LiteralValue>>
  extends AnnotableClass<Literal<Literals>, Literals[number]>
{
  readonly literals: Readonly<Literals>
}

const getDefaultLiteralAST = <Literals extends array_.NonEmptyReadonlyArray<AST.LiteralValue>>(
  literals: Literals
) =>
  AST.isMembers(literals)
    ? AST.Union.make(AST.mapMembers(literals, (literal) => new AST.Literal(literal)))
    : new AST.Literal(literals[0])

const makeLiteralClass = <Literals extends array_.NonEmptyReadonlyArray<AST.LiteralValue>>(
  literals: Literals,
  ast: AST.AST = getDefaultLiteralAST(literals)
): Literal<Literals> =>
  class LiteralClass extends make<Literals[number]>(ast) {
    static override annotations(annotations: Annotations.Schema<Literals[number]>): Literal<Literals> {
      return makeLiteralClass(this.literals, mergeSchemaAnnotations(this.ast, annotations))
    }
    static literals = [...literals] as Literals
  }

/**
 * @category constructors
 * @since 0.67.0
 */
export function Literal<Literals extends array_.NonEmptyReadonlyArray<AST.LiteralValue>>(
  ...literals: Literals
): Literal<Literals>
export function Literal(): Never
export function Literal<Literals extends ReadonlyArray<AST.LiteralValue>>(
  ...literals: Literals
): Schema<Literals[number]>
export function Literal<Literals extends ReadonlyArray<AST.LiteralValue>>(
  ...literals: Literals
): Schema<Literals[number]> | Never {
  return array_.isNonEmptyReadonlyArray(literals) ? makeLiteralClass(literals) : Never
}

/**
 * Creates a new `Schema` from a literal schema.
 *
 * @example
 * import * as S from "@effect/schema/Schema"
 * import { Either } from "effect"
 *
 * const schema = S.Literal("a", "b", "c").pipe(S.pickLiteral("a", "b"))
 *
 * assert.deepStrictEqual(S.decodeSync(schema)("a"), "a")
 * assert.deepStrictEqual(S.decodeSync(schema)("b"), "b")
 * assert.strictEqual(Either.isLeft(S.decodeUnknownEither(schema)("c")), true)
 *
 * @category constructors
 * @since 0.67.0
 */
export const pickLiteral =
  <A extends AST.LiteralValue, L extends array_.NonEmptyReadonlyArray<A>>(...literals: L) =>
  <I, R>(_schema: Schema<A, I, R>): Literal<[...L]> => Literal(...literals)

/**
 * @category constructors
 * @since 0.67.0
 */
export const UniqueSymbolFromSelf = <S extends symbol>(symbol: S): SchemaClass<S> => make(new AST.UniqueSymbol(symbol))

/**
 * @category api interface
 * @since 0.67.0
 */
export interface Enums<A extends EnumsDefinition> extends AnnotableClass<Enums<A>, A[keyof A]> {
  readonly enums: A
}

/**
 * @since 0.67.0
 */
export type EnumsDefinition = { [x: string]: string | number }

const getDefaultEnumsAST = <A extends EnumsDefinition>(enums: A) =>
  new AST.Enums(
    Object.keys(enums).filter(
      (key) => typeof enums[enums[key]] !== "number"
    ).map((key) => [key, enums[key]])
  )

const makeEnumsClass = <A extends EnumsDefinition>(
  enums: A,
  ast: AST.AST = getDefaultEnumsAST(enums)
): Enums<A> =>
  class EnumsClass extends make<A[keyof A]>(ast) {
    static override annotations(annotations: Annotations.Schema<A[keyof A]>) {
      return makeEnumsClass(this.enums, mergeSchemaAnnotations(this.ast, annotations))
    }

    static enums = { ...enums }
  }

/**
 * @category constructors
 * @since 0.67.0
 */
export const Enums = <A extends EnumsDefinition>(enums: A): Enums<A> => makeEnumsClass(enums)

type Join<T> = T extends [infer Head, ...infer Tail] ?
  `${(Head extends Schema<infer A> ? A : Head) & (AST.LiteralValue)}${Join<Tail>}`
  : ""

/**
 * @category API interface
 * @since 0.67.17
 */
export interface TemplateLiteral<A> extends SchemaClass<A> {}

type TemplateLiteralParameter = Schema.AnyNoContext | AST.LiteralValue

/**
 * @category constructors
 * @since 0.67.0
 */
export const TemplateLiteral = <
  T extends readonly [TemplateLiteralParameter, ...Array<TemplateLiteralParameter>]
>(
  ...[head, ...tail]: T
): TemplateLiteral<Join<T>> => {
  let astOrs: ReadonlyArray<AST.TemplateLiteral | string> = getTemplateLiterals(
    getTemplateLiteralParameterAST(head)
  )
  for (const span of tail) {
    astOrs = array_.flatMap(
      astOrs,
      (a) => getTemplateLiterals(getTemplateLiteralParameterAST(span)).map((b) => combineTemplateLiterals(a, b))
    )
  }
  return make(AST.Union.make(astOrs.map((astOr) => Predicate.isString(astOr) ? new AST.Literal(astOr) : astOr)))
}

const getTemplateLiteralParameterAST = (span: TemplateLiteralParameter): AST.AST =>
  isSchema(span) ? span.ast : new AST.Literal(String(span))

const combineTemplateLiterals = (
  a: AST.TemplateLiteral | string,
  b: AST.TemplateLiteral | string
): AST.TemplateLiteral | string => {
  if (Predicate.isString(a)) {
    return Predicate.isString(b) ?
      a + b :
      new AST.TemplateLiteral(a + b.head, b.spans)
  }
  if (Predicate.isString(b)) {
    return new AST.TemplateLiteral(
      a.head,
      array_.modifyNonEmptyLast(
        a.spans,
        (span) => new AST.TemplateLiteralSpan(span.type, span.literal + b)
      )
    )
  }
  return new AST.TemplateLiteral(
    a.head,
    array_.appendAll(
      array_.modifyNonEmptyLast(
        a.spans,
        (span) => new AST.TemplateLiteralSpan(span.type, span.literal + String(b.head))
      ),
      b.spans
    )
  )
}

const getTemplateLiterals = (
  ast: AST.AST
): ReadonlyArray<AST.TemplateLiteral | string> => {
  switch (ast._tag) {
    case "Literal":
      return [String(ast.literal)]
    case "NumberKeyword":
    case "StringKeyword":
      return [new AST.TemplateLiteral("", [new AST.TemplateLiteralSpan(ast, "")])]
    case "Union":
      return array_.flatMap(ast.types, getTemplateLiterals)
  }
  throw new Error(`unsupported template literal span (${ast})`)
}

const declareConstructor = <
  const TypeParameters extends ReadonlyArray<Schema.Any>,
  I,
  A
>(
  typeParameters: TypeParameters,
  options: {
    readonly decode: (
      ...typeParameters: {
        readonly [K in keyof TypeParameters]: Schema<
          Schema.Type<TypeParameters[K]>,
          Schema.Encoded<TypeParameters[K]>,
          never
        >
      }
    ) => (
      input: unknown,
      options: ParseOptions,
      ast: AST.Declaration
    ) => Effect.Effect<A, ParseResult.ParseIssue, never>
    readonly encode: (
      ...typeParameters: {
        readonly [K in keyof TypeParameters]: Schema<
          Schema.Type<TypeParameters[K]>,
          Schema.Encoded<TypeParameters[K]>,
          never
        >
      }
    ) => (
      input: unknown,
      options: ParseOptions,
      ast: AST.Declaration
    ) => Effect.Effect<I, ParseResult.ParseIssue, never>
  },
  annotations?: Annotations.Schema<A, TypeParameters>
): SchemaClass<A, I, Schema.Context<TypeParameters[number]>> =>
  make(
    new AST.Declaration(
      typeParameters.map((tp) => tp.ast),
      (...typeParameters) => options.decode(...typeParameters.map(make) as any),
      (...typeParameters) => options.encode(...typeParameters.map(make) as any),
      toASTAnnotations(annotations)
    )
  )

const declarePrimitive = <A>(
  is: (input: unknown) => input is A,
  annotations?: Annotations.Schema<A>
): SchemaClass<A> => {
  const decodeUnknown = () => (input: unknown, _: ParseOptions, ast: AST.Declaration) =>
    is(input) ? ParseResult.succeed(input) : ParseResult.fail(new ParseResult.Type(ast, input))
  const encodeUnknown = decodeUnknown
  return make(new AST.Declaration([], decodeUnknown, encodeUnknown, toASTAnnotations(annotations)))
}

/**
 * The constraint `R extends Schema.Context<P[number]>` enforces dependencies solely from `typeParameters`.
 * This ensures that when you call `Schema.to` or `Schema.from`, you receive a schema with a `never` context.
 *
 * @category constructors
 * @since 0.67.0
 */
export const declare: {
  <A>(
    is: (input: unknown) => input is A,
    annotations?: Annotations.Schema<A>
  ): SchemaClass<A>
  <const P extends ReadonlyArray<Schema.Any>, I, A>(
    typeParameters: P,
    options: {
      readonly decode: (
        ...typeParameters: { readonly [K in keyof P]: Schema<Schema.Type<P[K]>, Schema.Encoded<P[K]>, never> }
      ) => (
        input: unknown,
        options: ParseOptions,
        ast: AST.Declaration
      ) => Effect.Effect<A, ParseResult.ParseIssue, never>
      readonly encode: (
        ...typeParameters: { readonly [K in keyof P]: Schema<Schema.Type<P[K]>, Schema.Encoded<P[K]>, never> }
      ) => (
        input: unknown,
        options: ParseOptions,
        ast: AST.Declaration
      ) => Effect.Effect<I, ParseResult.ParseIssue, never>
    },
    annotations?: Annotations.Schema<A, { readonly [K in keyof P]: Schema.Type<P[K]> }>
  ): SchemaClass<A, I, Schema.Context<P[number]>>
} = function() {
  if (Array.isArray(arguments[0])) {
    const typeParameters = arguments[0]
    const options = arguments[1]
    const annotations = arguments[2]
    return declareConstructor(typeParameters, options, annotations)
  }
  const is = arguments[0]
  const annotations = arguments[1]
  return declarePrimitive(is, annotations)
} as any

/**
 * @category type id
 * @since 0.67.0
 */
export const BrandTypeId: unique symbol = Symbol.for("@effect/schema/TypeId/Brand")

/**
 * @category constructors
 * @since 0.67.0
 */
export const fromBrand = <C extends Brand<string | symbol>, A extends Brand.Unbranded<C>>(
  constructor: Brand.Constructor<C>,
  annotations?: Annotations.Filter<C, A>
) =>
<I, R>(self: Schema<A, I, R>): BrandSchema<A & C, I, R> =>
  makeBrandClass<Schema<A & C, I, R>, string | symbol>(
    new AST.Refinement(
      self.ast,
      function predicate(a: A, _: ParseOptions, ast: AST.AST): option_.Option<ParseResult.ParseIssue> {
        const either = constructor.either(a)
        return either_.isLeft(either) ?
          option_.some(new ParseResult.Type(ast, a, either.left.map((v) => v.message).join(", "))) :
          option_.none()
      },
      toASTAnnotations({ typeId: { id: BrandTypeId, annotation: { constructor } }, ...annotations })
    )
  )

/**
 * @category type id
 * @since 0.67.0
 */
export const InstanceOfTypeId: unique symbol = Symbol.for("@effect/schema/TypeId/InstanceOf")

/**
 * @category api interface
 * @since 0.67.0
 */
export interface instanceOf<A> extends AnnotableClass<instanceOf<A>, A> {}

/**
 * @category constructors
 * @since 0.67.0
 */
export const instanceOf = <A extends abstract new(...args: any) => any>(
  constructor: A,
  annotations?: Annotations.Schema<InstanceType<A>>
): instanceOf<InstanceType<A>> =>
  declare(
    (u): u is InstanceType<A> => u instanceof constructor,
    {
      title: constructor.name,
      description: `an instance of ${constructor.name}`,
      pretty: (): pretty_.Pretty<InstanceType<A>> => String,
      typeId: { id: InstanceOfTypeId, annotation: { constructor } },
      ...annotations
    }
  )

/**
 * @category primitives
 * @since 0.67.0
 */
export class Undefined extends make<undefined>(AST.undefinedKeyword) {
  static override annotations: (annotations: Annotations.Schema<undefined>) => typeof Undefined = super.annotations
}

/**
 * @category primitives
 * @since 0.67.0
 */
export class Void extends make<void>(AST.voidKeyword) {
  static override annotations: (annotations: Annotations.Schema<void>) => typeof Void = super.annotations
}

/**
 * @category primitives
 * @since 0.67.0
 */
export class Null extends make<null>(AST.null) {
  static override annotations: (annotations: Annotations.Schema<null>) => typeof Null = super.annotations
}

/**
 * @category primitives
 * @since 0.67.0
 */
export class Never extends make<never>(AST.neverKeyword) {
  static override annotations: (annotations: Annotations.Schema<never>) => typeof Never = super.annotations
}

/**
 * @category primitives
 * @since 0.67.0
 */
export class Unknown extends make<unknown>(AST.unknownKeyword) {
  static override annotations: (annotations: Annotations.Schema<unknown>) => typeof Unknown = super.annotations
}

/**
 * @category primitives
 * @since 0.67.0
 */
export class Any extends make<any>(AST.anyKeyword) {
  static override annotations: (annotations: Annotations.Schema<any>) => typeof Any = super.annotations
}

/**
 * @category primitives
 * @since 0.67.0
 */
export class BigIntFromSelf extends make<bigint>(AST.bigIntKeyword) {
  static override annotations: (annotations: Annotations.Schema<bigint>) => typeof BigIntFromSelf = super.annotations
}

/**
 * @category primitives
 * @since 0.67.0
 */
export class SymbolFromSelf extends make<symbol>(AST.symbolKeyword) {
  static override annotations: (annotations: Annotations.Schema<symbol>) => typeof SymbolFromSelf = super.annotations
}

/** @ignore */
class String$ extends make<string>(AST.stringKeyword) {
  static override annotations: (annotations: Annotations.Schema<string>) => typeof String$ = super.annotations
}

/** @ignore */
class Number$ extends make<number>(AST.numberKeyword) {
  static override annotations: (annotations: Annotations.Schema<number>) => typeof Number$ = super.annotations
}

/** @ignore */
class Boolean$ extends make<boolean>(AST.booleanKeyword) {
  static override annotations: (annotations: Annotations.Schema<boolean>) => typeof Boolean$ = super.annotations
}

/** @ignore */
class Object$ extends make<object>(AST.objectKeyword) {
  static override annotations: (annotations: Annotations.Schema<object>) => typeof Object$ = super.annotations
}

export {
  /**
   * @category primitives
   * @since 0.67.0
   */
  Boolean$ as Boolean,
  /**
   * @category primitives
   * @since 0.67.0
   */
  Number$ as Number,
  /**
   * @category primitives
   * @since 0.67.0
   */
  Object$ as Object,
  /**
   * @category primitives
   * @since 0.67.0
   */
  String$ as String
}

/**
 * @category api interface
 * @since 0.67.0
 */
export interface Union<Members extends ReadonlyArray<Schema.Any>> extends
  AnnotableClass<
    Union<Members>,
    Schema.Type<Members[number]>,
    Schema.Encoded<Members[number]>,
    Schema.Context<Members[number]>
  >
{
  readonly members: Readonly<Members>
  annotations(annotations: Annotations.Schema<Schema.Type<Members[number]>>): Union<Members>
}

const getDefaultUnionAST = <Members extends ReadonlyArray<Schema.Any>>(members: Members) =>
  AST.Union.members(members.map((m) => m.ast))

const makeUnionClass = <Members extends ReadonlyArray<Schema.Any>>(
  members: Members,
  ast: AST.AST = getDefaultUnionAST(members)
): Union<Members> =>
  class UnionClass
    extends make<Schema.Type<Members[number]>, Schema.Encoded<Members[number]>, Schema.Context<Members[number]>>(ast)
  {
    static override annotations(annotations: Annotations.Schema<Schema.Type<Members[number]>>): Union<Members> {
      return makeUnionClass(this.members, mergeSchemaAnnotations(this.ast, annotations))
    }

    static members = [...members] as any as Members
  }

/**
 * @category combinators
 * @since 0.67.0
 */
export function Union<Members extends AST.Members<Schema.Any>>(...members: Members): Union<Members>
export function Union<Member extends Schema.Any>(member: Member): Member
export function Union(): typeof Never
export function Union<Members extends ReadonlyArray<Schema.Any>>(
  ...members: Members
): Schema<Schema.Type<Members[number]>, Schema.Encoded<Members[number]>, Schema.Context<Members[number]>>
export function Union<Members extends ReadonlyArray<Schema.Any>>(
  ...members: Members
):
  | Schema<Schema.Type<Members[number]>, Schema.Encoded<Members[number]>, Schema.Context<Members[number]>>
  | typeof Never
{
  return AST.isMembers(members)
    ? makeUnionClass(members)
    : array_.isNonEmptyReadonlyArray(members)
    ? members[0] as any
    : Never
}

/**
 * @category api interface
 * @since 0.67.0
 */
export interface NullOr<S extends Schema.Any> extends Union<[S, typeof Null]> {
  annotations(annotations: Annotations.Schema<Schema.Type<S> | null>): NullOr<S>
}

/**
 * @category combinators
 * @since 0.67.0
 */
export const NullOr = <S extends Schema.Any>(self: S): NullOr<S> => Union(self, Null)

/**
 * @category api interface
 * @since 0.67.0
 */
export interface UndefinedOr<S extends Schema.Any> extends Union<[S, typeof Undefined]> {
  annotations(annotations: Annotations.Schema<Schema.Type<S> | undefined>): UndefinedOr<S>
}

/**
 * @category combinators
 * @since 0.67.0
 */
export const UndefinedOr = <S extends Schema.Any>(self: S): UndefinedOr<S> => Union(self, Undefined)

/**
 * @category api interface
 * @since 0.67.0
 */
export interface NullishOr<S extends Schema.Any> extends Union<[S, typeof Null, typeof Undefined]> {
  annotations(annotations: Annotations.Schema<Schema.Type<S> | null | undefined>): NullishOr<S>
}

/**
 * @category combinators
 * @since 0.67.0
 */
export const NullishOr = <S extends Schema.Any>(self: S): NullishOr<S> => Union(self, Null, Undefined)

/**
 * @category combinators
 * @since 0.67.0
 */
export const keyof = <A, I, R>(self: Schema<A, I, R>): SchemaClass<keyof A> => make<keyof A>(AST.keyof(self.ast))

/**
 * @since 0.68.0
 */
export declare namespace Element {
  /**
   * @since 0.68.0
   */
  export interface Annotations<A> extends Annotations.Doc<A> {
    readonly missingMessage?: AST.MissingMessageAnnotation
  }

  /**
   * @since 0.68.0
   */
  export type Token = "" | "?"
}

/**
 * @category API interface
 * @since 0.68.0
 */
export interface Element<S extends Schema.Any, Token extends Element.Token>
  extends Schema.Variance<Schema.Type<S>, Schema.Encoded<S>, Schema.Context<S>>
{
  readonly _Token: Token
  readonly ast: AST.OptionalType
  readonly from: S
  annotations(annotations: Element.Annotations<Schema.Type<S>>): Element<S, Token>
}

/**
 * @since 0.68.0
 */
export const element = <S extends Schema.Any>(self: S): Element<S, ""> =>
  new ElementImpl(new AST.OptionalType(self.ast, false), self)

/**
 * @since 0.67.0
 */
export const optionalElement = <S extends Schema.Any>(self: S): Element<S, "?"> =>
  new ElementImpl(new AST.OptionalType(self.ast, true), self)

class ElementImpl<S extends Schema.Any, Token extends Element.Token> implements Element<S, Token> {
  readonly [TypeId]!: Schema.Variance<Schema.Type<S>, Schema.Encoded<S>, Schema.Context<S>>[TypeId]
  readonly _Token!: Token
  constructor(
    readonly ast: AST.OptionalType,
    readonly from: S
  ) {}
  annotations(
    annotations: Annotations.Schema<Schema.Type<S>>
  ): ElementImpl<S, Token> {
    return new ElementImpl(
      new AST.OptionalType(
        this.ast.type,
        this.ast.isOptional,
        { ...this.ast.annotations, ...toASTAnnotations(annotations) }
      ),
      this.from
    )
  }
  toString() {
    return `${this.ast.type}${this.ast.isOptional ? "?" : ""}`
  }
}

/**
 * @since 0.67.0
 */
export declare namespace TupleType {
  type ElementsType<
    Elements,
    Out extends ReadonlyArray<any> = readonly []
  > = Elements extends readonly [infer Head, ...infer Tail] ?
    Head extends Element<infer T, "?"> ? ElementsType<Tail, readonly [...Out, Schema.Type<T>?]>
    : ElementsType<Tail, readonly [...Out, Schema.Type<Head>]>
    : Out

  type ElementsEncoded<
    Elements,
    Out extends ReadonlyArray<any> = readonly []
  > = Elements extends readonly [infer Head, ...infer Tail] ?
    Head extends Element<infer T, "?"> ? ElementsEncoded<Tail, readonly [...Out, Schema.Encoded<T>?]>
    : ElementsEncoded<Tail, readonly [...Out, Schema.Encoded<Head>]>
    : Out

  /**
   * @since 0.67.0
   */
  export type Elements = ReadonlyArray<Schema.Any | Element<Schema.Any, Element.Token>>

  /**
   * @since 0.68.0
   */
  export type Rest = ReadonlyArray<Schema.Any | Element<Schema.Any, "">>

  /**
   * @since 0.67.0
   */
  export type Type<Elements extends TupleType.Elements, Rest extends TupleType.Rest> = Rest extends
    [infer Head, ...infer Tail] ? Readonly<[
      ...ElementsType<Elements>,
      ...ReadonlyArray<Schema.Type<Head>>,
      ...{ readonly [K in keyof Tail]: Schema.Type<Tail[K]> }
    ]> :
    ElementsType<Elements>

  /**
   * @since 0.67.0
   */
  export type Encoded<Elements extends TupleType.Elements, Rest extends TupleType.Rest> = Rest extends
    [infer Head, ...infer Tail] ? Readonly<[
      ...ElementsEncoded<Elements>,
      ...ReadonlyArray<Schema.Encoded<Head>>,
      ...{ readonly [K in keyof Tail]: Schema.Encoded<Tail[K]> }
    ]> :
    ElementsEncoded<Elements>
}

/**
 * @category api interface
 * @since 0.67.0
 */
export interface TupleType<Elements extends TupleType.Elements, Rest extends TupleType.Rest> extends
  AnnotableClass<
    TupleType<Elements, Rest>,
    TupleType.Type<Elements, Rest>,
    TupleType.Encoded<Elements, Rest>,
    Schema.Context<Elements[number]> | Schema.Context<Rest[number]>
  >
{
  readonly elements: Readonly<Elements>
  readonly rest: Readonly<Rest>
}

<<<<<<< HEAD
const getDefaultTupleTypeAST = <Elements extends TupleType.Elements, Rest extends TupleType.Rest>(
=======
const getDefaultTupleTypeAST = <Elements extends TupleType.Elements, Rest extends ReadonlyArray<Schema.Any>>(
>>>>>>> 3b15e1b5
  elements: Elements,
  rest: Rest
) =>
  new AST.TupleType(
    elements.map((el) => isSchema(el) ? new AST.OptionalType(el.ast, false) : el.ast),
    rest.map((el) => isSchema(el) ? new AST.Type(el.ast) : el.ast),
    true
  )

const makeTupleTypeClass = <Elements extends TupleType.Elements, Rest extends TupleType.Rest>(
  elements: Elements,
  rest: Rest,
  ast: AST.AST = getDefaultTupleTypeAST(elements, rest)
) =>
  class TupleTypeClass extends make<
    TupleType.Type<Elements, Rest>,
    TupleType.Encoded<Elements, Rest>,
    Schema.Context<Elements[number]> | Schema.Context<Rest[number]>
  >(ast) {
    static override annotations(
      annotations: Annotations.Schema<TupleType.Type<Elements, Rest>>
    ): TupleType<Elements, Rest> {
      return makeTupleTypeClass(this.elements, this.rest, mergeSchemaAnnotations(this.ast, annotations))
    }

    static elements = [...elements] as any as Elements

    static rest = [...rest] as any as Rest
  }

/**
 * @category api interface
 * @since 0.67.0
 */
export interface Tuple<Elements extends TupleType.Elements> extends TupleType<Elements, []> {
  annotations(annotations: Annotations.Schema<TupleType.Type<Elements, []>>): Tuple<Elements>
}

/**
 * @category constructors
 * @since 0.67.0
 */
export function Tuple<
  const Elements extends TupleType.Elements,
  Rest extends array_.NonEmptyReadonlyArray<TupleType.Rest[number]>
>(elements: Elements, ...rest: Rest): TupleType<Elements, Rest>
export function Tuple<Elements extends TupleType.Elements>(...elements: Elements): Tuple<Elements>
export function Tuple(...args: ReadonlyArray<any>): any {
  return Array.isArray(args[0])
    ? makeTupleTypeClass(args[0], args.slice(1))
    : makeTupleTypeClass(args, [])
}

/**
 * @category api interface
 * @since 0.67.0
 */
export interface Array$<Value extends Schema.Any> extends TupleType<[], [Value]> {
  readonly value: Value
  annotations(annotations: Annotations.Schema<TupleType.Type<[], [Value]>>): Array$<Value>
}

const makeArrayClass = <Value extends Schema.Any>(value: Value, ast?: AST.AST): Array$<Value> =>
  class ArrayClass extends makeTupleTypeClass<[], [Value]>([], [value], ast) {
    static override annotations(annotations: Annotations.Schema<TupleType.Type<[], [Value]>>) {
      return makeArrayClass(this.value, mergeSchemaAnnotations(this.ast, annotations))
    }

    static value = value
  }

const Array$ = <Value extends Schema.Any>(value: Value): Array$<Value> => makeArrayClass(value)

export {
  /**
   * @category constructors
   * @since 0.67.0
   */
  Array$ as Array
}

/**
 * @category api interface
 * @since 0.67.0
 */
export interface NonEmptyArray<Value extends Schema.Any> extends TupleType<[Value], [Value]> {
  readonly value: Value
  annotations(annotations: Annotations.Schema<TupleType.Type<[Value], [Value]>>): NonEmptyArray<Value>
}

const makeNonEmptyArrayClass = <Value extends Schema.Any>(value: Value, ast?: AST.AST): NonEmptyArray<Value> =>
  class NonEmptyArrayClass extends makeTupleTypeClass<[Value], [Value]>([value], [value], ast) {
    static override annotations(annotations: Annotations.Schema<TupleType.Type<[Value], [Value]>>) {
      return makeNonEmptyArrayClass(this.value, mergeSchemaAnnotations(this.ast, annotations))
    }

    static value = value
  }

/**
 * @category constructors
 * @since 0.67.0
 */
export const NonEmptyArray = <Value extends Schema.Any>(value: Value): NonEmptyArray<Value> =>
  makeNonEmptyArrayClass(value)

/**
 * @since 0.67.0
 */
export declare namespace PropertySignature {
  /**
   * @since 0.67.0
   */
  export type Token = "?:" | ":"

  /**
   * @since 0.67.0
   */
  export type Any<Key extends PropertyKey = PropertyKey> = PropertySignature<
    Token,
    any,
    Key,
    Token,
    any,
    boolean,
    unknown
  >

  /**
   * @since 0.67.0
   */
  export type All<Key extends PropertyKey = PropertyKey> =
    | Any<Key>
    | PropertySignature<Token, never, Key, Token, any, boolean, unknown>
    | PropertySignature<Token, any, Key, Token, never, boolean, unknown>
    | PropertySignature<Token, never, Key, Token, never, boolean, unknown>

  /**
   * @since 0.67.0
   */
  export type AST =
    | PropertySignatureDeclaration
    | PropertySignatureTransformation

  /**
   * @since 0.67.0
   */
  export interface Annotations<A> extends Annotations.Doc<A> {
    readonly missingMessage?: AST.MissingMessageAnnotation
  }
}

const formatPropertySignatureToken = (isOptional: boolean): string => isOptional ? "\"?:\"" : "\":\""

/**
 * @category PropertySignature
 * @since 0.67.0
 */
export class PropertySignatureDeclaration extends AST.OptionalType {
  /**
   * @since 0.67.0
   */
  readonly _tag = "PropertySignatureDeclaration"
  constructor(
    type: AST.AST,
    isOptional: boolean,
    readonly isReadonly: boolean,
    annotations: AST.Annotations,
    readonly defaultValue: (() => unknown) | undefined
  ) {
    super(type, isOptional, annotations)
  }
  /**
   * @since 0.67.0
   */
  toString() {
    const token = formatPropertySignatureToken(this.isOptional)
    const type = String(this.type)
    return `PropertySignature<${token}, ${type}, never, ${token}, ${type}>`
  }
}

/**
 * @category PropertySignature
 * @since 0.67.0
 */
export class FromPropertySignature extends AST.OptionalType {
  constructor(
    type: AST.AST,
    isOptional: boolean,
    readonly isReadonly: boolean,
    annotations: AST.Annotations,
    readonly fromKey?: PropertyKey | undefined
  ) {
    super(type, isOptional, annotations)
  }
}

/**
 * @category PropertySignature
 * @since 0.67.0
 */
export class ToPropertySignature extends AST.OptionalType {
  constructor(
    type: AST.AST,
    isOptional: boolean,
    readonly isReadonly: boolean,
    annotations: AST.Annotations,
    readonly defaultValue: (() => unknown) | undefined
  ) {
    super(type, isOptional, annotations)
  }
}

const formatPropertyKey = (p: PropertyKey | undefined): string => {
  if (p === undefined) {
    return "never"
  }
  if (Predicate.isString(p)) {
    return JSON.stringify(p)
  }
  return String(p)
}

/**
 * @category PropertySignature
 * @since 0.67.0
 */
export class PropertySignatureTransformation {
  /**
   * @since 0.67.0
   */
  readonly _tag = "PropertySignatureTransformation"
  constructor(
    readonly from: FromPropertySignature,
    readonly to: ToPropertySignature,
    readonly decode: AST.PropertySignatureTransformation["decode"],
    readonly encode: AST.PropertySignatureTransformation["encode"]
  ) {}
  /**
   * @since 0.67.0
   */
  toString() {
    return `PropertySignature<${formatPropertySignatureToken(this.to.isOptional)}, ${this.to.type}, ${
      formatPropertyKey(this.from.fromKey)
    }, ${formatPropertySignatureToken(this.from.isOptional)}, ${this.from.type}>`
  }
}

<<<<<<< HEAD
const propertySignatureAnnotations_ = (
=======
/**
 * @since 0.67.0
 * @category symbol
 */
export const PropertySignatureTypeId: unique symbol = Symbol.for("@effect/schema/PropertySignature")

/**
 * @since 0.67.0
 * @category symbol
 */
export type PropertySignatureTypeId = typeof PropertySignatureTypeId

const mergeSignatureAnnotations = (
>>>>>>> 3b15e1b5
  ast: PropertySignature.AST,
  annotations: AST.Annotations
): PropertySignature.AST => {
  switch (ast._tag) {
    case "PropertySignatureDeclaration": {
      return new PropertySignatureDeclaration(
        ast.type,
        ast.isOptional,
        ast.isReadonly,
        { ...ast.annotations, ...annotations },
        ast.defaultValue
      )
    }
    case "PropertySignatureTransformation": {
      return new PropertySignatureTransformation(
        new FromPropertySignature(
          ast.from.type,
          ast.from.isOptional,
          ast.from.isReadonly,
          ast.from.annotations
        ),
        new ToPropertySignature(ast.to.type, ast.to.isOptional, ast.to.isReadonly, {
          ...ast.to.annotations,
          ...annotations
        }, ast.to.defaultValue),
        ast.decode,
        ast.encode
      )
    }
  }
}

/**
 * @since 0.68.0
 * @category symbol
 */
export const PropertySignatureTypeId: unique symbol = Symbol.for("@effect/schema/PropertySignature")

/**
 * @since 0.68.0
 * @category symbol
 */
export type PropertySignatureTypeId = typeof PropertySignatureTypeId

/**
 * @category PropertySignature
 * @since 0.67.0
 */
export interface PropertySignature<
  TypeToken extends PropertySignature.Token,
  Type,
  Key extends PropertyKey,
  EncodedToken extends PropertySignature.Token,
  Encoded,
  HasDefault extends boolean = false,
  R = never
> extends Schema.Variance<Type, Encoded, R>, Pipeable {
  readonly [PropertySignatureTypeId]: null
  readonly _TypeToken: TypeToken
  readonly _EncodedToken: EncodedToken
  readonly _HasDefault: HasDefault
  readonly _Key: Key
  readonly ast: PropertySignature.AST

  annotations(
    annotations: PropertySignature.Annotations<Type>
  ): PropertySignature<TypeToken, Type, Key, EncodedToken, Encoded, HasDefault, R>
}

class PropertySignatureImpl<
  TypeToken extends PropertySignature.Token,
  Type,
  Key extends PropertyKey,
  EncodedToken extends PropertySignature.Token,
  Encoded,
  HasDefault extends boolean = false,
  R = never
> implements PropertySignature<TypeToken, Type, Key, EncodedToken, Encoded, HasDefault, R> {
  readonly [TypeId]!: Schema.Variance<Type, Encoded, R>[TypeId]
  readonly [PropertySignatureTypeId] = null
  readonly _TypeToken!: TypeToken
  readonly _Key!: Key
  readonly _EncodedToken!: EncodedToken
  readonly _HasDefault!: HasDefault

  constructor(
    readonly ast: PropertySignature.AST
  ) {}

  pipe() {
    return pipeArguments(this, arguments)
  }

  annotations(
    annotations: PropertySignature.Annotations<Type>
  ): PropertySignature<TypeToken, Type, Key, EncodedToken, Encoded, HasDefault, R> {
    return new PropertySignatureImpl(mergeSignatureAnnotations(this.ast, toASTAnnotations(annotations)))
  }

  toString() {
    return String(this.ast)
  }
}

/**
 * @category PropertySignature
 * @since 0.67.15
 */
export const makePropertySignature = <
  TypeToken extends PropertySignature.Token,
  Type,
  Key extends PropertyKey,
  EncodedToken extends PropertySignature.Token,
  Encoded,
  HasDefault extends boolean = false,
  R = never
>(ast: PropertySignature.AST) =>
  new PropertySignatureImpl<TypeToken, Type, Key, EncodedToken, Encoded, HasDefault, R>(ast)

class PropertySignatureWithFromImpl<
  From extends Schema.All,
  TypeToken extends PropertySignature.Token,
  Type,
  Key extends PropertyKey,
  EncodedToken extends PropertySignature.Token,
  Encoded,
  HasDefault extends boolean = false,
  R = never
> extends PropertySignatureImpl<TypeToken, Type, Key, EncodedToken, Encoded, HasDefault, R> {
  constructor(ast: PropertySignature.AST, readonly from: From) {
    super(ast)
  }
  annotations(
    annotations: PropertySignature.Annotations<Type>
  ): PropertySignatureWithFromImpl<From, TypeToken, Type, Key, EncodedToken, Encoded, HasDefault, R> {
    return new PropertySignatureWithFromImpl(
      mergeSignatureAnnotations(this.ast, toASTAnnotations(annotations)),
      this.from
    )
  }
}

/**
 * @category API interface
 * @since 1.0.0
 */
export interface propertySignature<S extends Schema.All>
  extends PropertySignature<":", Schema.Type<S>, never, ":", Schema.Encoded<S>, false, Schema.Context<S>>
{
  readonly from: S
  annotations(annotations: PropertySignature.Annotations<Schema.Type<S>>): propertySignature<S>
}

/**
 * Lifts a `Schema` into a `PropertySignature`.
 *
 * @category PropertySignature
 * @since 0.67.0
 */
export const propertySignature = <S extends Schema.All>(
  self: S
): propertySignature<S> =>
  new PropertySignatureWithFromImpl(
    new PropertySignatureDeclaration(self.ast, false, true, {}, undefined),
    self
  )

/**
 * Enhances a property signature with a default constructor value.
 *
 * @category PropertySignature
 * @since 0.67.0
 */
export const withConstructorDefault: {
  <Type>(defaultValue: () => Types.NoInfer<Type>): <
    TypeToken extends PropertySignature.Token,
    Key extends PropertyKey,
    EncodedToken extends PropertySignature.Token,
    Encoded,
    R
  >(
    self: PropertySignature<TypeToken, Type, Key, EncodedToken, Encoded, boolean, R>
  ) => PropertySignature<TypeToken, Type, Key, EncodedToken, Encoded, true, R>
  <
    TypeToken extends PropertySignature.Token,
    Type,
    Key extends PropertyKey,
    EncodedToken extends PropertySignature.Token,
    Encoded,
    R
  >(
    self: PropertySignature<TypeToken, Type, Key, EncodedToken, Encoded, boolean, R>,
    defaultValue: () => Types.NoInfer<Type>
  ): PropertySignature<TypeToken, Type, Key, EncodedToken, Encoded, true, R>
} = dual(2, <
  TypeToken extends PropertySignature.Token,
  Type,
  Key extends PropertyKey,
  EncodedToken extends PropertySignature.Token,
  Encoded,
  R
>(
  self: PropertySignature<TypeToken, Type, Key, EncodedToken, Encoded, boolean, R>,
  defaultValue: () => Types.NoInfer<Type>
): PropertySignature<TypeToken, Type, Key, EncodedToken, Encoded, true, R> => {
  const ast = self.ast
  switch (ast._tag) {
    case "PropertySignatureDeclaration":
      return makePropertySignature(
        new PropertySignatureDeclaration(ast.type, ast.isOptional, ast.isReadonly, ast.annotations, defaultValue)
      )
    case "PropertySignatureTransformation":
      return makePropertySignature(
        new PropertySignatureTransformation(
          ast.from,
          new ToPropertySignature(ast.to.type, ast.to.isOptional, ast.to.isReadonly, ast.to.annotations, defaultValue),
          ast.decode,
          ast.encode
        )
      )
  }
})

const applyDefaultValue = <A>(o: option_.Option<A>, defaultValue: () => A) =>
  option_.match(o, {
    onNone: () => option_.some(defaultValue()),
    onSome: (value) => option_.some(value === undefined ? defaultValue() : value)
  })

/**
 * Enhances a property signature with a default decoding value.
 *
 * @category PropertySignature
 * @since 0.67.0
 */
export const withDecodingDefault: {
  <Type>(defaultValue: () => Types.NoInfer<Type>): <
    Key extends PropertyKey,
    Encoded,
    HasDefault extends boolean,
    R
  >(
    self: PropertySignature<"?:", Type, Key, "?:", Encoded, HasDefault, R>
  ) => PropertySignature<":", Exclude<Type, undefined>, Key, "?:", Encoded, HasDefault, R>
  <
    Type,
    Key extends PropertyKey,
    Encoded,
    HasDefault extends boolean,
    R
  >(
    self: PropertySignature<"?:", Type, Key, "?:", Encoded, HasDefault, R>,
    defaultValue: () => Types.NoInfer<Type>
  ): PropertySignature<":", Exclude<Type, undefined>, Key, "?:", Encoded, HasDefault, R>
} = dual(2, <
  Type,
  Key extends PropertyKey,
  Encoded,
  R
>(
  self: PropertySignature<"?:", Type, Key, "?:", Encoded, boolean, R>,
  defaultValue: () => Types.NoInfer<Type>
): PropertySignature<":", Exclude<Type, undefined>, Key, "?:", Encoded, true, R> => {
  const ast = self.ast
  switch (ast._tag) {
    case "PropertySignatureDeclaration":
      return makePropertySignature(
        new PropertySignatureTransformation(
          ast,
          new ToPropertySignature(AST.typeAST(ast.type), false, true, {}, undefined),
          (o) => applyDefaultValue(o, defaultValue),
          identity
        )
      )
    case "PropertySignatureTransformation":
      return makePropertySignature(
        new PropertySignatureTransformation(
          ast.from,
          new ToPropertySignature(ast.to.type, false, ast.to.isReadonly, ast.to.annotations, ast.to.defaultValue),
          (o) => applyDefaultValue(ast.decode(o), defaultValue),
          ast.encode
        )
      )
  }
})

/**
 * Enhances a property signature with a default decoding value and a default constructor value.
 *
 * @category PropertySignature
 * @since 0.67.0
 */
export const withDefaults: {
  <Type>(defaults: {
    constructor: () => Types.NoInfer<Exclude<Type, undefined>>
    decoding: () => Types.NoInfer<Type>
  }): <
    Key extends PropertyKey,
    Encoded,
    R
  >(
    self: PropertySignature<"?:", Type, Key, "?:", Encoded, boolean, R>
  ) => PropertySignature<":", Exclude<Type, undefined>, Key, "?:", Encoded, true, R>
  <
    Type,
    Key extends PropertyKey,
    Encoded,
    R
  >(
    self: PropertySignature<"?:", Type, Key, "?:", Encoded, boolean, R>,
    defaults: {
      constructor: () => Types.NoInfer<Exclude<Type, undefined>>
      decoding: () => Types.NoInfer<Type>
    }
  ): PropertySignature<":", Exclude<Type, undefined>, Key, "?:", Encoded, true, R>
} = dual(2, <
  Type,
  Key extends PropertyKey,
  Encoded,
  R
>(
  self: PropertySignature<"?:", Type, Key, "?:", Encoded, boolean, R>,
  defaults: {
    constructor: () => Types.NoInfer<Exclude<Type, undefined>>
    decoding: () => Types.NoInfer<Type>
  }
): PropertySignature<":", Exclude<Type, undefined>, Key, "?:", Encoded, true, R> =>
  self.pipe(withDecodingDefault(defaults.decoding), withConstructorDefault(defaults.constructor)))

/**
 * Enhances a property signature by specifying a different key for it in the Encoded type.
 *
 * @category PropertySignature
 * @since 0.67.0
 */
export const fromKey: {
  <Key extends PropertyKey>(key: Key): <
    TypeToken extends PropertySignature.Token,
    Type,
    EncodedToken extends PropertySignature.Token,
    Encoded,
    HasDefault extends boolean,
    R
  >(
    self: PropertySignature<TypeToken, Type, PropertyKey, EncodedToken, Encoded, HasDefault, R>
  ) => PropertySignature<TypeToken, Type, Key, EncodedToken, Encoded, HasDefault, R>
  <
    Type,
    TypeToken extends PropertySignature.Token,
    Encoded,
    EncodedToken extends PropertySignature.Token,
    HasDefault extends boolean,
    R,
    Key extends PropertyKey
  >(
    self: PropertySignature<TypeToken, Type, PropertyKey, EncodedToken, Encoded, HasDefault, R>,
    key: Key
  ): PropertySignature<TypeToken, Type, Key, EncodedToken, Encoded, HasDefault, R>
} = dual(2, <
  Type,
  TypeToken extends PropertySignature.Token,
  Encoded,
  EncodedToken extends PropertySignature.Token,
  HasDefault extends boolean,
  R,
  Key extends PropertyKey
>(
  self: PropertySignature<TypeToken, Type, PropertyKey, EncodedToken, Encoded, HasDefault, R>,
  key: Key
): PropertySignature<TypeToken, Type, Key, EncodedToken, Encoded, HasDefault, R> => {
  const ast = self.ast
  switch (ast._tag) {
    case "PropertySignatureDeclaration": {
      return makePropertySignature(
        new PropertySignatureTransformation(
          new FromPropertySignature(
            ast.type,
            ast.isOptional,
            ast.isReadonly,
            ast.annotations,
            key
          ),
          new ToPropertySignature(AST.typeAST(ast.type), ast.isOptional, ast.isReadonly, {}, ast.defaultValue),
          identity,
          identity
        )
      )
    }
    case "PropertySignatureTransformation":
      return makePropertySignature(
        new PropertySignatureTransformation(
          new FromPropertySignature(
            ast.from.type,
            ast.from.isOptional,
            ast.from.isReadonly,
            ast.from.annotations,
            key
          ),
          ast.to,
          ast.decode,
          ast.encode
        )
      )
  }
})

/**
 * Converts an optional property to a required one through a transformation `Option -> Type`.
 *
 * - `decode`: `none` as argument means the value is missing in the input.
 * - `encode`: `none` as return value means the value will be missing in the output.
 *
 * @category PropertySignature
 * @since 0.67.0
 */
export const optionalToRequired = <FA, FI, FR, TA, TI, TR>(
  from: Schema<FA, FI, FR>,
  to: Schema<TA, TI, TR>,
  options: {
    readonly decode: (o: option_.Option<FA>) => TI
    readonly encode: (ti: TI) => option_.Option<FA>
  }
): PropertySignature<":", TA, never, "?:", FI, false, FR | TR> =>
  makePropertySignature(
    new PropertySignatureTransformation(
      new FromPropertySignature(from.ast, true, true, {}, undefined),
      new ToPropertySignature(to.ast, false, true, {}, undefined),
      (o) => option_.some(options.decode(o)),
      option_.flatMap(options.encode)
    )
  )

/**
 * Converts an optional property to a required one through a transformation `Type -> Option`.
 *
 * - `decode`: `none` as return value means the value will be missing in the output.
 * - `encode`: `none` as argument means the value is missing in the input.
 *
 * @category PropertySignature
 * @since 0.67.15
 */
export const requiredToOptional = <FA, FI, FR, TA, TI, TR>(
  from: Schema<FA, FI, FR>,
  to: Schema<TA, TI, TR>,
  options: {
    readonly decode: (fa: FA) => option_.Option<TI>
    readonly encode: (o: option_.Option<TI>) => FA
  }
): PropertySignature<"?:", TA, never, ":", FI, false, FR | TR> =>
  makePropertySignature(
    new PropertySignatureTransformation(
      new FromPropertySignature(from.ast, false, true, {}, undefined),
      new ToPropertySignature(to.ast, true, true, {}, undefined),
      option_.flatMap(options.decode),
      (o) => option_.some(options.encode(o))
    )
  )

/**
 * Converts an optional property to another optional property through a transformation `Option -> Option`.
 *
 * - `decode`:
 *   - `none` as argument means the value is missing in the input.
 *   - `none` as return value means the value will be missing in the output.
 * - `encode`:
 *   - `none` as argument means the value is missing in the input.
 *   - `none` as return value means the value will be missing in the output.
 *
 * @category PropertySignature
 * @since 0.67.0
 */
export const optionalToOptional = <FA, FI, FR, TA, TI, TR>(
  from: Schema<FA, FI, FR>,
  to: Schema<TA, TI, TR>,
  options: {
    readonly decode: (o: option_.Option<FA>) => option_.Option<TI>
    readonly encode: (o: option_.Option<TI>) => option_.Option<FA>
  }
): PropertySignature<"?:", TA, never, "?:", FI, false, FR | TR> =>
  makePropertySignature(
    new PropertySignatureTransformation(
      new FromPropertySignature(from.ast, true, true, {}, undefined),
      new ToPropertySignature(to.ast, true, true, {}, undefined),
      options.decode,
      options.encode
    )
  )

/**
 * @since 0.67.0
 */
export type OptionalOptions<A> = {
  readonly default?: never
  readonly as?: never
  readonly exact?: true
  readonly nullable?: true
} | {
  readonly default: LazyArg<A>
  readonly as?: never
  readonly exact?: true
  readonly nullable?: true
} | {
  readonly as: "Option"
  readonly default?: never
  readonly exact?: never
  readonly nullable?: never
  readonly onNoneEncoding?: LazyArg<option_.Option<undefined>>
} | {
  readonly as: "Option"
  readonly default?: never
  readonly exact?: never
  readonly nullable: true
  readonly onNoneEncoding?: LazyArg<option_.Option<null | undefined>>
} | {
  readonly as: "Option"
  readonly default?: never
  readonly exact: true
  readonly nullable?: never
  readonly onNoneEncoding?: never
} | {
  readonly as: "Option"
  readonly default?: never
  readonly exact: true
  readonly nullable: true
  readonly onNoneEncoding?: LazyArg<option_.Option<null>>
} | undefined

/**
 * @category api interface
 * @since 0.67.10
 */
export interface optional<S extends Schema.All> extends
  PropertySignature<
    "?:",
    Schema.Type<S> | undefined,
    never,
    "?:",
    Schema.Encoded<S> | undefined,
    false,
    Schema.Context<S>
  >
{
  readonly from: S
  annotations(annotations: PropertySignature.Annotations<Schema.Type<S> | undefined>): optional<S>
}

/**
 * @category api interface
 * @since 0.67.10
 */
export interface optionalWithOptions<S extends Schema.All, Options> extends
  PropertySignature<
    Types.Has<Options, "as" | "default"> extends true ? ":" : "?:",
    | (Types.Has<Options, "as"> extends true ? option_.Option<Schema.Type<S>> : Schema.Type<S>)
    | (Types.Has<Options, "as" | "default" | "exact"> extends true ? never : undefined),
    never,
    "?:",
    | Schema.Encoded<S>
    | (Types.Has<Options, "nullable"> extends true ? null : never)
    | (Types.Has<Options, "exact"> extends true ? never : undefined),
    Types.Has<Options, "default">,
    Schema.Context<S>
  >
{
  readonly from: S
  annotations(
    annotations: PropertySignature.Annotations<
      | (Types.Has<Options, "as"> extends true ? option_.Option<Schema.Type<S>> : Schema.Type<S>)
      | (Types.Has<Options, "as" | "default" | "exact"> extends true ? never : undefined)
    >
  ): optionalWithOptions<S, Options>
}

const optionalPropertySignatureAST = <A, I, R>(
  from: Schema<A, I, R>,
  options?: {
    readonly exact?: true
    readonly default?: () => A
    readonly nullable?: true
    readonly as?: "Option"
    readonly onNoneEncoding?: () => option_.Option<never>
  }
): PropertySignature.AST => {
  const isExact = options?.exact
  const defaultValue = options?.default
  const isNullable = options?.nullable
  const asOption = options?.as == "Option"
  const asOptionEncode = options?.onNoneEncoding ? option_.orElse(options.onNoneEncoding) : identity

  if (isExact) {
    if (defaultValue) {
      if (isNullable) {
        return withConstructorDefault(
          optionalToRequired(
            NullOr(from),
            typeSchema(from),
            {
              decode: option_.match({ onNone: defaultValue, onSome: (a) => a === null ? defaultValue() : a }),
              encode: option_.some
            }
          ),
          defaultValue
        ).ast
      } else {
        return withConstructorDefault(
          optionalToRequired(
            from,
            typeSchema(from),
            { decode: option_.match({ onNone: defaultValue, onSome: identity }), encode: option_.some }
          ),
          defaultValue
        ).ast
      }
    } else if (asOption) {
      if (isNullable) {
        return optionalToRequired(
          NullOr(from),
          OptionFromSelf(typeSchema(from)),
          {
            decode: option_.filter(Predicate.isNotNull<A | null>),
            encode: asOptionEncode
          }
        ).ast
      } else {
        return optionalToRequired(
          from,
          OptionFromSelf(typeSchema(from)),
          { decode: identity, encode: identity }
        ).ast
      }
    } else {
      if (isNullable) {
        return optionalToOptional(
          NullOr(from),
          typeSchema(from),
          { decode: option_.filter(Predicate.isNotNull<A | null>), encode: identity }
        ).ast
      } else {
        return new PropertySignatureDeclaration(from.ast, true, true, {}, undefined)
      }
    }
  } else {
    if (defaultValue) {
      if (isNullable) {
        return withConstructorDefault(
          optionalToRequired(
            NullishOr(from),
            typeSchema(from),
            {
              decode: option_.match({ onNone: defaultValue, onSome: (a) => (a == null ? defaultValue() : a) }),
              encode: option_.some
            }
          ),
          defaultValue
        ).ast
      } else {
        return withConstructorDefault(
          optionalToRequired(
            UndefinedOr(from),
            typeSchema(from),
            {
              decode: option_.match({ onNone: defaultValue, onSome: (a) => (a === undefined ? defaultValue() : a) }),
              encode: option_.some
            }
          ),
          defaultValue
        ).ast
      }
    } else if (asOption) {
      if (isNullable) {
        return optionalToRequired(
          NullishOr(from),
          OptionFromSelf(typeSchema(from)),
          {
            decode: option_.filter<A | null | undefined, A>((a): a is A => a != null),
            encode: asOptionEncode
          }
        ).ast
      } else {
        return optionalToRequired(
          UndefinedOr(from),
          OptionFromSelf(typeSchema(from)),
          {
            decode: option_.filter(Predicate.isNotUndefined<A | undefined>),
            encode: asOptionEncode
          }
        ).ast
      }
    } else {
      if (isNullable) {
        return optionalToOptional(
          NullishOr(from),
          UndefinedOr(typeSchema(from)),
          { decode: option_.filter(Predicate.isNotNull<A | null | undefined>), encode: identity }
        ).ast
      } else {
        return new PropertySignatureDeclaration(UndefinedOr(from).ast, true, true, {}, undefined)
      }
    }
  }
}

/**
 * @category PropertySignature
 * @since 0.67.0
 */
export const optional: {
  <S extends Schema.All, Options extends OptionalOptions<Schema.Type<S>>>(
    options?: Options
  ): (self: S) => [undefined] extends [Options] ? optional<S> : optionalWithOptions<S, Options>
  <S extends Schema.All, Options extends OptionalOptions<Schema.Type<S>>>(
    self: Schema.All extends S ? "you can't apply optional implicitly, use optional() instead" : S,
    options?: Options
  ): [undefined] extends [Options] ? optional<S> : optionalWithOptions<S, Options>
} = dual((args) => isSchema(args[0]), (from, options) => {
  // Note: `Schema.All extends S ? "you can't...` is used to prevent the case where `optional` is implicitly applied.
  // For example: `S.String.pipe(S.optional)` would result in `S.String` being inferred as `Schema.All`,
  // which is not the intended behavior. This is mostly an aesthetic consideration, so if it causes issues, we can remove it.
  return new PropertySignatureWithFromImpl(optionalPropertySignatureAST(from, options), from)
})

/**
 * @since 0.67.0
 */
export declare namespace Struct {
  /**
   * @since 0.67.0
   */
  export type Fields = {
    readonly [x: PropertyKey]:
      | Schema.All
      | PropertySignature.All
  }

  type Key<F extends Fields, K extends keyof F> = [K] extends [never] ? never :
    F[K] extends PropertySignature.All<infer Key> ? [Key] extends [never] ? K : Key :
    K

  type EncodedTokenKeys<Fields extends Struct.Fields> = {
    [K in keyof Fields]: Fields[K] extends
      | PropertySignature<PropertySignature.Token, any, PropertyKey, "?:", any, boolean, unknown>
      | PropertySignature<PropertySignature.Token, any, PropertyKey, "?:", never, boolean, unknown>
      | PropertySignature<PropertySignature.Token, never, PropertyKey, "?:", any, boolean, unknown>
      | PropertySignature<PropertySignature.Token, never, PropertyKey, "?:", never, boolean, unknown> ? K
      : never
  }[keyof Fields]

  type TypeTokenKeys<Fields extends Struct.Fields> = {
    [K in keyof Fields]: Fields[K] extends OptionalPropertySignature ? K : never
  }[keyof Fields]

  type OptionalPropertySignature =
    | PropertySignature<"?:", any, PropertyKey, PropertySignature.Token, any, boolean, unknown>
    | PropertySignature<"?:", any, PropertyKey, PropertySignature.Token, never, boolean, unknown>
    | PropertySignature<"?:", never, PropertyKey, PropertySignature.Token, any, boolean, unknown>
    | PropertySignature<"?:", never, PropertyKey, PropertySignature.Token, never, boolean, unknown>

  /**
   * @since 0.67.0
   */
  export type Type<F extends Fields> = Types.UnionToIntersection<
    {
      [K in keyof F]: F[K] extends OptionalPropertySignature ? { readonly [H in K]?: Schema.Type<F[H]> } :
        { readonly [h in K]: Schema.Type<F[h]> }
    }[keyof F]
  > extends infer Q ? Q : never

  /**
   * @since 0.67.0
   */
  export type Encoded<F extends Fields> =
    & { readonly [K in Exclude<keyof F, EncodedTokenKeys<F>> as Key<F, K>]: Schema.Encoded<F[K]> }
    & { readonly [K in EncodedTokenKeys<F> as Key<F, K>]?: Schema.Encoded<F[K]> }

  /**
   * @since 0.67.0
   */
  export type Context<F extends Fields> = Schema.Context<F[keyof F]>

  type PropertySignatureWithDefault =
    | PropertySignature<PropertySignature.Token, any, PropertyKey, PropertySignature.Token, any, true, unknown>
    | PropertySignature<PropertySignature.Token, any, PropertyKey, PropertySignature.Token, never, true, unknown>
    | PropertySignature<PropertySignature.Token, never, PropertyKey, PropertySignature.Token, any, true, unknown>
    | PropertySignature<PropertySignature.Token, never, PropertyKey, PropertySignature.Token, never, true, unknown>

  /**
   * @since 0.67.0
   */
  export type Constructor<F extends Fields> = Types.UnionToIntersection<
    {
      [K in keyof F]: F[K] extends OptionalPropertySignature ? { readonly [H in K]?: Schema.Type<F[H]> } :
        F[K] extends PropertySignatureWithDefault ? { readonly [H in K]?: Schema.Type<F[H]> } :
        { readonly [h in K]: Schema.Type<F[h]> }
    }[keyof F]
  > extends infer Q ? Q : never
}

/**
 * @since 0.67.0
 */
export declare namespace IndexSignature {
  /**
   * @since 0.67.0
   */
  export type Record = { readonly key: Schema.All; readonly value: Schema.All }

  /**
   * @since 0.67.0
   */
  export type Records = ReadonlyArray<Record>

  /**
   * @since 0.67.0
   */
  export type NonEmptyRecords = array_.NonEmptyReadonlyArray<Record>

  /**
   * @since 0.67.0
   */
  export type Type<
    Records extends IndexSignature.Records
  > = Types.UnionToIntersection<
    {
      [K in keyof Records]: {
        readonly [P in Schema.Type<Records[K]["key"]>]: Schema.Type<Records[K]["value"]>
      }
    }[number]
  >

  /**
   * @since 0.67.0
   */
  export type Encoded<
    Records extends IndexSignature.Records
  > = Types.UnionToIntersection<
    {
      [K in keyof Records]: {
        readonly [P in Schema.Encoded<Records[K]["key"]>]: Schema.Encoded<Records[K]["value"]>
      }
    }[number]
  >

  /**
   * @since 0.67.0
   */
  export type Context<Records extends IndexSignature.Records> = {
    [K in keyof Records]: Schema.Context<Records[K]["key"]> | Schema.Context<Records[K]["value"]>
  }[number]
}

/**
 * @since 0.67.0
 */
export declare namespace TypeLiteral {
  /**
   * @since 0.67.0
   */
  export type Type<Fields extends Struct.Fields, Records extends IndexSignature.Records> =
    & Struct.Type<Fields>
    & IndexSignature.Type<Records>

  /**
   * @since 0.67.0
   */
  export type Encoded<Fields extends Struct.Fields, Records extends IndexSignature.Records> =
    & Struct.Encoded<Fields>
    & IndexSignature.Encoded<Records>

  /**
   * @since 0.67.0
   */
  export type Constructor<Fields extends Struct.Fields, Records extends IndexSignature.Records> =
    & Struct.Constructor<Fields>
    & IndexSignature.Type<Records>
}

/**
 * @category api interface
 * @since 0.67.0
 */
export interface TypeLiteral<
  Fields extends Struct.Fields,
  Records extends IndexSignature.Records
> extends
  AnnotableClass<
    TypeLiteral<Fields, Records>,
    Types.Simplify<TypeLiteral.Type<Fields, Records>>,
    Types.Simplify<TypeLiteral.Encoded<Fields, Records>>,
    | Struct.Context<Fields>
    | IndexSignature.Context<Records>
  >
{
  readonly fields: { readonly [K in keyof Fields]: Fields[K] }
  readonly records: Readonly<Records>
  annotations(
    annotations: Annotations.Schema<Types.Simplify<TypeLiteral.Type<Fields, Records>>>
  ): TypeLiteral<Fields, Records>
  make(
    props: Types.Simplify<TypeLiteral.Constructor<Fields, Records>>,
    options?: MakeOptions
  ): Types.Simplify<TypeLiteral.Type<Fields, Records>>
}

const isPropertySignature = (u: unknown): u is PropertySignature.All =>
  Predicate.hasProperty(u, PropertySignatureTypeId)

const getDefaultTypeLiteralAST = <
  Fields extends Struct.Fields,
  const Records extends IndexSignature.Records
>(fields: Fields, records: Records) => {
  const ownKeys = util_.ownKeys(fields)
  const pss: Array<AST.PropertySignature> = []
  if (ownKeys.length > 0) {
    const from: Array<AST.PropertySignature> = []
    const to: Array<AST.PropertySignature> = []
    const transformations: Array<AST.PropertySignatureTransformation> = []
    for (let i = 0; i < ownKeys.length; i++) {
      const key = ownKeys[i]
      const field = fields[key]
      if (isPropertySignature(field)) {
        const ast: PropertySignature.AST = field.ast
        switch (ast._tag) {
          case "PropertySignatureDeclaration": {
            const type = ast.type
            const isOptional = ast.isOptional
            const toAnnotations = ast.annotations
            from.push(new AST.PropertySignature(key, type, isOptional, true))
            to.push(new AST.PropertySignature(key, AST.typeAST(type), isOptional, true, toAnnotations))
            pss.push(
              new AST.PropertySignature(key, type, isOptional, true, toAnnotations)
            )
            break
          }
          case "PropertySignatureTransformation": {
            const fromKey = ast.from.fromKey ?? key
            from.push(
              new AST.PropertySignature(fromKey, ast.from.type, ast.from.isOptional, true, ast.from.annotations)
            )
            to.push(
              new AST.PropertySignature(key, ast.to.type, ast.to.isOptional, true, ast.to.annotations)
            )
            transformations.push(new AST.PropertySignatureTransformation(fromKey, key, ast.decode, ast.encode))
            break
          }
        }
      } else {
        from.push(new AST.PropertySignature(key, field.ast, false, true))
        to.push(new AST.PropertySignature(key, AST.typeAST(field.ast), false, true))
        pss.push(new AST.PropertySignature(key, field.ast, false, true))
      }
    }
    if (array_.isNonEmptyReadonlyArray(transformations)) {
      const issFrom: Array<AST.IndexSignature> = []
      const issTo: Array<AST.IndexSignature> = []
      for (const r of records) {
        const { indexSignatures, propertySignatures } = AST.record(r.key.ast, r.value.ast)
        propertySignatures.forEach((ps) => {
          from.push(ps)
          to.push(
            new AST.PropertySignature(ps.name, AST.typeAST(ps.type), ps.isOptional, ps.isReadonly, ps.annotations)
          )
        })
        indexSignatures.forEach((is) => {
          issFrom.push(is)
          issTo.push(new AST.IndexSignature(is.parameter, AST.typeAST(is.type), is.isReadonly))
        })
      }
      return new AST.Transformation(
        new AST.TypeLiteral(from, issFrom, { [AST.TitleAnnotationId]: "Struct (Encoded side)" }),
        new AST.TypeLiteral(to, issTo, { [AST.TitleAnnotationId]: "Struct (Type side)" }),
        new AST.TypeLiteralTransformation(transformations)
      )
    }
  }
  const iss: Array<AST.IndexSignature> = []
  for (const r of records) {
    const { indexSignatures, propertySignatures } = AST.record(r.key.ast, r.value.ast)
    propertySignatures.forEach((ps) => pss.push(ps))
    indexSignatures.forEach((is) => iss.push(is))
  }
  return new AST.TypeLiteral(pss, iss)
}

const lazilyMergeDefaults = (
  fields: Struct.Fields,
  out: Record<PropertyKey, unknown>
): { [x: string | symbol]: unknown } => {
  const ownKeys = util_.ownKeys(fields)
  for (const key of ownKeys) {
    const field = fields[key]
    if (out[key] === undefined && isPropertySignature(field)) {
      const ast = field.ast
      const defaultValue = ast._tag === "PropertySignatureDeclaration" ? ast.defaultValue : ast.to.defaultValue
      if (defaultValue !== undefined) {
        out[key] = defaultValue()
      }
    }
  }
  return out
}

const makeTypeLiteralClass = <
  Fields extends Struct.Fields,
  const Records extends IndexSignature.Records
>(
  fields: Fields,
  records: Records,
  ast: AST.AST = getDefaultTypeLiteralAST(fields, records)
): TypeLiteral<Fields, Records> => {
  return class TypeLiteralClass extends make<
    Types.Simplify<TypeLiteral.Type<Fields, Records>>,
    Types.Simplify<TypeLiteral.Encoded<Fields, Records>>,
    | Struct.Context<Fields>
    | IndexSignature.Context<Records>
  >(ast) {
    static override annotations(
      annotations: Annotations.Schema<Types.Simplify<TypeLiteral.Type<Fields, Records>>>
    ): TypeLiteral<Fields, Records> {
      return makeTypeLiteralClass(this.fields, this.records, mergeSchemaAnnotations(this.ast, annotations))
    }

    static fields = { ...fields }

    static records = [...records] as Records

    static make = (
      props: Types.Simplify<TypeLiteral.Constructor<Fields, Records>>,
      options?: MakeOptions
    ): Types.Simplify<TypeLiteral.Type<Fields, Records>> => {
      const propsWithDefaults: any = lazilyMergeDefaults(fields, { ...props as any })
      return getDisableValidationMakeOption(options)
        ? propsWithDefaults
        : ParseResult.validateSync(this)(propsWithDefaults)
    }
  }
}

/**
 * @category api interface
 * @since 0.67.0
 */
export interface Struct<Fields extends Struct.Fields> extends TypeLiteral<Fields, []> {
  annotations(annotations: Annotations.Schema<Types.Simplify<Struct.Type<Fields>>>): Struct<Fields>
}

/**
 * @category constructors
 * @since 0.67.0
 */
export function Struct<Fields extends Struct.Fields, const Records extends IndexSignature.NonEmptyRecords>(
  fields: Fields,
  ...records: Records
): TypeLiteral<Fields, Records>
export function Struct<Fields extends Struct.Fields>(fields: Fields): Struct<Fields>
export function Struct<Fields extends Struct.Fields, const Records extends IndexSignature.Records>(
  fields: Fields,
  ...records: Records
): TypeLiteral<Fields, Records> {
  return makeTypeLiteralClass(fields, records)
}

/**
 * @category api interface
 * @since 0.67.14
 */
export interface tag<Tag extends AST.LiteralValue> extends PropertySignature<":", Tag, never, ":", Tag, true, never> {}

/**
 * Returns a property signature that represents a tag.
 * A tag is a literal value that is used to distinguish between different types of objects.
 * The tag is optional when using the `make` method.
 *
 * @see {@link TaggedStruct}
 *
 * @example
 * import { Schema } from "@effect/schema"
 *
 * const User = Schema.Struct({
 *   _tag: Schema.tag("User"),
 *   name: Schema.String,
 *   age: Schema.Number
 * })
 *
 * assert.deepStrictEqual(User.make({ name: "John", age: 44 }), { _tag: "User", name: "John", age: 44 })
 *
 * @since 0.67.14
 */
export const tag = <Tag extends AST.LiteralValue>(tag: Tag): tag<Tag> =>
  Literal(tag).pipe(propertySignature, withConstructorDefault(() => tag))

/**
 * @category api interface
 * @since 0.67.14
 */
export type TaggedStruct<Tag extends AST.LiteralValue, Fields extends Struct.Fields> = Struct<
  { _tag: tag<Tag> } & Fields
>

/**
 * A tagged struct is a struct that has a tag property that is used to distinguish between different types of objects.
 *
 * The tag is optional when using the `make` method.
 *
 * @example
 * import { Schema } from "@effect/schema"
 *
 * const User = Schema.TaggedStruct("User", {
 *   name: Schema.String,
 *   age: Schema.Number
 * })
 *
 * assert.deepStrictEqual(User.make({ name: "John", age: 44 }), { _tag: "User", name: "John", age: 44 })
 *
 * @category constructors
 * @since 0.67.14
 */
export const TaggedStruct = <Tag extends AST.LiteralValue, Fields extends Struct.Fields>(
  value: Tag,
  fields: Fields
): TaggedStruct<Tag, Fields> => Struct({ _tag: tag(value), ...fields })

/**
 * @category api interface
 * @since 0.67.0
 */
export interface Record$<K extends Schema.All, V extends Schema.All> extends TypeLiteral<{}, [{ key: K; value: V }]> {
  readonly key: K
  readonly value: V
  annotations(
    annotations: Annotations.Schema<Types.Simplify<TypeLiteral.Type<{}, [{ key: K; value: V }]>>>
  ): Record$<K, V>
}

const makeRecordClass = <K extends Schema.All, V extends Schema.All>(key: K, value: V, ast?: AST.AST): Record$<K, V> =>
  class RecordClass extends makeTypeLiteralClass({}, [{ key, value }], ast) {
    static override annotations(
      annotations: Annotations.Schema<Types.Simplify<TypeLiteral.Type<{}, [{ key: K; value: V }]>>>
    ) {
      return makeRecordClass(key, value, mergeSchemaAnnotations(this.ast, annotations))
    }

    static key = key

    static value = value
  }

/**
 * @category constructors
 * @since 0.67.0
 */
export const Record = <K extends Schema.All, V extends Schema.All>(key: K, value: V): Record$<K, V> =>
  makeRecordClass(key, value)

/**
 * @category struct transformations
 * @since 0.67.0
 */
export const pick = <A, I, Keys extends ReadonlyArray<keyof A & keyof I>>(...keys: Keys) =>
<R>(
  self: Schema<A, I, R>
): SchemaClass<Pick<A, Keys[number]>, Pick<I, Keys[number]>, R> => make(AST.pick(self.ast, keys))

/**
 * @category struct transformations
 * @since 0.67.0
 */
export const omit = <A, I, Keys extends ReadonlyArray<keyof A & keyof I>>(...keys: Keys) =>
<R>(
  self: Schema<A, I, R>
): SchemaClass<Omit<A, Keys[number]>, Omit<I, Keys[number]>, R> => make(AST.omit(self.ast, keys))

/**
 * Given a schema `Schema<A, I, R>` and a key `key: K`, this function extracts a specific field from the `A` type,
 * producing a new schema that represents a transformation from the `{ readonly [key]: I[K] }` type to `A[K]`.
 *
 * @example
 * import * as S from "@effect/schema/Schema"
 *
 * // ---------------------------------------------
 * // use case: pull out a single field from a
 * // struct through a transformation
 * // ---------------------------------------------
 *
 * const mytable = S.Struct({
 *   column1: S.NumberFromString,
 *   column2: S.Number
 * })
 *
 * // const pullOutColumn: S.Schema<number, {
 * //     readonly column1: string;
 * // }, never>
 * const pullOutColumn = mytable.pipe(S.pluck("column1"))
 *
 * console.log(S.decodeUnknownEither(S.Array(pullOutColumn))([{ column1: "1", column2: 100 }, { column1: "2", column2: 300 }]))
 * // Output: { _id: 'Either', _tag: 'Right', right: [ 1, 2 ] }
 *
 * @category struct transformations
 * @since 0.67.0
 */
export const pluck: {
  <A, I, K extends keyof A & keyof I>(
    key: K
  ): <R>(schema: Schema<A, I, R>) => Schema<A[K], { readonly [P in K]: I[P] }, R>
  <A, I, R, K extends keyof A & keyof I>(
    schema: Schema<A, I, R>,
    key: K
  ): Schema<A[K], { readonly [P in K]: I[P] }, R>
} = dual(
  2,
  <A, I, R, K extends keyof A & keyof I>(
    schema: Schema<A, I, R>,
    key: K
  ): Schema<A[K], Pick<I, K>, R> => {
    const ps = AST.getPropertyKeyIndexedAccess(AST.typeAST(schema.ast), key)
    const value = make<A[K], A[K], R>(ps.isOptional ? AST.orUndefined(ps.type) : ps.type)
    return transform(
      schema.pipe(pick(key)),
      value,
      {
        decode: (a: any) => a[key],
        encode: (ak) => ps.isOptional && ak === undefined ? {} : { [key]: ak } as any
      }
    )
  }
)

/**
 * @category branding
 * @since 0.67.0
 */
export interface BrandSchema<A extends Brand<any>, I = A, R = never>
  extends AnnotableClass<BrandSchema<A, I, R>, A, I, R>
{
  make(a: Brand.Unbranded<A>, options?: MakeOptions): A
}

/**
 * @category api interface
 * @since 0.67.0
 */
export interface brand<S extends Schema.Any, B extends string | symbol>
  extends BrandSchema<Schema.Type<S> & Brand<B>, Schema.Encoded<S>, Schema.Context<S>>
{
  annotations(annotations: Annotations.Schema<Schema.Type<S> & Brand<B>>): brand<S, B>
}

const makeBrandClass = <S extends Schema.Any, B extends string | symbol>(ast: AST.AST): brand<S, B> =>
  class BrandClass extends make<Schema.Type<S> & Brand<B>, Schema.Encoded<S>, Schema.Context<S>>(ast) {
    static override annotations(annotations: Annotations.Schema<Schema.Type<S> & Brand<B>>): brand<S, B> {
      return makeBrandClass(mergeSchemaAnnotations(this.ast, annotations))
    }

    static make = (a: Brand.Unbranded<Schema.Type<S> & Brand<B>>, options?: MakeOptions): Schema.Type<S> & Brand<B> => {
      return getDisableValidationMakeOption(options) ? a : ParseResult.validateSync(this)(a)
    }
  }

/**
 * Returns a nominal branded schema by applying a brand to a given schema.
 *
 * ```
 * Schema<A> + B -> Schema<A & Brand<B>>
 * ```
 *
 * @param self - The input schema to be combined with the brand.
 * @param brand - The brand to apply.
 *
 * @example
 * import * as Schema from "@effect/schema/Schema"
 *
 * const Int = Schema.Number.pipe(Schema.int(), Schema.brand("Int"))
 * type Int = Schema.Schema.Type<typeof Int> // number & Brand<"Int">
 *
 * @category branding
 * @since 0.67.0
 */
export const brand = <S extends Schema.AnyNoContext, B extends string | symbol>(
  brand: B,
  annotations?: Annotations.Schema<Schema.Type<S> & Brand<B>>
) =>
(self: S): brand<S, B> => {
  const annotation: AST.BrandAnnotation = option_.match(AST.getBrandAnnotation(self.ast), {
    onNone: () => [brand],
    onSome: (brands) => [...brands, brand]
  })
  const ast = AST.annotations(
    self.ast,
    toASTAnnotations({
      // add a default title annotation containing the brand
      title: String(self.ast) + ` & Brand<${util_.formatUnknown(brand)}>`,
      ...annotations,
      [AST.BrandAnnotationId]: annotation
    })
  )
  return makeBrandClass(ast)
}

/**
 * @category combinators
 * @since 0.67.0
 */
export const partial: {
  <const Options extends { readonly exact: true } | undefined>(
    options?: Options
  ): <A, I, R>(
    self: Schema<A, I, R>
  ) => SchemaClass<
    { [K in keyof A]?: A[K] | ([undefined] extends [Options] ? undefined : never) },
    { [K in keyof I]?: I[K] | ([undefined] extends [Options] ? undefined : never) },
    R
  >
  <A, I, R, const Options extends { readonly exact: true } | undefined>(
    self: Schema<A, I, R>,
    options?: Options
  ): SchemaClass<
    { [K in keyof A]?: A[K] | ([undefined] extends [Options] ? undefined : never) },
    { [K in keyof I]?: I[K] | ([undefined] extends [Options] ? undefined : never) },
    R
  >
} = dual((args) => isSchema(args[0]), <A, I, R>(
  self: Schema<A, I, R>,
  options?: { readonly exact: true }
): SchemaClass<Partial<A>, Partial<I>, R> => make(AST.partial(self.ast, options)))

/**
 * @category combinators
 * @since 0.67.0
 */
export const required = <A, I, R>(
  self: Schema<A, I, R>
): SchemaClass<{ [K in keyof A]-?: A[K] }, { [K in keyof I]-?: I[K] }, R> => make(AST.required(self.ast))

/**
 * @category api interface
 * @since 0.67.0
 */
export interface mutable<S extends Schema.Any> extends
  AnnotableClass<
    mutable<S>,
    SimplifyMutable<Schema.Type<S>>,
    SimplifyMutable<Schema.Encoded<S>>,
    Schema.Context<S>
  >
{}

/**
 * Creates a new schema with shallow mutability applied to its properties.
 *
 * @param schema - The original schema to make properties mutable (shallowly).
 *
 * @category combinators
 * @since 0.67.0
 */
export const mutable = <S extends Schema.Any>(schema: S): mutable<S> => make(AST.mutable(schema.ast))

const getExtendErrorMessage = (x: AST.AST, y: AST.AST, path: ReadonlyArray<PropertyKey>) => {
  const message = `unsupported schema or overlapping types, cannot extend ${x} with ${y}`
  return errors_.getErrorMessageWithPath(errors_.getErrorMessage("extend", message), path)
}

const intersectTypeLiterals = (
  x: AST.AST,
  y: AST.AST,
  path: ReadonlyArray<PropertyKey>
): AST.TypeLiteral => {
  if (AST.isTypeLiteral(x) && AST.isTypeLiteral(y)) {
    const propertySignatures = [...x.propertySignatures]
    for (const ps of y.propertySignatures) {
      const name = ps.name
      const i = propertySignatures.findIndex((ps) => ps.name === name)
      if (i === -1) {
        propertySignatures.push(ps)
      } else {
        const { isOptional, type } = propertySignatures[i]
        propertySignatures[i] = new AST.PropertySignature(
          name,
          extendAST(type, ps.type, path.concat(name)),
          isOptional,
          true
        )
      }
    }
    return new AST.TypeLiteral(
      propertySignatures,
      x.indexSignatures.concat(y.indexSignatures)
    )
  }
  throw new Error(getExtendErrorMessage(x, y, path))
}

const addRefinementToMembers = (refinement: AST.Refinement, asts: ReadonlyArray<AST.AST>): Array<AST.Refinement> =>
  asts.map((ast) =>
    new AST.Refinement(
      ast,
      refinement.filter,
      // preserve message annotation
      option_.match(AST.getMessageAnnotation(refinement), {
        onNone: () => undefined,
        onSome: (message) => ({ [AST.MessageAnnotationId]: message })
      })
    )
  )

const extendAST = (
  x: AST.AST,
  y: AST.AST,
  path: ReadonlyArray<PropertyKey>
): AST.AST => AST.Union.make(intersectUnionMembers([x], [y], path))

const getTypes = (ast: AST.AST): ReadonlyArray<AST.AST> => AST.isUnion(ast) ? ast.types : [ast]

const intersectUnionMembers = (
  xs: ReadonlyArray<AST.AST>,
  ys: ReadonlyArray<AST.AST>,
  path: ReadonlyArray<PropertyKey>
): Array<AST.AST> =>
  array_.flatMap(xs, (x) =>
    array_.flatMap(ys, (y) => {
      switch (x._tag) {
        case "Union":
          return intersectUnionMembers(x.types, getTypes(y), path)
        case "Suspend":
          return [new AST.Suspend(() => extendAST(x.f(), y, path))]
        case "Refinement":
          return addRefinementToMembers(x, intersectUnionMembers(getTypes(x.from), getTypes(y), path))
        case "TypeLiteral": {
          switch (y._tag) {
            case "Union":
              return intersectUnionMembers([x], y.types, path)
            case "Suspend":
              return [new AST.Suspend(() => extendAST(x, y.f(), path))]
            case "Refinement":
              return addRefinementToMembers(y, intersectUnionMembers([x], getTypes(y.from), path))
            case "TypeLiteral":
              return [intersectTypeLiterals(x, y, path)]
            case "Transformation": {
              if (AST.isTypeLiteralTransformation(y.transformation)) {
                return [
                  new AST.Transformation(
                    intersectTypeLiterals(x, y.from, path),
                    intersectTypeLiterals(AST.typeAST(x), y.to, path),
                    new AST.TypeLiteralTransformation(
                      y.transformation.propertySignatureTransformations
                    )
                  )
                ]
              }
              break
            }
          }
          break
        }
        case "Transformation": {
          if (AST.isTypeLiteralTransformation(x.transformation)) {
            switch (y._tag) {
              case "TypeLiteral":
                return [
                  new AST.Transformation(
                    intersectTypeLiterals(x.from, y, path),
                    intersectTypeLiterals(x.to, AST.typeAST(y), path),
                    new AST.TypeLiteralTransformation(
                      x.transformation.propertySignatureTransformations
                    )
                  )
                ]
              case "Transformation":
                {
                  if (AST.isTypeLiteralTransformation(y.transformation)) {
                    return [
                      new AST.Transformation(
                        intersectTypeLiterals(x.from, y.from, path),
                        intersectTypeLiterals(x.to, y.to, path),
                        new AST.TypeLiteralTransformation(
                          x.transformation.propertySignatureTransformations.concat(
                            y.transformation.propertySignatureTransformations
                          )
                        )
                      )
                    ]
                  }
                }
                break
            }
          }
          break
        }
      }
      throw new Error(getExtendErrorMessage(x, y, path))
    }))

/**
 * @category api interface
 * @since 0.67.0
 */
export interface extend<Self extends Schema.Any, That extends Schema.Any> extends
  AnnotableClass<
    extend<Self, That>,
    Schema.Type<Self> & Schema.Type<That>,
    Schema.Encoded<Self> & Schema.Encoded<That>,
    Schema.Context<Self> | Schema.Context<That>
  >
{}

/**
 * Extends a schema by adding additional fields or index signatures.
 *
 * 1) It only supports **structs**, refinements of structs, unions of structs, suspensions of structs
 * (informally `Supported = Struct | Refinement of Supported | Union of Supported | suspend(() => Supported)`)
 * 2) The arguments must represent disjoint types (e.g., `extend(Struct({ a: String }), Struct({ a: String })))` raises an error)
 *
 * @example
 * import * as Schema from "@effect/schema/Schema"
 *
 * const schema = Schema.Struct({
 *   a: Schema.String,
 *   b: Schema.String
 * })
 *
 * // const extended: S.Schema<{
 * //     readonly [x: string]: string;
 * //     readonly a: string;
 * //     readonly b: string;
 * //     readonly c: string;
 * // }>
 * const extended = Schema.asSchema(schema.pipe(
 *   Schema.extend(Schema.Struct({ c: Schema.String })), // <= you can add more fields
 *   Schema.extend(Schema.Record(Schema.String, Schema.String)) // <= you can add index signatures
 * ))
 *
 * @category combinators
 * @since 0.67.0
 */
export const extend: {
  <That extends Schema.Any>(that: That): <Self extends Schema.Any>(self: Self) => extend<Self, That>
  <Self extends Schema.Any, That extends Schema.Any>(self: Self, that: That): extend<Self, That>
} = dual(
  2,
  <Self extends Schema.Any, That extends Schema.Any>(self: Self, that: That) => make(extendAST(self.ast, that.ast, []))
)

/**
 * @category combinators
 * @since 0.67.0
 */
export const compose: {
  <D, C extends B, R2, B>(
    to: Schema<D, C, R2>
  ): <A, R1>(from: Schema<B, A, R1>) => SchemaClass<D, A, R1 | R2>
  <D, C, R2>(
    to: Schema<D, C, R2>
  ): <B extends C, A, R1>(from: Schema<B, A, R1>) => SchemaClass<D, A, R1 | R2>
  <C, B, R2>(
    to: Schema<C, B, R2>,
    options?: { readonly strict: true }
  ): <A, R1>(from: Schema<B, A, R1>) => SchemaClass<C, A, R1 | R2>
  <D, C, R2>(
    to: Schema<D, C, R2>,
    options: { readonly strict: false }
  ): <B, A, R1>(from: Schema<B, A, R1>) => SchemaClass<D, A, R1 | R2>

  <B, A, R1, D, C extends B, R2>(
    from: Schema<B, A, R1>,
    to: Schema<D, C, R2>
  ): SchemaClass<D, A, R1 | R2>
  <B extends C, A, R1, D, C, R2>(
    from: Schema<B, A, R1>,
    to: Schema<D, C, R2>
  ): SchemaClass<D, A, R1 | R2>
  <B, A, R1, C, R2>(
    from: Schema<B, A, R1>,
    to: Schema<C, B, R2>,
    options?: { readonly strict: true }
  ): SchemaClass<C, A, R1 | R2>
  <B, A, R1, D, C, R2>(
    from: Schema<B, A, R1>,
    to: Schema<D, C, R2>,
    options: { readonly strict: false }
  ): SchemaClass<D, A, R1 | R2>
} = dual(
  (args) => isSchema(args[1]),
  <B, A, R1, D, C, R2>(from: Schema<B, A, R1>, to: Schema<D, C, R2>): SchemaClass<D, A, R1 | R2> =>
    make(AST.compose(from.ast, to.ast))
)

/**
 * @category api interface
 * @since 0.67.0
 */
export interface suspend<A, I, R> extends AnnotableClass<suspend<A, I, R>, A, I, R> {}

/**
 * @category constructors
 * @since 0.67.0
 */
export const suspend = <A, I, R>(f: () => Schema<A, I, R>): suspend<A, I, R> => make(new AST.Suspend(() => f().ast))

/**
 * @category api interface
 * @since 0.67.0
 */
export interface refine<A, From extends Schema.Any>
  extends AnnotableClass<refine<A, From>, A, Schema.Encoded<From>, Schema.Context<From>>
{
  readonly from: From
  readonly filter: (
    a: Schema.Type<From>,
    options: ParseOptions,
    self: AST.Refinement
  ) => option_.Option<ParseResult.ParseIssue>
  make(a: Schema.Type<From>, options?: MakeOptions): A
}

const makeRefineClass = <From extends Schema.Any, A>(
  from: From,
  filter: (
    a: Schema.Type<From>,
    options: ParseOptions,
    self: AST.Refinement
  ) => option_.Option<ParseResult.ParseIssue>,
  ast: AST.AST
): refine<A, From> =>
  class RefineClass extends make<A, Schema.Encoded<From>, Schema.Context<From>>(ast) {
    static override annotations(annotations: Annotations.Schema<A>): refine<A, From> {
      return makeRefineClass(this.from, this.filter, mergeSchemaAnnotations(this.ast, annotations))
    }

    static from = from

    static filter = filter

    static make = (a: Schema.Type<From>, options?: MakeOptions): A => {
      return getDisableValidationMakeOption(options) ? a : ParseResult.validateSync(this)(a)
    }
  }

/**
 * @category api interface
 * @since 0.67.0
 */
export interface filter<From extends Schema.Any> extends refine<Schema.Type<From>, From> {}

const fromFilterPredicateReturnTypeItem = (
  item: FilterOutput,
  ast: AST.Refinement,
  input: unknown
): option_.Option<ParseResult.ParseIssue> => {
  if (Predicate.isBoolean(item)) {
    return item
      ? option_.none()
      : option_.some(new ParseResult.Type(ast, input))
  }
  if (Predicate.isString(item)) {
    return option_.some(new ParseResult.Type(ast, input, item))
  }
  if (item !== undefined) {
    if ("_tag" in item) {
      return option_.some(item)
    }
    const issue = new ParseResult.Type(ast, input, item.message)
    return option_.some(
      array_.isNonEmptyReadonlyArray(item.path) ? new ParseResult.Pointer(item.path, input, issue) : issue
    )
  }
  return option_.none()
}

const isFilterPredicateReturnTypeItem = (out: FilterReturnType): out is FilterOutput => !Array.isArray(out)

const toFilterParseIssue = (
  out: FilterReturnType,
  ast: AST.Refinement,
  input: unknown
): option_.Option<ParseResult.ParseIssue> => {
  if (isFilterPredicateReturnTypeItem(out)) {
    return fromFilterPredicateReturnTypeItem(out, ast, input)
  }
  if (array_.isNonEmptyReadonlyArray(out)) {
    const issues = array_.filterMap(out, (issue) => fromFilterPredicateReturnTypeItem(issue, ast, input))
    if (array_.isNonEmptyReadonlyArray(issues)) {
      return option_.some(issues.length === 1 ? issues[0] : new ParseResult.Composite(ast, input, issues))
    }
  }
  return option_.none()
}

/**
 * @category filtering
 * @since 0.68.0
 */
export interface FilterIssue {
  readonly path: ReadonlyArray<PropertyKey>
  readonly message: string
}

/**
 * @category filtering
 * @since 0.68.0
 */
export type FilterOutput = undefined | boolean | string | ParseResult.ParseIssue | FilterIssue

type FilterReturnType = FilterOutput | ReadonlyArray<FilterOutput>

/**
 * @category filtering
 * @since 0.67.0
 */
export function filter<C extends A, B extends A, A = C>(
  refinement: (a: A, options: ParseOptions, self: AST.Refinement) => a is B,
  annotations?: Annotations.Filter<C & B, C>
): <I, R>(self: Schema<C, I, R>) => refine<C & B, Schema<A, I, R>>
export function filter<A, B extends A>(
  refinement: (a: A, options: ParseOptions, self: AST.Refinement) => a is B,
  annotations?: Annotations.Filter<B, A>
): <I, R>(self: Schema<A, I, R>) => refine<B, Schema<A, I, R>>
export function filter<S extends Schema.Any>(
  predicate: (
    a: Types.NoInfer<Schema.Type<S>>,
    options: ParseOptions,
    self: AST.Refinement
  ) => FilterReturnType,
  annotations?: Annotations.Filter<Types.NoInfer<Schema.Type<S>>>
): (self: S) => filter<S>
export function filter<A>(
  predicate: (
    a: A,
    options: ParseOptions,
    self: AST.Refinement
  ) => FilterReturnType,
  annotations?: Annotations.Filter<A>
): <I, R>(self: Schema<A, I, R>) => refine<A, Schema<A, I, R>> {
  return <I, R>(self: Schema<A, I, R>) => {
    function filter(input: A, options: AST.ParseOptions, ast: AST.Refinement) {
      return toFilterParseIssue(predicate(input, options, ast), ast, input)
    }
    const ast = new AST.Refinement(
      self.ast,
      filter,
      toASTAnnotations(annotations)
    )
    return makeRefineClass(self, filter, ast)
  }
}

/**
 * @category api interface
 * @since 0.67.0
 */
export interface transformOrFail<From extends Schema.Any, To extends Schema.Any, R = never> extends
  AnnotableClass<
    transformOrFail<From, To, R>,
    Schema.Type<To>,
    Schema.Encoded<From>,
    Schema.Context<From> | Schema.Context<To> | R
  >
{
  readonly from: From
  readonly to: To
}

const makeTransformationClass = <From extends Schema.Any, To extends Schema.Any, R>(
  from: From,
  to: To,
  ast: AST.AST
): transformOrFail<From, To, R> =>
  class TransformationClass
    extends make<Schema.Type<To>, Schema.Encoded<From>, Schema.Context<From> | Schema.Context<To> | R>(ast)
  {
    static override annotations(annotations: Annotations.Schema<Schema.Type<To>>) {
      return makeTransformationClass<From, To, R>(
        this.from,
        this.to,
        mergeSchemaAnnotations(this.ast, annotations)
      )
    }

    static from = from

    static to = to
  }

/**
 * Create a new `Schema` by transforming the input and output of an existing `Schema`
 * using the provided decoding functions.
 *
 * @category combinators
 * @since 0.67.0
 */
export const transformOrFail: {
  <To extends Schema.Any, From extends Schema.Any, RD, RE>(
    to: To,
    options: {
      readonly decode: (
        fromA: Schema.Type<From>,
        options: ParseOptions,
        ast: AST.Transformation
      ) => Effect.Effect<Schema.Encoded<To>, ParseResult.ParseIssue, RD>
      readonly encode: (
        toI: Schema.Encoded<To>,
        options: ParseOptions,
        ast: AST.Transformation
      ) => Effect.Effect<Schema.Type<From>, ParseResult.ParseIssue, RE>
      readonly strict?: true
    } | {
      readonly decode: (
        fromA: Schema.Type<From>,
        options: ParseOptions,
        ast: AST.Transformation
      ) => Effect.Effect<unknown, ParseResult.ParseIssue, RD>
      readonly encode: (
        toI: Schema.Encoded<To>,
        options: ParseOptions,
        ast: AST.Transformation
      ) => Effect.Effect<unknown, ParseResult.ParseIssue, RE>
      readonly strict: false
    }
  ): (from: From) => transformOrFail<From, To, RD | RE>
  <To extends Schema.Any, From extends Schema.Any, RD, RE>(
    from: From,
    to: To,
    options: {
      readonly decode: (
        fromA: Schema.Type<From>,
        options: ParseOptions,
        ast: AST.Transformation
      ) => Effect.Effect<Schema.Encoded<To>, ParseResult.ParseIssue, RD>
      readonly encode: (
        toI: Schema.Encoded<To>,
        options: ParseOptions,
        ast: AST.Transformation
      ) => Effect.Effect<Schema.Type<From>, ParseResult.ParseIssue, RE>
      readonly strict?: true
    } | {
      readonly decode: (
        fromA: Schema.Type<From>,
        options: ParseOptions,
        ast: AST.Transformation
      ) => Effect.Effect<unknown, ParseResult.ParseIssue, RD>
      readonly encode: (
        toI: Schema.Encoded<To>,
        options: ParseOptions,
        ast: AST.Transformation
      ) => Effect.Effect<unknown, ParseResult.ParseIssue, RE>
      readonly strict: false
    }
  ): transformOrFail<From, To, RD | RE>
} = dual((args) => isSchema(args[0]) && isSchema(args[1]), <FromA, FromI, FromR, ToA, ToI, ToR, RD, RE>(
  from: Schema<FromA, FromI, FromR>,
  to: Schema<ToA, ToI, ToR>,
  options: {
    readonly decode: (
      fromA: FromA,
      options: ParseOptions,
      ast: AST.Transformation
    ) => Effect.Effect<ToI, ParseResult.ParseIssue, RD>
    readonly encode: (
      toI: ToI,
      options: ParseOptions,
      ast: AST.Transformation
    ) => Effect.Effect<FromA, ParseResult.ParseIssue, RE>
  }
): Schema<ToA, FromI, FromR | ToR | RD | RE> =>
  makeTransformationClass(
    from,
    to,
    new AST.Transformation(
      from.ast,
      to.ast,
      new AST.FinalTransformation(options.decode, options.encode)
    )
  ))

/**
 * @category api interface
 * @since 0.67.0
 */
export interface transform<From extends Schema.Any, To extends Schema.Any> extends transformOrFail<From, To> {
  annotations(annotations: Annotations.Schema<Schema.Type<To>>): transform<From, To>
}

/**
 * Create a new `Schema` by transforming the input and output of an existing `Schema`
 * using the provided mapping functions.
 *
 * @category combinators
 * @since 0.67.0
 */
export const transform: {
  <To extends Schema.Any, From extends Schema.Any>(
    to: To,
    options: {
      readonly decode: (fromA: Schema.Type<From>) => Schema.Encoded<To>
      readonly encode: (toI: Schema.Encoded<To>) => Schema.Type<From>
      readonly strict?: true
    } | {
      readonly decode: (fromA: Schema.Type<From>) => unknown
      readonly encode: (toI: Schema.Encoded<To>) => unknown
      readonly strict: false
    }
  ): (from: From) => transform<From, To>
  <To extends Schema.Any, From extends Schema.Any>(
    from: From,
    to: To,
    options: {
      readonly decode: (fromA: Schema.Type<From>) => Schema.Encoded<To>
      readonly encode: (toI: Schema.Encoded<To>) => Schema.Type<From>
      readonly strict?: true
    } | {
      readonly decode: (fromA: Schema.Type<From>) => unknown
      readonly encode: (toI: Schema.Encoded<To>) => unknown
      readonly strict: false
    }
  ): transform<From, To>
} = dual(
  (args) => isSchema(args[0]) && isSchema(args[1]),
  <FromA, FromI, FromR, ToA, ToI, ToR>(
    from: Schema<FromA, FromI, FromR>,
    to: Schema<ToA, ToI, ToR>,
    options: {
      readonly decode: (fromA: FromA) => ToI
      readonly encode: (toI: ToI) => FromA
    }
  ): Schema<ToA, FromI, FromR | ToR> =>
    transformOrFail(
      from,
      to,
      {
        decode: (fromA) => ParseResult.succeed(options.decode(fromA)),
        encode: (toI) => ParseResult.succeed(options.encode(toI))
      }
    )
)

/**
 * @category api interface
 * @since 0.67.0
 */
export interface transformLiteral<Type, Encoded> extends Annotable<transformLiteral<Type, Encoded>, Type, Encoded> {}

/**
 * Creates a new `Schema` which transforms literal values.
 *
 * @example
 * import * as S from "@effect/schema/Schema"
 *
 * const schema = S.transformLiteral(0, "a")
 *
 * assert.deepStrictEqual(S.decodeSync(schema)(0), "a")
 *
 * @category constructors
 * @since 0.67.0
 */
export const transformLiteral = <Encoded extends AST.LiteralValue, Type extends AST.LiteralValue>(
  from: Encoded,
  to: Type
): transformLiteral<Type, Encoded> => transform(Literal(from), Literal(to), { decode: () => to, encode: () => from })

/**
 * Creates a new `Schema` which maps between corresponding literal values.
 *
 * @example
 * import * as S from "@effect/schema/Schema"
 *
 * const Animal = S.transformLiterals(
 *   [0, "cat"],
 *   [1, "dog"],
 *   [2, "cow"]
 * )
 *
 * assert.deepStrictEqual(S.decodeSync(Animal)(1), "dog")
 *
 * @category constructors
 * @since 0.67.0
 */
export function transformLiterals<const A extends AST.Members<readonly [from: AST.LiteralValue, to: AST.LiteralValue]>>(
  ...pairs: A
): Union<{ -readonly [I in keyof A]: transformLiteral<A[I][1], A[I][0]> }>
export function transformLiterals<Encoded extends AST.LiteralValue, Type extends AST.LiteralValue>(
  pairs: [Encoded, Type]
): transformLiteral<Type, Encoded>
export function transformLiterals<
  const A extends ReadonlyArray<readonly [from: AST.LiteralValue, to: AST.LiteralValue]>
>(...pairs: A): Schema<A[number][1], A[number][0]>
export function transformLiterals<
  const A extends ReadonlyArray<readonly [from: AST.LiteralValue, to: AST.LiteralValue]>
>(...pairs: A): Schema<A[number][1], A[number][0]> {
  return Union(...pairs.map(([from, to]) => transformLiteral(from, to)))
}

/**
 * Attaches a property signature with the specified key and value to the schema.
 * This API is useful when you want to add a property to your schema which doesn't describe the shape of the input,
 * but rather maps to another schema, for example when you want to add a discriminant to a simple union.
 *
 * @param self - The input schema.
 * @param key - The name of the property to add to the schema.
 * @param value - The value of the property to add to the schema.
 *
 * @example
 * import * as S from "@effect/schema/Schema"
 * import { pipe } from "effect/Function"
 *
 * const Circle = S.Struct({ radius: S.Number })
 * const Square = S.Struct({ sideLength: S.Number })
 * const Shape = S.Union(
 *   Circle.pipe(S.attachPropertySignature("kind", "circle")),
 *   Square.pipe(S.attachPropertySignature("kind", "square"))
 * )
 *
 * assert.deepStrictEqual(S.decodeSync(Shape)({ radius: 10 }), {
 *   kind: "circle",
 *   radius: 10
 * })
 *
 * @category combinators
 * @since 0.67.0
 */
export const attachPropertySignature: {
  <K extends PropertyKey, V extends AST.LiteralValue | symbol, A>(
    key: K,
    value: V,
    annotations?: Annotations.Schema<Types.Simplify<A & { readonly [k in K]: V }>>
  ): <I, R>(
    schema: SchemaClass<A, I, R>
  ) => Schema<Types.Simplify<A & { readonly [k in K]: V }>, I, R>
  <A, I, R, K extends PropertyKey, V extends AST.LiteralValue | symbol>(
    schema: Schema<A, I, R>,
    key: K,
    value: V,
    annotations?: Annotations.Schema<Types.Simplify<A & { readonly [k in K]: V }>>
  ): SchemaClass<Types.Simplify<A & { readonly [k in K]: V }>, I, R>
} = dual(
  (args) => isSchema(args[0]),
  <A, I, R, K extends PropertyKey, V extends AST.LiteralValue | symbol>(
    schema: Schema<A, I, R>,
    key: K,
    value: V,
    annotations?: Annotations.Schema<Types.Simplify<A & { readonly [k in K]: V }>>
  ): SchemaClass<Types.Simplify<A & { readonly [k in K]: V }>, I, R> => {
    const ast = extend(
      typeSchema(schema),
      Struct({ [key]: Predicate.isSymbol(value) ? UniqueSymbolFromSelf(value) : Literal(value) })
    ).ast
    return make(
      new AST.Transformation(
        schema.ast,
        annotations ? mergeSchemaAnnotations(ast, annotations) : ast,
        new AST.TypeLiteralTransformation(
          [
            new AST.PropertySignatureTransformation(
              key,
              key,
              () => option_.some(value),
              () => option_.none()
            )
          ]
        )
      )
    )
  }
)

/**
 * @category annotations
 * @since 0.67.0
 */
export declare namespace Annotations {
  /**
   * @category annotations
   * @since 0.67.0
   */
  export interface Doc<A> extends AST.Annotations {
    readonly title?: AST.TitleAnnotation
    readonly description?: AST.DescriptionAnnotation
    readonly documentation?: AST.DocumentationAnnotation
    readonly examples?: AST.ExamplesAnnotation<A>
    readonly default?: AST.DefaultAnnotation<A>
  }

  /**
   * @since 0.67.0
   */
  export interface Schema<A, TypeParameters extends ReadonlyArray<any> = readonly []> extends Doc<A> {
    readonly identifier?: AST.IdentifierAnnotation
    readonly message?: AST.MessageAnnotation
    readonly typeId?: AST.TypeAnnotation | { id: AST.TypeAnnotation; annotation: unknown }
    readonly jsonSchema?: AST.JSONSchemaAnnotation
    readonly arbitrary?: (
      ...arbitraries: { readonly [K in keyof TypeParameters]: LazyArbitrary<TypeParameters[K]> }
    ) => LazyArbitrary<A>
    readonly pretty?: (
      ...pretties: { readonly [K in keyof TypeParameters]: pretty_.Pretty<TypeParameters[K]> }
    ) => pretty_.Pretty<A>
    readonly equivalence?: (
      ...equivalences: { readonly [K in keyof TypeParameters]: Equivalence.Equivalence<TypeParameters[K]> }
    ) => Equivalence.Equivalence<A>
    readonly concurrency?: AST.ConcurrencyAnnotation
    readonly batching?: AST.BatchingAnnotation
    readonly parseIssueTitle?: AST.ParseIssueTitleAnnotation
  }

  /**
   * @since 0.67.0
   */
  export interface Filter<A, P = A> extends Schema<A, readonly [P]> {}
}

/**
 * @category annotations
 * @since 0.67.0
 */
export const annotations: {
  <S extends Annotable.All>(annotations: Annotations.Schema<Schema.Type<S>>): (self: S) => Annotable.Self<S>
  <S extends Annotable.All>(self: S, annotations: Annotations.Schema<Schema.Type<S>>): Annotable.Self<S>
} = dual(
  2,
  <A, I, R>(self: Schema<A, I, R>, annotations: Annotations.Schema<A>): Schema<A, I, R> => self.annotations(annotations)
)

type Rename<A, M> = {
  [
    K in keyof A as K extends keyof M ? M[K] extends PropertyKey ? M[K]
      : never
      : K
  ]: A[K]
}

/**
 * @category renaming
 * @since 0.67.0
 */
export const rename: {
  <
    A,
    const M extends
      & { readonly [K in keyof A]?: PropertyKey }
      & { readonly [K in Exclude<keyof M, keyof A>]: never }
  >(
    mapping: M
  ): <I, R>(self: Schema<A, I, R>) => SchemaClass<Types.Simplify<Rename<A, M>>, I, R>
  <
    A,
    I,
    R,
    const M extends
      & { readonly [K in keyof A]?: PropertyKey }
      & { readonly [K in Exclude<keyof M, keyof A>]: never }
  >(
    self: Schema<A, I, R>,
    mapping: M
  ): SchemaClass<Types.Simplify<Rename<A, M>>, I, R>
} = dual(
  2,
  <
    A,
    I,
    R,
    const M extends
      & { readonly [K in keyof A]?: PropertyKey }
      & { readonly [K in Exclude<keyof M, keyof A>]: never }
  >(
    self: Schema<A, I, R>,
    mapping: M
  ): SchemaClass<Types.Simplify<Rename<A, M>>, I, R> => make(AST.rename(self.ast, mapping))
)

/**
 * @category type id
 * @since 0.67.0
 */
export const TrimmedTypeId: unique symbol = Symbol.for("@effect/schema/TypeId/Trimmed")

/**
 * Verifies that a string contains no leading or trailing whitespaces.
 *
 * Note. This combinator does not make any transformations, it only validates.
 * If what you were looking for was a combinator to trim strings, then check out the `trim` combinator.
 *
 * @category string filters
 * @since 0.67.0
 */
export const trimmed =
  <A extends string>(annotations?: Annotations.Filter<A>) => <I, R>(self: Schema<A, I, R>): filter<Schema<A, I, R>> =>
    self.pipe(
      filter((a) => a === a.trim(), {
        typeId: TrimmedTypeId,
        description: "a string with no leading or trailing whitespace",
        jsonSchema: { pattern: "^\\S[\\s\\S]*\\S$|^\\S$|^$" },
        ...annotations
      })
    )

/**
 * @category type id
 * @since 0.67.0
 */
export const MaxLengthTypeId: unique symbol = filters_.MaxLengthTypeId

/**
 * @category type id
 * @since 0.67.0
 */
export type MaxLengthTypeId = typeof MaxLengthTypeId

/**
 * @category string filters
 * @since 0.67.0
 */
export const maxLength = <A extends string>(
  maxLength: number,
  annotations?: Annotations.Filter<A>
) =>
<I, R>(self: Schema<A, I, R>): filter<Schema<A, I, R>> =>
  self.pipe(
    filter(
      (a) => a.length <= maxLength,
      {
        typeId: MaxLengthTypeId,
        description: `a string at most ${maxLength} character(s) long`,
        jsonSchema: { maxLength },
        ...annotations
      }
    )
  )

/**
 * @category type id
 * @since 0.67.0
 */
export const MinLengthTypeId: unique symbol = filters_.MinLengthTypeId

/**
 * @category type id
 * @since 0.67.0
 */
export type MinLengthTypeId = typeof MinLengthTypeId

/**
 * @category string filters
 * @since 0.67.0
 */
export const minLength = <A extends string>(
  minLength: number,
  annotations?: Annotations.Filter<A>
) =>
<I, R>(self: Schema<A, I, R>): filter<Schema<A, I, R>> =>
  self.pipe(
    filter(
      (a) => a.length >= minLength,
      {
        typeId: MinLengthTypeId,
        description: `a string at least ${minLength} character(s) long`,
        jsonSchema: { minLength },
        ...annotations
      }
    )
  )

/**
 * @category type id
 * @since 0.67.0
 */
export const PatternTypeId: unique symbol = Symbol.for("@effect/schema/TypeId/Pattern")

/**
 * @category string filters
 * @since 0.67.0
 */
export const pattern = <A extends string>(
  regex: RegExp,
  annotations?: Annotations.Filter<A>
) =>
<I, R>(self: Schema<A, I, R>): filter<Schema<A, I, R>> => {
  const pattern = regex.source
  return self.pipe(
    filter(
      (a): a is A => {
        // The following line ensures that `lastIndex` is reset to `0` in case the user has specified the `g` flag
        regex.lastIndex = 0
        return regex.test(a)
      },
      {
        typeId: { id: PatternTypeId, annotation: { regex } },
        description: `a string matching the pattern ${pattern}`,
        jsonSchema: { pattern },
        arbitrary: () => (fc) => fc.stringMatching(regex) as any,
        ...annotations
      }
    )
  )
}

/**
 * @category type id
 * @since 0.67.0
 */
export const StartsWithTypeId: unique symbol = Symbol.for("@effect/schema/TypeId/StartsWith")

/**
 * @category string filters
 * @since 0.67.0
 */
export const startsWith = <A extends string>(
  startsWith: string,
  annotations?: Annotations.Filter<A>
) =>
<I, R>(self: Schema<A, I, R>): filter<Schema<A, I, R>> =>
  self.pipe(
    filter(
      (a) => a.startsWith(startsWith),
      {
        typeId: { id: StartsWithTypeId, annotation: { startsWith } },
        description: `a string starting with ${JSON.stringify(startsWith)}`,
        jsonSchema: { pattern: `^${startsWith}` },
        ...annotations
      }
    )
  )

/**
 * @category type id
 * @since 0.67.0
 */
export const EndsWithTypeId: unique symbol = Symbol.for("@effect/schema/TypeId/EndsWith")

/**
 * @category string filters
 * @since 0.67.0
 */
export const endsWith = <A extends string>(
  endsWith: string,
  annotations?: Annotations.Filter<A>
) =>
<I, R>(self: Schema<A, I, R>): filter<Schema<A, I, R>> =>
  self.pipe(
    filter(
      (a) => a.endsWith(endsWith),
      {
        typeId: { id: EndsWithTypeId, annotation: { endsWith } },
        description: `a string ending with ${JSON.stringify(endsWith)}`,
        jsonSchema: { pattern: `^.*${endsWith}$` },
        ...annotations
      }
    )
  )

/**
 * @category type id
 * @since 0.67.0
 */
export const IncludesTypeId: unique symbol = Symbol.for("@effect/schema/TypeId/Includes")

/**
 * @category string filters
 * @since 0.67.0
 */
export const includes = <A extends string>(
  searchString: string,
  annotations?: Annotations.Filter<A>
) =>
<I, R>(self: Schema<A, I, R>): filter<Schema<A, I, R>> =>
  self.pipe(
    filter(
      (a) => a.includes(searchString),
      {
        typeId: { id: IncludesTypeId, annotation: { includes: searchString } },
        description: `a string including ${JSON.stringify(searchString)}`,
        jsonSchema: { pattern: `.*${searchString}.*` },
        ...annotations
      }
    )
  )

/**
 * @category type id
 * @since 0.67.0
 */
export const LowercasedTypeId: unique symbol = Symbol.for("@effect/schema/TypeId/Lowercased")

/**
 * Verifies that a string is lowercased.
 *
 * @category string filters
 * @since 0.67.0
 */
export const lowercased =
  <A extends string>(annotations?: Annotations.Filter<A>) => <I, R>(self: Schema<A, I, R>): filter<Schema<A, I, R>> =>
    self.pipe(
      filter((a) => a === a.toLowerCase(), {
        typeId: LowercasedTypeId,
        description: "a lowercase string",
        ...annotations
      })
    )

/**
 * @category string constructors
 * @since 0.67.0
 */
export class Lowercased extends String$.pipe(
  lowercased({ identifier: "Lowercased", title: "Lowercased" })
) {
  static override annotations: (annotations: Annotations.Schema<string>) => typeof Lowercased = super.annotations
}

/**
 * @category type id
 * @since 0.67.0
 */
export const UppercasedTypeId: unique symbol = Symbol.for("@effect/schema/TypeId/Uppercased")

/**
 * Verifies that a string is uppercased.
 *
 * @category string filters
 * @since 0.67.0
 */
export const uppercased =
  <A extends string>(annotations?: Annotations.Filter<A>) => <I, R>(self: Schema<A, I, R>): filter<Schema<A, I, R>> =>
    self.pipe(
      filter((a) => a === a.toUpperCase(), {
        typeId: UppercasedTypeId,
        description: "an uppercase string",
        ...annotations
      })
    )

/**
 * @category string constructors
 * @since 0.67.0
 */
export class Uppercased extends String$.pipe(
  uppercased({ identifier: "Uppercased", title: "Uppercased" })
) {
  static override annotations: (annotations: Annotations.Schema<string>) => typeof Uppercased = super.annotations
}

/**
 * @category type id
 * @since 0.67.0
 */
export const LengthTypeId: unique symbol = filters_.LengthTypeId

/**
 * @category type id
 * @since 0.67.0
 */
export type LengthTypeId = typeof LengthTypeId

/**
 * @category string filters
 * @since 0.67.0
 */
export const length = <A extends string>(
  length: number | { readonly min: number; readonly max: number },
  annotations?: Annotations.Filter<A>
) =>
<I, R>(self: Schema<A, I, R>): filter<Schema<A, I, R>> => {
  const minLength = Predicate.isObject(length) ? Math.max(0, Math.floor(length.min)) : Math.max(0, Math.floor(length))
  const maxLength = Predicate.isObject(length) ? Math.max(minLength, Math.floor(length.max)) : minLength
  if (minLength !== maxLength) {
    return self.pipe(
      filter((a) => a.length >= minLength && a.length <= maxLength, {
        typeId: LengthTypeId,
        description: `a string at least ${minLength} character(s) and at most ${maxLength} character(s) long`,
        jsonSchema: { minLength, maxLength },
        ...annotations
      })
    )
  }
  return self.pipe(
    filter((a) => a.length === minLength, {
      typeId: LengthTypeId,
      description: minLength === 1 ? `a single character` : `a string ${minLength} character(s) long`,
      jsonSchema: { minLength, maxLength: minLength },
      ...annotations
    })
  )
}

/**
 * A schema representing a single character.
 *
 * @category string constructors
 * @since 0.67.0
 */
export class Char extends String$.pipe(length(1, { identifier: "Char" })) {
  static override annotations: (annotations: Annotations.Schema<string>) => typeof Char = super.annotations
}

/**
 * @category string filters
 * @since 0.67.0
 */
export const nonEmpty = <A extends string>(
  annotations?: Annotations.Filter<A>
): <I, R>(self: Schema<A, I, R>) => filter<Schema<A, I, R>> =>
  minLength(1, {
    description: "a non empty string",
    ...annotations
  })

/**
 * This schema converts a string to lowercase.
 *
 * @category string transformations
 * @since 0.67.0
 */
export class Lowercase extends transform(
  String$,
  Lowercased,
  { decode: (s) => s.toLowerCase(), encode: identity }
).annotations({ identifier: "Lowercase" }) {
  static override annotations: (annotations: Annotations.Schema<string>) => typeof Lowercase = super.annotations
}

/**
 * This schema converts a string to uppercase.
 *
 * @category string transformations
 * @since 0.67.0
 */
export class Uppercase extends transform(
  String$,
  Uppercased,
  { decode: (s) => s.toUpperCase(), encode: identity }
).annotations({ identifier: "Uppercase" }) {
  static override annotations: (annotations: Annotations.Schema<string>) => typeof Uppercase = super.annotations
}

/**
 * @category string constructors
 * @since 0.67.0
 */
export class Trimmed extends String$.pipe(
  trimmed({ identifier: "Trimmed", title: "Trimmed" })
) {
  static override annotations: (annotations: Annotations.Schema<string>) => typeof Trimmed = super.annotations
}

/**
 * This schema allows removing whitespaces from the beginning and end of a string.
 *
 * @category string transformations
 * @since 0.67.0
 */
export class Trim extends transform(
  String$,
  Trimmed,
  { decode: (s) => s.trim(), encode: identity }
).annotations({ identifier: "Trim" }) {
  static override annotations: (annotations: Annotations.Schema<string>) => typeof Trim = super.annotations
}

/**
 * Returns a schema that allows splitting a string into an array of strings.
 *
 * @category string transformations
 * @since 0.67.0
 */
export const split = (separator: string): transform<typeof String$, Array$<typeof String$>> =>
  transform(
    String$,
    Array$(String$),
    { decode: string_.split(separator), encode: array_.join(separator) }
  )

/**
 * @since 0.67.0
 */
export type ParseJsonOptions = {
  readonly reviver?: Parameters<typeof JSON.parse>[1]
  readonly replacer?: Parameters<typeof JSON.stringify>[1]
  readonly space?: Parameters<typeof JSON.stringify>[2]
}

const JsonString = String$.annotations({
  [AST.IdentifierAnnotationId]: "JsonString",
  [AST.TitleAnnotationId]: "JsonString",
  [AST.DescriptionAnnotationId]: "a JSON string"
})

/**
 * The `ParseJson` combinator provides a method to convert JSON strings into the `unknown` type using the underlying
 * functionality of `JSON.parse`. It also utilizes `JSON.stringify` for encoding.
 *
 * You can optionally provide a `ParseJsonOptions` to configure both `JSON.parse` and `JSON.stringify` executions.
 *
 * Optionally, you can pass a schema `Schema<A, I, R>` to obtain an `A` type instead of `unknown`.
 *
 * @example
 * import * as S from "@effect/schema/Schema"
 *
 * assert.deepStrictEqual(S.decodeUnknownSync(S.parseJson())(`{"a":"1"}`), { a: "1" })
 * assert.deepStrictEqual(S.decodeUnknownSync(S.parseJson(S.Struct({ a: S.NumberFromString })))(`{"a":"1"}`), { a: 1 })
 *
 * @category string transformations
 * @since 0.67.0
 */
export const parseJson: {
  <A, I, R>(schema: Schema<A, I, R>, options?: ParseJsonOptions): SchemaClass<A, string, R>
  (options?: ParseJsonOptions): SchemaClass<unknown, string>
} = <A, I, R>(schema?: Schema<A, I, R> | ParseJsonOptions, o?: ParseJsonOptions) => {
  if (isSchema(schema)) {
    return compose(parseJson(o), schema as any) as any
  }
  const options: ParseJsonOptions | undefined = schema as any
  return transformOrFail(
    JsonString,
    Unknown,
    {
      decode: (s, _, ast) =>
        ParseResult.try({
          try: () => JSON.parse(s, options?.reviver),
          catch: (e: any) => new ParseResult.Type(ast, s, e.message)
        }),
      encode: (u, _, ast) =>
        ParseResult.try({
          try: () => JSON.stringify(u, options?.replacer, options?.space),
          catch: (e: any) => new ParseResult.Type(ast, u, e.message)
        })
    }
  )
}

/**
 * @category string constructors
 * @since 0.67.0
 */
export class NonEmpty extends String$.pipe(
  nonEmpty({ identifier: "NonEmpty", title: "NonEmpty" })
) {
  static override annotations: (annotations: Annotations.Schema<string>) => typeof NonEmpty = super.annotations
}

/**
 * @category type id
 * @since 0.67.0
 */
export const UUIDTypeId: unique symbol = Symbol.for("@effect/schema/TypeId/UUID")

const uuidRegexp = /^[0-9a-fA-F]{8}-[0-9a-fA-F]{4}-[0-9a-fA-F]{4}-[0-9a-fA-F]{4}-[0-9a-fA-F]{12}$/i

/**
 * Represents a Universally Unique Identifier (UUID).
 *
 * This schema ensures that the provided string adheres to the standard UUID format.
 *
 * @category string constructors
 * @since 0.67.0
 */
export class UUID extends String$.pipe(
  pattern(uuidRegexp, {
    typeId: UUIDTypeId,
    identifier: "UUID",
    title: "UUID",
    description: "a Universally Unique Identifier",
    arbitrary: (): LazyArbitrary<string> => (fc) => fc.uuid()
  })
) {
  static override annotations: (annotations: Annotations.Schema<string>) => typeof UUID = super.annotations
}

/**
 * @category type id
 * @since 0.67.0
 */
export const ULIDTypeId: unique symbol = Symbol.for("@effect/schema/TypeId/ULID")

const ulidRegexp = /^[0-7][0-9A-HJKMNP-TV-Z]{25}$/i

/**
 * Represents a Universally Unique Lexicographically Sortable Identifier (ULID).
 *
 * ULIDs are designed to be compact, URL-safe, and ordered, making them suitable for use as identifiers.
 * This schema ensures that the provided string adheres to the standard ULID format.
 *
 * @category string constructors
 * @since 0.67.0
 */
export class ULID extends String$.pipe(
  pattern(ulidRegexp, {
    typeId: ULIDTypeId,
    identifier: "ULID",
    title: "ULID",
    description: "a Universally Unique Lexicographically Sortable Identifier",
    arbitrary: (): LazyArbitrary<string> => (fc) => fc.ulid()
  })
) {
  static override annotations: (annotations: Annotations.Schema<string>) => typeof ULID = super.annotations
}

/**
 * @category type id
 * @since 0.67.0
 */
export const FiniteTypeId: unique symbol = Symbol.for("@effect/schema/TypeId/Finite")

/**
 * Ensures that the provided value is a finite number.
 *
 * This schema filters out non-finite numeric values, allowing only finite numbers to pass through.
 *
 * @category number filters
 * @since 0.67.0
 */
export const finite =
  <A extends number>(annotations?: Annotations.Filter<A>) => <I, R>(self: Schema<A, I, R>): filter<Schema<A, I, R>> =>
    self.pipe(
      filter((a) => Number.isFinite(a), {
        typeId: FiniteTypeId,
        description: "a finite number",
        ...annotations
      })
    )

/**
 * @category type id
 * @since 0.67.0
 */
export const GreaterThanTypeId: unique symbol = filters_.GreaterThanTypeId

/**
 * @category type id
 * @since 0.67.0
 */
export type GreaterThanTypeId = typeof GreaterThanTypeId

/**
 * This filter checks whether the provided number is greater than the specified minimum.
 *
 * @category number filters
 * @since 0.67.0
 */
export const greaterThan = <A extends number>(
  min: number,
  annotations?: Annotations.Filter<A>
) =>
<I, R>(self: Schema<A, I, R>): filter<Schema<A, I, R>> =>
  self.pipe(
    filter((a) => a > min, {
      typeId: GreaterThanTypeId,
      description: min === 0 ? "a positive number" : `a number greater than ${min}`,
      jsonSchema: { exclusiveMinimum: min },
      ...annotations
    })
  )

/**
 * @category type id
 * @since 0.67.0
 */
export const GreaterThanOrEqualToTypeId: unique symbol = filters_.GreaterThanOrEqualToTypeId

/**
 * @category type id
 * @since 0.67.0
 */
export type GreaterThanOrEqualToTypeId = typeof GreaterThanOrEqualToTypeId

/**
 * This filter checks whether the provided number is greater than or equal to the specified minimum.
 *
 * @category number filters
 * @since 0.67.0
 */
export const greaterThanOrEqualTo = <A extends number>(
  min: number,
  annotations?: Annotations.Filter<A>
) =>
<I, R>(self: Schema<A, I, R>): filter<Schema<A, I, R>> =>
  self.pipe(
    filter((a) => a >= min, {
      typeId: GreaterThanOrEqualToTypeId,
      description: min === 0 ? "a non-negative number" : `a number greater than or equal to ${min}`,
      jsonSchema: { minimum: min },
      ...annotations
    })
  )

/**
 * @category type id
 * @since 0.67.0
 */
export const MultipleOfTypeId: unique symbol = Symbol.for("@effect/schema/TypeId/MultipleOf")

/**
 * @category number filters
 * @since 0.67.0
 */
export const multipleOf = <A extends number>(
  divisor: number,
  annotations?: Annotations.Filter<A>
) =>
<I, R>(self: Schema<A, I, R>): filter<Schema<A, I, R>> =>
  self.pipe(
    filter((a) => number_.remainder(a, divisor) === 0, {
      typeId: MultipleOfTypeId,
      description: `a number divisible by ${divisor}`,
      jsonSchema: { multipleOf: Math.abs(divisor) }, // spec requires positive divisor
      ...annotations
    })
  )

/**
 * @category type id
 * @since 0.67.0
 */
export const IntTypeId: unique symbol = filters_.IntTypeId

/**
 * @category type id
 * @since 0.67.0
 */
export type IntTypeId = typeof IntTypeId

/**
 * @category number filters
 * @since 0.67.0
 */
export const int =
  <A extends number>(annotations?: Annotations.Filter<A>) => <I, R>(self: Schema<A, I, R>): filter<Schema<A, I, R>> =>
    self.pipe(
      filter((a) => Number.isSafeInteger(a), {
        typeId: IntTypeId,
        title: "integer",
        description: "an integer",
        jsonSchema: { type: "integer" },
        ...annotations
      })
    )

/**
 * @category type id
 * @since 0.67.0
 */
export const LessThanTypeId: unique symbol = filters_.LessThanTypeId

/**
 * @category type id
 * @since 0.67.0
 */
export type LessThanTypeId = typeof LessThanTypeId

/**
 * This filter checks whether the provided number is less than the specified maximum.
 *
 * @category number filters
 * @since 0.67.0
 */
export const lessThan =
  <A extends number>(max: number, annotations?: Annotations.Filter<A>) =>
  <I, R>(self: Schema<A, I, R>): filter<Schema<A, I, R>> =>
    self.pipe(
      filter((a) => a < max, {
        typeId: LessThanTypeId,
        description: max === 0 ? "a negative number" : `a number less than ${max}`,
        jsonSchema: { exclusiveMaximum: max },
        ...annotations
      })
    )

/**
 * @category type id
 * @since 0.67.0
 */
export const LessThanOrEqualToTypeId: unique symbol = filters_.LessThanOrEqualToTypeId

/**
 * @category type id
 * @since 0.67.0
 */
export type LessThanOrEqualToTypeId = typeof LessThanOrEqualToTypeId

/**
 * This schema checks whether the provided number is less than or equal to the specified maximum.
 *
 * @category number filters
 * @since 0.67.0
 */
export const lessThanOrEqualTo = <A extends number>(
  max: number,
  annotations?: Annotations.Filter<A>
) =>
<I, R>(self: Schema<A, I, R>): filter<Schema<A, I, R>> =>
  self.pipe(
    filter((a) => a <= max, {
      typeId: LessThanOrEqualToTypeId,
      description: max === 0 ? "a non-positive number" : `a number less than or equal to ${max}`,
      jsonSchema: { maximum: max },
      ...annotations
    })
  )

/**
 * @category type id
 * @since 0.67.0
 */
export const BetweenTypeId: unique symbol = filters_.BetweenTypeId

/**
 * @category type id
 * @since 0.67.0
 */
export type BetweenTypeId = typeof BetweenTypeId

/**
 * This filter checks whether the provided number falls within the specified minimum and maximum values.
 *
 * @category number filters
 * @since 0.67.0
 */
export const between = <A extends number>(
  min: number,
  max: number,
  annotations?: Annotations.Filter<A>
) =>
<I, R>(self: Schema<A, I, R>): filter<Schema<A, I, R>> =>
  self.pipe(
    filter((a) => a >= min && a <= max, {
      typeId: BetweenTypeId,
      description: `a number between ${min} and ${max}`,
      jsonSchema: { maximum: max, minimum: min },
      ...annotations
    })
  )

/**
 * @category type id
 * @since 0.67.0
 */
export const NonNaNTypeId: unique symbol = Symbol.for("@effect/schema/TypeId/NonNaN")

/**
 * @category number filters
 * @since 0.67.0
 */
export const nonNaN =
  <A extends number>(annotations?: Annotations.Filter<A>) => <I, R>(self: Schema<A, I, R>): filter<Schema<A, I, R>> =>
    self.pipe(
      filter((a) => !Number.isNaN(a), {
        typeId: NonNaNTypeId,
        description: "a number excluding NaN",
        ...annotations
      })
    )

/**
 * @category number filters
 * @since 0.67.0
 */
export const positive = <A extends number>(
  annotations?: Annotations.Filter<A>
): <I, R>(self: Schema<A, I, R>) => filter<Schema<A, I, R>> => greaterThan(0, annotations)

/**
 * @category number filters
 * @since 0.67.0
 */
export const negative = <A extends number>(
  annotations?: Annotations.Filter<A>
): <I, R>(self: Schema<A, I, R>) => filter<Schema<A, I, R>> => lessThan(0, annotations)

/**
 * @category number filters
 * @since 0.67.0
 */
export const nonPositive = <A extends number>(
  annotations?: Annotations.Filter<A>
): <I, R>(self: Schema<A, I, R>) => filter<Schema<A, I, R>> => lessThanOrEqualTo(0, annotations)

/**
 * @category number filters
 * @since 0.67.0
 */
export const nonNegative = <A extends number>(
  annotations?: Annotations.Filter<A>
): <I, R>(self: Schema<A, I, R>) => filter<Schema<A, I, R>> => greaterThanOrEqualTo(0, annotations)

/**
 * Clamps a number between a minimum and a maximum value.
 *
 * @category number transformations
 * @since 0.67.0
 */
export const clamp =
  (minimum: number, maximum: number) =>
  <A extends number, I, R>(self: Schema<A, I, R>): transform<Schema<A, I, R>, filter<Schema<A>>> =>
    transform(
      self,
      self.pipe(typeSchema, between(minimum, maximum)),
      { strict: false, decode: (self) => number_.clamp(self, { minimum, maximum }), encode: identity }
    )

/**
 * Transforms a `string` into a `number` by parsing the string using the `parse` function of the `effect/Number` module.
 *
 * It returns an error if the value can't be converted (for example when non-numeric characters are provided).
 *
 * The following special string values are supported: "NaN", "Infinity", "-Infinity".
 *
 * @category number transformations
 * @since 0.67.0
 */
export const parseNumber = <A extends string, I, R>(
  self: Schema<A, I, R>
): transformOrFail<Schema<A, I, R>, typeof Number$> =>
  transformOrFail(
    self,
    Number$,
    {
      strict: false,
      decode: (s, _, ast) => ParseResult.fromOption(number_.parse(s), () => new ParseResult.Type(ast, s)),
      encode: (n) => ParseResult.succeed(String(n))
    }
  )

/**
 * This schema transforms a `string` into a `number` by parsing the string using the `parse` function of the `effect/Number` module.
 *
 * It returns an error if the value can't be converted (for example when non-numeric characters are provided).
 *
 * The following special string values are supported: "NaN", "Infinity", "-Infinity".
 *
 * @category number constructors
 * @since 0.67.0
 */
export class NumberFromString extends parseNumber(String$).annotations({ identifier: "NumberFromString" }) {
  static override annotations: (annotations: Annotations.Schema<number>) => typeof NumberFromString = super.annotations
}

/**
 * @category number constructors
 * @since 0.67.0
 */
export class Finite extends Number$.pipe(finite({ identifier: "Finite", title: "Finite" })) {
  static override annotations: (annotations: Annotations.Schema<number>) => typeof Finite = super.annotations
}

/**
 * @category number constructors
 * @since 0.67.0
 */
export class Int extends Number$.pipe(int({ identifier: "Int", title: "Int" })) {
  static override annotations: (annotations: Annotations.Schema<number>) => typeof Int = super.annotations
}

/**
 * @category number constructors
 * @since 0.67.0
 */
export class NonNaN extends Number$.pipe(nonNaN({ identifier: "NonNaN", title: "NonNaN" })) {
  static override annotations: (annotations: Annotations.Schema<number>) => typeof NonNaN = super.annotations
}

/**
 * @category number constructors
 * @since 0.67.0
 */
export class Positive extends Number$.pipe(
  positive({ identifier: "Positive", title: "Positive" })
) {
  static override annotations: (annotations: Annotations.Schema<number>) => typeof Positive = super.annotations
}

/**
 * @category number constructors
 * @since 0.67.0
 */
export class Negative extends Number$.pipe(
  negative({ identifier: "Negative", title: "Negative" })
) {
  static override annotations: (annotations: Annotations.Schema<number>) => typeof Negative = super.annotations
}

/**
 * @category number constructors
 * @since 0.67.0
 */
export class NonPositive extends Number$.pipe(
  nonPositive({ identifier: "NonPositive", title: "NonPositive" })
) {
  static override annotations: (annotations: Annotations.Schema<number>) => typeof NonPositive = super.annotations
}

/**
 * @category number constructors
 * @since 0.67.0
 */
export class NonNegative extends Number$.pipe(
  nonNegative({ identifier: "NonNegative", title: "NonNegative" })
) {
  static override annotations: (annotations: Annotations.Schema<number>) => typeof NonNegative = super.annotations
}

/**
 * @category type id
 * @since 0.67.0
 */
export const JsonNumberTypeId: unique symbol = Symbol.for("@effect/schema/TypeId/JsonNumber")

/**
 * The `JsonNumber` is a schema for representing JSON numbers. It ensures that the provided value is a valid
 * number by filtering out `NaN` and `(+/-) Infinity`. This is useful when you want to validate and represent numbers in JSON
 * format.
 *
 * @example
 * import * as S from "@effect/schema/Schema"
 *
 * const is = S.is(S.JsonNumber)
 *
 * assert.deepStrictEqual(is(42), true)
 * assert.deepStrictEqual(is(Number.NaN), false)
 * assert.deepStrictEqual(is(Number.POSITIVE_INFINITY), false)
 * assert.deepStrictEqual(is(Number.NEGATIVE_INFINITY), false)
 *
 * @category number constructors
 * @since 0.67.0
 */
export class JsonNumber extends Number$.pipe(
  filter((n) => !Number.isNaN(n) && Number.isFinite(n), {
    typeId: JsonNumberTypeId,
    identifier: "JsonNumber",
    title: "JSON-compatible number",
    description: "a JSON-compatible number, excluding NaN, +Infinity, and -Infinity",
    jsonSchema: { type: "number" }
  })
) {
  static override annotations: (annotations: Annotations.Schema<number>) => typeof JsonNumber = super.annotations
}

/**
 * @category boolean transformations
 * @since 0.67.0
 */
export class Not extends transform(Boolean$, Boolean$, { decode: boolean_.not, encode: boolean_.not }) {
  static override annotations: (annotations: Annotations.Schema<boolean>) => typeof Not = super.annotations
}

/** @ignore */
class Symbol$ extends transform(
  String$,
  SymbolFromSelf,
  { strict: false, decode: (s) => Symbol.for(s), encode: (sym) => sym.description }
).annotations({ identifier: "symbol" }) {
  static override annotations: (annotations: Annotations.Schema<symbol>) => typeof Symbol$ = super.annotations
}

export {
  /**
   * This schema transforms a `string` into a `symbol`.
   *
   * @category symbol transformations
   * @since 0.67.0
   */
  Symbol$ as Symbol
}

/**
 * @category type id
 * @since 0.67.0
 */
export const GreaterThanBigIntTypeId: unique symbol = filters_.GreaterThanBigintTypeId

/**
 * @category type id
 * @since 0.67.0
 */
export type GreaterThanBigIntTypeId = typeof GreaterThanBigIntTypeId

/**
 * @category bigint filters
 * @since 0.67.0
 */
export const greaterThanBigInt = <A extends bigint>(
  min: bigint,
  annotations?: Annotations.Filter<A>
) =>
<I, R>(self: Schema<A, I, R>): filter<Schema<A, I, R>> =>
  self.pipe(
    filter((a) => a > min, {
      typeId: { id: GreaterThanBigIntTypeId, annotation: { min } },
      description: min === 0n ? "a positive bigint" : `a bigint greater than ${min}n`,
      ...annotations
    })
  )

/**
 * @category type id
 * @since 0.67.0
 */
export const GreaterThanOrEqualToBigIntTypeId: unique symbol = filters_.GreaterThanOrEqualToBigIntTypeId

/**
 * @category type id
 * @since 0.67.0
 */
export type GreaterThanOrEqualToBigIntTypeId = typeof GreaterThanOrEqualToBigIntTypeId

/**
 * @category bigint filters
 * @since 0.67.0
 */
export const greaterThanOrEqualToBigInt = <A extends bigint>(
  min: bigint,
  annotations?: Annotations.Filter<A>
) =>
<I, R>(self: Schema<A, I, R>): filter<Schema<A, I, R>> =>
  self.pipe(
    filter((a) => a >= min, {
      typeId: { id: GreaterThanOrEqualToBigIntTypeId, annotation: { min } },
      description: min === 0n
        ? "a non-negative bigint"
        : `a bigint greater than or equal to ${min}n`,
      ...annotations
    })
  )

/**
 * @category type id
 * @since 0.67.0
 */
export const LessThanBigIntTypeId: unique symbol = filters_.LessThanBigIntTypeId

/**
 * @category type id
 * @since 0.67.0
 */
export type LessThanBigIntTypeId = typeof LessThanBigIntTypeId

/**
 * @category bigint filters
 * @since 0.67.0
 */
export const lessThanBigInt = <A extends bigint>(
  max: bigint,
  annotations?: Annotations.Filter<A>
) =>
<I, R>(self: Schema<A, I, R>): filter<Schema<A, I, R>> =>
  self.pipe(
    filter((a) => a < max, {
      typeId: { id: LessThanBigIntTypeId, annotation: { max } },
      description: max === 0n ? "a negative bigint" : `a bigint less than ${max}n`,
      ...annotations
    })
  )

/**
 * @category type id
 * @since 0.67.0
 */
export const LessThanOrEqualToBigIntTypeId: unique symbol = filters_.LessThanOrEqualToBigIntTypeId

/**
 * @category type id
 * @since 0.67.0
 */
export type LessThanOrEqualToBigIntTypeId = typeof LessThanOrEqualToBigIntTypeId

/**
 * @category bigint filters
 * @since 0.67.0
 */
export const lessThanOrEqualToBigInt = <A extends bigint>(
  max: bigint,
  annotations?: Annotations.Filter<A>
) =>
<I, R>(self: Schema<A, I, R>): filter<Schema<A, I, R>> =>
  self.pipe(
    filter((a) => a <= max, {
      typeId: { id: LessThanOrEqualToBigIntTypeId, annotation: { max } },
      description: max === 0n ? "a non-positive bigint" : `a bigint less than or equal to ${max}n`,
      ...annotations
    })
  )

/**
 * @category type id
 * @since 0.67.0
 */
export const BetweenBigIntTypeId: unique symbol = filters_.BetweenBigintTypeId

/**
 * @category type id
 * @since 0.67.0
 */
export type BetweenBigIntTypeId = typeof BetweenBigIntTypeId

/**
 * @category bigint filters
 * @since 0.67.0
 */
export const betweenBigInt = <A extends bigint>(
  min: bigint,
  max: bigint,
  annotations?: Annotations.Filter<A>
) =>
<I, R>(self: Schema<A, I, R>): filter<Schema<A, I, R>> =>
  self.pipe(
    filter((a) => a >= min && a <= max, {
      typeId: { id: BetweenBigIntTypeId, annotation: { max, min } },
      description: `a bigint between ${min}n and ${max}n`,
      ...annotations
    })
  )

/**
 * @category bigint filters
 * @since 0.67.0
 */
export const positiveBigInt = <A extends bigint>(
  annotations?: Annotations.Filter<A>
): <I, R>(self: Schema<A, I, R>) => filter<Schema<A, I, R>> => greaterThanBigInt(0n, annotations)

/**
 * @category bigint filters
 * @since 0.67.0
 */
export const negativeBigInt = <A extends bigint>(
  annotations?: Annotations.Filter<A>
): <I, R>(self: Schema<A, I, R>) => filter<Schema<A, I, R>> => lessThanBigInt(0n, annotations)

/**
 * @category bigint filters
 * @since 0.67.0
 */
export const nonNegativeBigInt = <A extends bigint>(
  annotations?: Annotations.Filter<A>
): <I, R>(self: Schema<A, I, R>) => filter<Schema<A, I, R>> => greaterThanOrEqualToBigInt(0n, annotations)

/**
 * @category bigint filters
 * @since 0.67.0
 */
export const nonPositiveBigInt = <A extends bigint>(
  annotations?: Annotations.Filter<A>
): <I, R>(self: Schema<A, I, R>) => filter<Schema<A, I, R>> => lessThanOrEqualToBigInt(0n, annotations)

/**
 * Clamps a bigint between a minimum and a maximum value.
 *
 * @category bigint transformations
 * @since 0.67.0
 */
export const clampBigInt =
  (minimum: bigint, maximum: bigint) =>
  <A extends bigint, I, R>(self: Schema<A, I, R>): transform<Schema<A, I, R>, filter<Schema<A>>> =>
    transform(
      self,
      self.pipe(typeSchema, betweenBigInt(minimum, maximum)),
      { strict: false, decode: (self) => bigInt_.clamp(self, { minimum, maximum }), encode: identity }
    )

/** @ignore */
class BigInt$ extends transformOrFail(
  String$,
  BigIntFromSelf,
  {
    decode: (s, _, ast) => ParseResult.fromOption(bigInt_.fromString(s), () => new ParseResult.Type(ast, s)),
    encode: (n) => ParseResult.succeed(String(n))
  }
).annotations({ identifier: "bigint" }) {
  static override annotations: (annotations: Annotations.Schema<bigint>) => typeof BigInt$ = super.annotations
}

export {
  /**
   * This schema transforms a `string` into a `bigint` by parsing the string using the `BigInt` function.
   *
   * It returns an error if the value can't be converted (for example when non-numeric characters are provided).
   *
   * @category bigint transformations
   * @since 0.67.0
   */
  BigInt$ as BigInt
}

/**
 * @category bigint constructors
 * @since 0.67.0
 */
export const PositiveBigIntFromSelf: filter<Schema<bigint>> = BigIntFromSelf.pipe(
  positiveBigInt({ identifier: "PositiveBigintFromSelf", title: "PositiveBigintFromSelf" })
)

/**
 * @category bigint constructors
 * @since 0.67.0
 */
export const PositiveBigInt: filter<Schema<bigint, string>> = BigInt$.pipe(
  positiveBigInt({ identifier: "PositiveBigint", title: "PositiveBigint" })
)

/**
 * @category bigint constructors
 * @since 0.67.0
 */
export const NegativeBigIntFromSelf: filter<Schema<bigint>> = BigIntFromSelf.pipe(
  negativeBigInt({ identifier: "NegativeBigintFromSelf", title: "NegativeBigintFromSelf" })
)

/**
 * @category bigint constructors
 * @since 0.67.0
 */
export const NegativeBigInt: filter<Schema<bigint, string>> = BigInt$.pipe(
  negativeBigInt({ identifier: "NegativeBigint", title: "NegativeBigint" })
)

/**
 * @category bigint constructors
 * @since 0.67.0
 */
export const NonPositiveBigIntFromSelf: filter<Schema<bigint>> = BigIntFromSelf.pipe(
  nonPositiveBigInt({ identifier: "NonPositiveBigintFromSelf", title: "NonPositiveBigintFromSelf" })
)

/**
 * @category bigint constructors
 * @since 0.67.0
 */
export const NonPositiveBigInt: filter<Schema<bigint, string>> = BigInt$.pipe(
  nonPositiveBigInt({ identifier: "NonPositiveBigint", title: "NonPositiveBigint" })
)

/**
 * @category bigint constructors
 * @since 0.67.0
 */
export const NonNegativeBigIntFromSelf: filter<Schema<bigint>> = BigIntFromSelf.pipe(
  nonNegativeBigInt({ identifier: "NonNegativeBigintFromSelf", title: "NonNegativeBigintFromSelf" })
)

/**
 * @category bigint constructors
 * @since 0.67.0
 */
export const NonNegativeBigInt: filter<Schema<bigint, string>> = BigInt$.pipe(
  nonNegativeBigInt({ identifier: "NonNegativeBigint", title: "NonNegativeBigint" })
)

/**
 * This schema transforms a `number` into a `bigint` by parsing the number using the `BigInt` function.
 *
 * It returns an error if the value can't be safely encoded as a `number` due to being out of range.
 *
 * @category bigint transformations
 * @since 0.67.0
 */
export class BigIntFromNumber extends transformOrFail(
  Number$,
  BigIntFromSelf,
  {
    decode: (n, _, ast) =>
      ParseResult.fromOption(
        bigInt_.fromNumber(n),
        () => new ParseResult.Type(ast, n)
      ),
    encode: (b, _, ast) => ParseResult.fromOption(bigInt_.toNumber(b), () => new ParseResult.Type(ast, b))
  }
).annotations({ identifier: "BigintFromNumber" }) {
  static override annotations: (annotations: Annotations.Schema<bigint>) => typeof BigIntFromNumber = super.annotations
}

const redactedArbitrary = <A>(value: LazyArbitrary<A>): LazyArbitrary<redacted_.Redacted<A>> => (fc) =>
  value(fc).map((x) => redacted_.make(x))

const redactedParse = <R, A>(
  decodeUnknown: ParseResult.DecodeUnknown<A, R>
): ParseResult.DeclarationDecodeUnknown<redacted_.Redacted<A>, R> =>
(u, options, ast) =>
  redacted_.isRedacted(u) ?
    ParseResult.mapBoth(decodeUnknown(redacted_.value(u), options), {
      onFailure: (e) => new ParseResult.Composite(ast, u, e),
      onSuccess: redacted_.make
    }) :
    ParseResult.fail(new ParseResult.Type(ast, u))

/**
 * @category api interface
 * @since 0.67.21
 */
export interface RedactedFromSelf<Value extends Schema.Any> extends
  AnnotableClass<
    RedactedFromSelf<Value>,
    redacted_.Redacted<Schema.Type<Value>>,
    redacted_.Redacted<Schema.Encoded<Value>>,
    Schema.Context<Value>
  >
{}

/**
 * @category Redacted constructors
 * @since 0.67.21
 */
export const RedactedFromSelf = <Value extends Schema.Any>(
  value: Value
): RedactedFromSelf<Value> =>
  declare(
    [value],
    {
      decode: (value) => redactedParse(ParseResult.decodeUnknown(value)),
      encode: (value) => redactedParse(ParseResult.encodeUnknown(value))
    },
    {
      description: "Redacted(<redacted>)",
      pretty: () => () => "Redacted(<redacted>)",
      arbitrary: redactedArbitrary,
      equivalence: redacted_.getEquivalence
    }
  )

/**
 * @category api interface
 * @since 0.67.21
 */
export interface Redacted<Value extends Schema.Any> extends
  AnnotableClass<
    Redacted<Value>,
    redacted_.Redacted<Schema.Type<Value>>,
    Schema.Encoded<Value>,
    Schema.Context<Value>
  >
{}

/**
 * A schema that transforms any type `A` into a `Redacted<A>`.
 *
 * @category Redacted transformations
 * @since 0.67.21
 */
export const Redacted = <Value extends Schema.Any>(
  value: Value
): Redacted<Value> => {
  return transform(
    value,
    RedactedFromSelf(typeSchema(value)),
    {
      decode: (value) => redacted_.make(value),
      encode: (value) => redacted_.value(value)
    }
  )
}

/**
 * @category Duration constructors
 * @since 0.67.0
 */
export class DurationFromSelf extends declare(
  duration_.isDuration,
  {
    identifier: "DurationFromSelf",
    pretty: (): pretty_.Pretty<duration_.Duration> => String,
    arbitrary: (): LazyArbitrary<duration_.Duration> => (fc) =>
      fc.oneof(
        fc.constant(duration_.infinity),
        fc.bigUint().map((_) => duration_.nanos(_)),
        fc.bigUint().map((_) => duration_.micros(_)),
        fc.maxSafeNat().map((_) => duration_.millis(_)),
        fc.maxSafeNat().map((_) => duration_.seconds(_)),
        fc.maxSafeNat().map((_) => duration_.minutes(_)),
        fc.maxSafeNat().map((_) => duration_.hours(_)),
        fc.maxSafeNat().map((_) => duration_.days(_)),
        fc.maxSafeNat().map((_) => duration_.weeks(_))
      ),
    equivalence: (): Equivalence.Equivalence<duration_.Duration> => duration_.Equivalence
  }
) {
  static override annotations: (annotations: Annotations.Schema<duration_.Duration>) => typeof DurationFromSelf = super
    .annotations
}

/**
 * A schema that transforms a `bigint` tuple into a `Duration`.
 * Treats the value as the number of nanoseconds.
 *
 * @category Duration transformations
 * @since 0.67.0
 */
export class DurationFromNanos extends transformOrFail(
  BigIntFromSelf,
  DurationFromSelf,
  {
    decode: (nanos) => ParseResult.succeed(duration_.nanos(nanos)),
    encode: (duration, _, ast) =>
      option_.match(duration_.toNanos(duration), {
        onNone: () => ParseResult.fail(new ParseResult.Type(ast, duration)),
        onSome: (val) => ParseResult.succeed(val)
      })
  }
).annotations({ identifier: "DurationFromNanos" }) {
  static override annotations: (annotations: Annotations.Schema<duration_.Duration>) => typeof DurationFromNanos = super
    .annotations
}

/**
 * A schema that transforms a `number` tuple into a `Duration`.
 * Treats the value as the number of milliseconds.
 *
 * @category Duration transformations
 * @since 0.67.0
 */
export class DurationFromMillis extends transform(
  Number$,
  DurationFromSelf,
  { decode: (ms) => duration_.millis(ms), encode: (n) => duration_.toMillis(n) }
).annotations({ identifier: "DurationFromMillis" }) {
  static override annotations: (annotations: Annotations.Schema<duration_.Duration>) => typeof DurationFromMillis =
    super.annotations
}

const hrTime: Schema<readonly [seconds: number, nanos: number]> = Tuple(
  NonNegative.pipe(
    finite({
      [AST.TitleAnnotationId]: "seconds",
      [AST.DescriptionAnnotationId]: "seconds"
    })
  ),
  NonNegative.pipe(
    finite({
      [AST.TitleAnnotationId]: "nanos",
      [AST.DescriptionAnnotationId]: "nanos"
    })
  )
)

/**
 * A schema that transforms a `[number, number]` tuple into a `Duration`.
 *
 * @category Duration transformations
 * @since 0.67.0
 */
export class Duration extends transform(
  hrTime,
  DurationFromSelf,
  {
    decode: ([seconds, nanos]) => duration_.nanos(BigInt(seconds) * BigInt(1e9) + BigInt(nanos)),
    encode: (duration) => duration_.toHrTime(duration)
  }
).annotations({ identifier: "Duration" }) {
  static override annotations: (annotations: Annotations.Schema<duration_.Duration>) => typeof Duration = super
    .annotations
}

/**
 * Clamps a `Duration` between a minimum and a maximum value.
 *
 * @category Duration transformations
 * @since 0.67.0
 */
export const clampDuration =
  (minimum: duration_.DurationInput, maximum: duration_.DurationInput) =>
  <A extends duration_.Duration, I, R>(self: Schema<A, I, R>): transform<Schema<A, I, R>, filter<Schema<A>>> =>
    transform(
      self,
      self.pipe(typeSchema, betweenDuration(minimum, maximum)),
      { strict: false, decode: (self) => duration_.clamp(self, { minimum, maximum }), encode: identity }
    )

/**
 * @category type id
 * @since 0.67.0
 */
export const LessThanDurationTypeId: unique symbol = Symbol.for("@effect/schema/TypeId/LessThanDuration")

/**
 * @category Duration filters
 * @since 0.67.0
 */
export const lessThanDuration = <A extends duration_.Duration>(
  max: duration_.DurationInput,
  annotations?: Annotations.Filter<A>
) =>
<I, R>(self: Schema<A, I, R>): filter<Schema<A, I, R>> =>
  self.pipe(
    filter((a) => duration_.lessThan(a, max), {
      typeId: { id: LessThanDurationTypeId, annotation: { max } },
      description: `a Duration less than ${duration_.decode(max)}`,
      ...annotations
    })
  )

/**
 * @category type id
 * @since 0.67.0
 */
export const LessThanOrEqualToDurationTypeId: unique symbol = Symbol.for(
  "@effect/schema/TypeId/LessThanOrEqualToDuration"
)

/**
 * @category Duration filters
 * @since 0.67.0
 */
export const lessThanOrEqualToDuration = <A extends duration_.Duration>(
  max: duration_.DurationInput,
  annotations?: Annotations.Filter<A>
) =>
<I, R>(self: Schema<A, I, R>): filter<Schema<A, I, R>> =>
  self.pipe(
    filter((a) => duration_.lessThanOrEqualTo(a, max), {
      typeId: { id: LessThanDurationTypeId, annotation: { max } },
      description: `a Duration less than or equal to ${duration_.decode(max)}`,
      ...annotations
    })
  )

/**
 * @category type id
 * @since 0.67.0
 */
export const GreaterThanDurationTypeId: unique symbol = Symbol.for("@effect/schema/TypeId/GreaterThanDuration")

/**
 * @category Duration filters
 * @since 0.67.0
 */
export const greaterThanDuration = <A extends duration_.Duration>(
  min: duration_.DurationInput,
  annotations?: Annotations.Filter<A>
) =>
<I, R>(self: Schema<A, I, R>): filter<Schema<A, I, R>> =>
  self.pipe(
    filter((a) => duration_.greaterThan(a, min), {
      typeId: { id: GreaterThanDurationTypeId, annotation: { min } },
      description: `a Duration greater than ${duration_.decode(min)}`,
      ...annotations
    })
  )

/**
 * @category type id
 * @since 0.67.0
 */
export const GreaterThanOrEqualToDurationTypeId: unique symbol = Symbol.for(
  "@effect/schema/TypeId/GreaterThanOrEqualToDuration"
)

/**
 * @category Duration filters
 * @since 0.67.0
 */
export const greaterThanOrEqualToDuration = <A extends duration_.Duration>(
  min: duration_.DurationInput,
  annotations?: Annotations.Filter<A>
) =>
<I, R>(self: Schema<A, I, R>): filter<Schema<A, I, R>> =>
  self.pipe(
    filter((a) => duration_.greaterThanOrEqualTo(a, min), {
      typeId: { id: GreaterThanOrEqualToDurationTypeId, annotation: { min } },
      description: `a Duration greater than or equal to ${duration_.decode(min)}`,
      ...annotations
    })
  )

/**
 * @category type id
 * @since 0.67.0
 */
export const BetweenDurationTypeId: unique symbol = Symbol.for("@effect/schema/TypeId/BetweenDuration")

/**
 * @category Duration filters
 * @since 0.67.0
 */
export const betweenDuration = <A extends duration_.Duration>(
  minimum: duration_.DurationInput,
  maximum: duration_.DurationInput,
  annotations?: Annotations.Filter<A>
) =>
<I, R>(self: Schema<A, I, R>): filter<Schema<A, I, R>> =>
  self.pipe(
    filter((a) => duration_.between(a, { minimum, maximum }), {
      typeId: { id: BetweenDurationTypeId, annotation: { maximum, minimum } },
      description: `a Duration between ${duration_.decode(minimum)} and ${duration_.decode(maximum)}`,
      ...annotations
    })
  )

/**
 * @category Uint8Array constructors
 * @since 0.67.0
 */
export const Uint8ArrayFromSelf: Schema<Uint8Array> = declare(
  Predicate.isUint8Array,
  {
    identifier: "Uint8ArrayFromSelf",
    pretty: (): pretty_.Pretty<Uint8Array> => (u8arr) => `new Uint8Array(${JSON.stringify(Array.from(u8arr))})`,
    arbitrary: (): LazyArbitrary<Uint8Array> => (fc) => fc.uint8Array(),
    equivalence: (): Equivalence.Equivalence<Uint8Array> => array_.getEquivalence(Equal.equals) as any
  }
)

const Uint8Array$: Schema<Uint8Array, ReadonlyArray<number>> = transform(
  Array$(Number$.pipe(
    between(0, 255, {
      title: "8-bit unsigned integer",
      description: "a 8-bit unsigned integer"
    })
  )).annotations({ description: "an array of 8-bit unsigned integers" }),
  Uint8ArrayFromSelf,
  { decode: (numbers) => Uint8Array.from(numbers), encode: (uint8Array) => Array.from(uint8Array) }
).annotations({ identifier: "Uint8Array" })

export {
  /**
   * A schema that transforms a `number` array into a `Uint8Array`.
   *
   * @category Uint8Array transformations
   * @since 0.67.0
   */
  Uint8Array$ as Uint8Array
}

const makeEncodingTransformation = (
  id: string,
  decode: (s: string) => either_.Either<Uint8Array, Encoding.DecodeException>,
  encode: (u: Uint8Array) => string
): Schema<Uint8Array, string> =>
  transformOrFail(
    String$,
    Uint8ArrayFromSelf,
    {
      decode: (s, _, ast) =>
        either_.mapLeft(
          decode(s),
          (decodeException) => new ParseResult.Type(ast, s, decodeException.message)
        ),
      encode: (u) => ParseResult.succeed(encode(u))
    }
  ).annotations({ identifier: id })

/**
 * @category Encoding transformations
 * @since 0.67.0
 */
export const Base64: Schema<Uint8Array, string> = makeEncodingTransformation(
  "Base64",
  Encoding.decodeBase64,
  Encoding.encodeBase64
)

/**
 * @category Encoding transformations
 * @since 0.67.0
 */
export const Base64Url: Schema<Uint8Array, string> = makeEncodingTransformation(
  "Base64Url",
  Encoding.decodeBase64Url,
  Encoding.encodeBase64Url
)

/**
 * @category Encoding transformations
 * @since 0.67.0
 */
export const Hex: Schema<Uint8Array, string> = makeEncodingTransformation(
  "Hex",
  Encoding.decodeHex,
  Encoding.encodeHex
)

/**
 * @category type id
 * @since 0.67.0
 */
export const MinItemsTypeId: unique symbol = filters_.MinItemsTypeId

/**
 * @category type id
 * @since 0.67.0
 */
export type MinItemsTypeId = typeof MinItemsTypeId

/**
 * @category ReadonlyArray filters
 * @since 0.67.0
 */
export const minItems = <A>(
  n: number,
  annotations?: Annotations.Filter<array_.NonEmptyReadonlyArray<A>, ReadonlyArray<A>>
) =>
<I, R>(
  self: Schema<ReadonlyArray<A>, I, R>
): refine<array_.NonEmptyReadonlyArray<A>, Schema<ReadonlyArray<A>, I, R>> => {
  const minItems = Math.floor(n)
  if (minItems < 1) {
    throw new Error(`minItems: Expected an integer greater than or equal to 1, actual ${n}`)
  }
  return self.pipe(
    filter(
      (a): a is array_.NonEmptyReadonlyArray<A> => a.length >= minItems,
      {
        typeId: MinItemsTypeId,
        description: `an array of at least ${minItems} items`,
        jsonSchema: { minItems },
        [AST.StableFilterAnnotationId]: true,
        ...annotations
      }
    )
  )
}

/**
 * @category type id
 * @since 0.67.0
 */
export const MaxItemsTypeId: unique symbol = filters_.MaxItemsTypeId

/**
 * @category type id
 * @since 0.67.0
 */
export type MaxItemsTypeId = typeof MaxItemsTypeId

/**
 * @category ReadonlyArray filters
 * @since 0.67.0
 */
export const maxItems = <A>(
  n: number,
  annotations?: Annotations.Filter<ReadonlyArray<A>>
) =>
<I, R>(self: Schema<ReadonlyArray<A>, I, R>): filter<Schema<ReadonlyArray<A>, I, R>> =>
  self.pipe(
    filter((a): a is ReadonlyArray<A> => a.length <= n, {
      typeId: MaxItemsTypeId,
      description: `an array of at most ${n} items`,
      jsonSchema: { maxItems: n },
      [AST.StableFilterAnnotationId]: true,
      ...annotations
    })
  )

/**
 * @category type id
 * @since 0.67.0
 */
export const ItemsCountTypeId: unique symbol = filters_.ItemsCountTypeId

/**
 * @category type id
 * @since 0.67.0
 */
export type ItemsCountTypeId = typeof ItemsCountTypeId

/**
 * @category ReadonlyArray filters
 * @since 0.67.0
 */
export const itemsCount = <A>(
  n: number,
  annotations?: Annotations.Filter<ReadonlyArray<A>>
) =>
<I, R>(self: Schema<ReadonlyArray<A>, I, R>): filter<Schema<ReadonlyArray<A>, I, R>> =>
  self.pipe(
    filter((a): a is ReadonlyArray<A> => a.length === n, {
      typeId: ItemsCountTypeId,
      description: `an array of exactly ${n} item(s)`,
      jsonSchema: { minItems: n, maxItems: n },
      [AST.StableFilterAnnotationId]: true,
      ...annotations
    })
  )

/**
 * @category ReadonlyArray transformations
 * @since 0.67.0
 */
export const getNumberIndexedAccess = <A extends ReadonlyArray<any>, I extends ReadonlyArray<any>, R>(
  self: Schema<A, I, R>
): SchemaClass<A[number], I[number], R> => make(AST.getNumberIndexedAccess(self.ast))

/**
 * Get the first element of a `ReadonlyArray`, or `None` if the array is empty.
 *
 * @category ReadonlyArray transformations
 * @since 0.67.0
 */
export const head = <A, I, R>(self: Schema<ReadonlyArray<A>, I, R>): SchemaClass<option_.Option<A>, I, R> =>
  transform(
    self,
    OptionFromSelf(getNumberIndexedAccess(typeSchema(self))),
    { decode: array_.head, encode: option_.match({ onNone: () => [], onSome: array_.of }) }
  )

/**
 * Retrieves the first element of a `ReadonlyArray`.
 *
 * If the array is empty, it returns the `fallback` argument if provided; otherwise, it fails.
 *
 * @category ReadonlyArray transformations
 * @since 0.67.0
 */
export const headOrElse: {
  <A>(fallback?: LazyArg<A>): <I, R>(self: Schema<ReadonlyArray<A>, I, R>) => SchemaClass<A, I, R>
  <A, I, R>(self: Schema<ReadonlyArray<A>, I, R>, fallback?: LazyArg<A>): SchemaClass<A, I, R>
} = dual(
  (args) => isSchema(args[0]),
  <A, I, R>(self: Schema<ReadonlyArray<A>, I, R>, fallback?: LazyArg<A>): SchemaClass<A, I, R> =>
    transformOrFail(
      self,
      getNumberIndexedAccess(typeSchema(self)),
      {
        decode: (as, _, ast) =>
          as.length > 0
            ? ParseResult.succeed(as[0])
            : fallback
            ? ParseResult.succeed(fallback())
            : ParseResult.fail(new ParseResult.Type(ast, as)),
        encode: (a) => ParseResult.succeed(array_.of(a))
      }
    )
)

/**
 * @category type id
 * @since 0.67.0
 */
export const ValidDateTypeId: unique symbol = Symbol.for("@effect/schema/TypeId/ValidDate")

/**
 * Defines a filter that specifically rejects invalid dates, such as `new
 * Date("Invalid Date")`. This filter ensures that only properly formatted and
 * valid date objects are accepted, enhancing data integrity by preventing
 * erroneous date values from being processed.
 *
 * @category Date filters
 * @since 0.67.0
 */
export const validDate =
  (annotations?: Annotations.Filter<Date>) => <I, R>(self: Schema<Date, I, R>): filter<Schema<Date, I, R>> =>
    self.pipe(
      filter((a) => !Number.isNaN(a.getTime()), {
        typeId: ValidDateTypeId,
        description: "a valid Date",
        ...annotations
      })
    )

/**
 * Describes a schema that accommodates potentially invalid `Date` instances,
 * such as `new Date("Invalid Date")`, without rejection.
 *
 * @category Date constructors
 * @since 0.67.0
 */
export class DateFromSelf extends declare(
  Predicate.isDate,
  {
    identifier: "DateFromSelf",
    description: "a potentially invalid Date instance",
    pretty: (): pretty_.Pretty<Date> => (date) => `new Date(${JSON.stringify(date)})`,
    arbitrary: (): LazyArbitrary<Date> => (fc) => fc.date({ noInvalidDate: false }),
    equivalence: () => Equivalence.Date
  }
) {
  static override annotations: (annotations: Annotations.Schema<Date>) => typeof DateFromSelf = super.annotations
}

/**
 * Defines a schema that ensures only valid dates are accepted. This schema
 * rejects values like `new Date("Invalid Date")`, which, despite being a `Date`
 * instance, represents an invalid date. Such stringent validation ensures that
 * all date objects processed through this schema are properly formed and
 * represent real dates.
 *
 * @category Date constructors
 * @since 0.67.0
 */
export class ValidDateFromSelf extends DateFromSelf.pipe(
  validDate({
    identifier: "ValidDateFromSelf",
    description: "a valid Date instance"
  })
) {
  static override annotations: (annotations: Annotations.Schema<Date>) => typeof ValidDateFromSelf = super.annotations
}

/**
 * Defines a schema that attempts to convert a `string` to a `Date` object using
 * the `new Date` constructor. This conversion is lenient, meaning it does not
 * reject strings that do not form valid dates (e.g., using `new Date("Invalid
 * Date")` results in a `Date` object, despite being invalid).
 *
 * @category Date transformations
 * @since 0.67.0
 */
export class DateFromString extends transform(
  String$,
  DateFromSelf,
  { decode: (s) => new Date(s), encode: (d) => d.toISOString() }
).annotations({ identifier: "DateFromString" }) {
  static override annotations: (annotations: Annotations.Schema<Date>) => typeof DateFromString = super.annotations
}

/** @ignore */
class Date$ extends DateFromString.pipe(
  validDate({ identifier: "Date" })
) {
  static override annotations: (annotations: Annotations.Schema<Date>) => typeof Date$ = super.annotations
}

export {
  /**
   * This schema converts a `string` into a `Date` object using the `new Date`
   * constructor. It ensures that only valid date strings are accepted,
   * rejecting any strings that would result in an invalid date, such as `new
   * Date("Invalid Date")`.
   *
   * @category Date transformations
   * @since 0.67.0
   */
  Date$ as Date
}

/**
 * Defines a schema that converts a `number` into a `Date` object using the `new
 * Date` constructor. This schema does not validate the numerical input,
 * allowing potentially invalid values such as `NaN`, `Infinity`, and
 * `-Infinity` to be converted into `Date` objects. During the encoding process,
 * any invalid `Date` object will be encoded to `NaN`.
 *
 * @category Date transformations
 * @since 0.67.0
 */
export class DateFromNumber extends transform(
  Number$,
  DateFromSelf,
  { decode: (n) => new Date(n), encode: (d) => d.getTime() }
).annotations({ identifier: "DateFromNumber" }) {
  static override annotations: (annotations: Annotations.Schema<Date>) => typeof DateFromNumber = super.annotations
}

/**
 * @category Option utils
 * @since 0.67.0
 */
export type OptionEncoded<I> =
  | {
    readonly _tag: "None"
  }
  | {
    readonly _tag: "Some"
    readonly value: I
  }

const OptionNoneEncoded = Struct({
  _tag: Literal("None")
}).annotations({ description: "NoneEncoded" })

const optionSomeEncoded = <A, I, R>(value: Schema<A, I, R>) =>
  Struct({
    _tag: Literal("Some"),
    value
  }).annotations({ description: `SomeEncoded<${format(value)}>` })

const optionEncoded = <A, I, R>(value: Schema<A, I, R>) =>
  Union(
    OptionNoneEncoded,
    optionSomeEncoded(value)
  ).annotations({
    description: `OptionEncoded<${format(value)}>`
  })

const optionDecode = <A>(input: OptionEncoded<A>): option_.Option<A> =>
  input._tag === "None" ? option_.none() : option_.some(input.value)

const optionArbitrary = <A>(value: LazyArbitrary<A>): LazyArbitrary<option_.Option<A>> => (fc) =>
  fc.oneof(
    fc.record({ _tag: fc.constant("None" as const) }),
    fc.record({ _tag: fc.constant("Some" as const), value: value(fc) })
  ).map(optionDecode)

const optionPretty = <A>(value: pretty_.Pretty<A>): pretty_.Pretty<option_.Option<A>> =>
  option_.match({
    onNone: () => "none()",
    onSome: (a) => `some(${value(a)})`
  })

const optionParse =
  <R, A>(decodeUnknown: ParseResult.DecodeUnknown<A, R>): ParseResult.DeclarationDecodeUnknown<option_.Option<A>, R> =>
  (u, options, ast) =>
    option_.isOption(u) ?
      option_.isNone(u) ?
        ParseResult.succeed(option_.none())
        : ParseResult.map(decodeUnknown(u.value, options), option_.some)
      : ParseResult.fail(new ParseResult.Type(ast, u))

/**
 * @category api interface
 * @since 0.67.0
 */
export interface OptionFromSelf<Value extends Schema.Any> extends
  AnnotableClass<
    OptionFromSelf<Value>,
    option_.Option<Schema.Type<Value>>,
    option_.Option<Schema.Encoded<Value>>,
    Schema.Context<Value>
  >
{}

/**
 * @category Option transformations
 * @since 0.67.0
 */
export const OptionFromSelf = <Value extends Schema.Any>(
  value: Value
): OptionFromSelf<Value> => {
  return declare(
    [value],
    {
      decode: (value) => optionParse(ParseResult.decodeUnknown(value)),
      encode: (value) => optionParse(ParseResult.encodeUnknown(value))
    },
    {
      description: `Option<${format(value)}>`,
      pretty: optionPretty,
      arbitrary: optionArbitrary,
      equivalence: option_.getEquivalence
    }
  )
}

const makeNoneEncoded = {
  _tag: "None"
} as const
const makeSomeEncoded = <A>(value: A) => ({
  _tag: "Some",
  value
} as const)

/**
 * @category api interface
 * @since 0.67.0
 */
export interface Option<Value extends Schema.Any> extends
  AnnotableClass<
    Option<Value>,
    option_.Option<Schema.Type<Value>>,
    OptionEncoded<Schema.Encoded<Value>>,
    Schema.Context<Value>
  >
{}

/**
 * @category Option transformations
 * @since 0.67.0
 */
export const Option = <Value extends Schema.Any>(value: Value): Option<Value> => {
  const value_ = asSchema(value)
  return transform(
    optionEncoded(value_),
    OptionFromSelf(typeSchema(value_)),
    {
      decode: optionDecode,
      encode: option_.match({
        onNone: () => makeNoneEncoded,
        onSome: makeSomeEncoded
      })
    }
  )
}

/**
 * @category api interface
 * @since 0.67.0
 */
export interface OptionFromNullOr<Value extends Schema.Any> extends
  AnnotableClass<
    OptionFromNullOr<Value>,
    option_.Option<Schema.Type<Value>>,
    Schema.Encoded<Value> | null,
    Schema.Context<Value>
  >
{}

/**
 * @category Option transformations
 * @since 0.67.0
 */
export const OptionFromNullOr = <Value extends Schema.Any>(
  value: Value
): OptionFromNullOr<Value> => {
  const value_ = asSchema(value)
  return transform(NullOr(value_), OptionFromSelf(typeSchema(value_)), {
    decode: option_.fromNullable,
    encode: option_.getOrNull
  })
}

/**
 * @category api interface
 * @since 0.67.0
 */
export interface OptionFromNullishOr<Value extends Schema.Any> extends
  AnnotableClass<
    OptionFromNullishOr<Value>,
    option_.Option<Schema.Type<Value>>,
    Schema.Encoded<Value> | null | undefined,
    Schema.Context<Value>
  >
{}

/**
 * @category Option transformations
 * @since 0.67.0
 */
export const OptionFromNullishOr = <Value extends Schema.Any>(
  value: Value,
  onNoneEncoding: null | undefined
): OptionFromNullishOr<Value> => {
  const value_ = asSchema(value)
  return transform(
    NullishOr(value_),
    OptionFromSelf(typeSchema(value_)),
    { decode: option_.fromNullable, encode: onNoneEncoding === null ? option_.getOrNull : option_.getOrUndefined }
  )
}

/**
 * @category api interface
 * @since 0.67.0
 */
export interface OptionFromUndefinedOr<Value extends Schema.Any> extends
  AnnotableClass<
    OptionFromUndefinedOr<Value>,
    option_.Option<Schema.Type<Value>>,
    Schema.Encoded<Value> | undefined,
    Schema.Context<Value>
  >
{}

/**
 * @category Option transformations
 * @since 0.67.0
 */
export const OptionFromUndefinedOr = <Value extends Schema.Any>(
  value: Value
): OptionFromUndefinedOr<Value> => {
  const value_ = asSchema(value)
  return transform(UndefinedOr(value_), OptionFromSelf(typeSchema(value_)), {
    decode: option_.fromNullable,
    encode: option_.getOrUndefined
  })
}

/**
 * @category Either utils
 * @since 0.67.0
 */
export type RightEncoded<IA> = {
  readonly _tag: "Right"
  readonly right: IA
}

/**
 * @category Either utils
 * @since 0.67.0
 */
export type LeftEncoded<IE> = {
  readonly _tag: "Left"
  readonly left: IE
}

/**
 * @category Either utils
 * @since 0.67.0
 */
export type EitherEncoded<IR, IL> = RightEncoded<IR> | LeftEncoded<IL>

const rightEncoded = <RA, RI, RR>(right: Schema<RA, RI, RR>): Schema<RightEncoded<RA>, RightEncoded<RI>, RR> =>
  Struct({
    _tag: Literal("Right"),
    right
  }).annotations({ description: `RightEncoded<${format(right)}>` })

const leftEncoded = <LA, LI, LR>(left: Schema<LA, LI, LR>): Schema<LeftEncoded<LA>, LeftEncoded<LI>, LR> =>
  Struct({
    _tag: Literal("Left"),
    left
  }).annotations({ description: `LeftEncoded<${format(left)}>` })

const eitherEncoded = <RA, RI, RR, LA, LI, LR>(
  right: Schema<RA, RI, RR>,
  left: Schema<LA, LI, LR>
) =>
  Union(rightEncoded(right), leftEncoded(left)).annotations({
    description: `EitherEncoded<${format(left)}, ${format(right)}>`
  })

const eitherDecode = <R, L>(input: EitherEncoded<R, L>): either_.Either<R, L> =>
  input._tag === "Left" ? either_.left(input.left) : either_.right(input.right)

const eitherArbitrary = <R, L>(
  right: LazyArbitrary<R>,
  left: LazyArbitrary<L>
): LazyArbitrary<either_.Either<R, L>> =>
(fc) =>
  fc.oneof(
    fc.record({ _tag: fc.constant("Left" as const), left: left(fc) }),
    fc.record({ _tag: fc.constant("Right" as const), right: right(fc) })
  ).map(eitherDecode)

const eitherPretty = <R, L>(
  right: pretty_.Pretty<R>,
  left: pretty_.Pretty<L>
): pretty_.Pretty<either_.Either<R, L>> =>
  either_.match({
    onLeft: (e) => `left(${left(e)})`,
    onRight: (a) => `right(${right(a)})`
  })

const eitherParse = <RR, R, LR, L>(
  parseRight: ParseResult.DecodeUnknown<R, RR>,
  decodeUnknownLeft: ParseResult.DecodeUnknown<L, LR>
): ParseResult.DeclarationDecodeUnknown<either_.Either<R, L>, LR | RR> =>
(u, options, ast) =>
  either_.isEither(u) ?
    either_.match(u, {
      onLeft: (left) => ParseResult.map(decodeUnknownLeft(left, options), either_.left),
      onRight: (right) => ParseResult.map(parseRight(right, options), either_.right)
    })
    : ParseResult.fail(new ParseResult.Type(ast, u))

/**
 * @category api interface
 * @since 0.67.0
 */
export interface EitherFromSelf<R extends Schema.Any, L extends Schema.Any> extends
  AnnotableClass<
    EitherFromSelf<R, L>,
    either_.Either<Schema.Type<R>, Schema.Type<L>>,
    either_.Either<Schema.Encoded<R>, Schema.Encoded<L>>,
    Schema.Context<R> | Schema.Context<L>
  >
{}

/**
 * @category Either transformations
 * @since 0.67.0
 */
export const EitherFromSelf = <R extends Schema.Any, L extends Schema.Any>({ left, right }: {
  readonly left: L
  readonly right: R
}): EitherFromSelf<R, L> => {
  return declare(
    [right, left],
    {
      decode: (right, left) => eitherParse(ParseResult.decodeUnknown(right), ParseResult.decodeUnknown(left)),
      encode: (right, left) => eitherParse(ParseResult.encodeUnknown(right), ParseResult.encodeUnknown(left))
    },
    {
      description: `Either<${format(right)}, ${format(left)}>`,
      pretty: eitherPretty,
      arbitrary: eitherArbitrary,
      equivalence: (right, left) => either_.getEquivalence({ left, right })
    }
  )
}

const makeLeftEncoded = <E>(left: E) => (({
  _tag: "Left",
  left
}) as const)
const makeRightEncoded = <A>(right: A) => (({
  _tag: "Right",
  right
}) as const)

/**
 * @category api interface
 * @since 0.67.0
 */
export interface Either<R extends Schema.Any, L extends Schema.Any> extends
  AnnotableClass<
    Either<R, L>,
    either_.Either<Schema.Type<R>, Schema.Type<L>>,
    EitherEncoded<Schema.Encoded<R>, Schema.Encoded<L>>,
    Schema.Context<R> | Schema.Context<L>
  >
{}

/**
 * @category Either transformations
 * @since 0.67.0
 */
export const Either = <R extends Schema.Any, L extends Schema.Any>({ left, right }: {
  readonly left: L
  readonly right: R
}): Either<R, L> => {
  const right_ = asSchema(right)
  const left_ = asSchema(left)
  return transform(
    eitherEncoded(right_, left_),
    EitherFromSelf({ left: typeSchema(left_), right: typeSchema(right_) }),
    { decode: eitherDecode, encode: either_.match({ onLeft: makeLeftEncoded, onRight: makeRightEncoded }) }
  )
}

/**
 * @category api interface
 * @since 0.67.0
 */
export interface EitherFromUnion<R extends Schema.Any, L extends Schema.Any> extends
  AnnotableClass<
    EitherFromUnion<R, L>,
    either_.Either<Schema.Type<R>, Schema.Type<L>>,
    Schema.Encoded<R> | Schema.Encoded<L>,
    Schema.Context<R> | Schema.Context<L>
  >
{}

/**
 * @example
 * import * as Schema from "@effect/schema/Schema"
 *
 * // Schema<string | number, Either<string, number>>
 * Schema.EitherFromUnion({ left: Schema.String, right: Schema.Number })
 *
 * @category Either transformations
 * @since 0.67.0
 */
export const EitherFromUnion = <R extends Schema.Any, L extends Schema.Any>({ left, right }: {
  readonly left: L
  readonly right: R
}): EitherFromUnion<R, L> => {
  const right_ = asSchema(right)
  const left_ = asSchema(left)
  const toright = typeSchema(right_)
  const toleft = typeSchema(left_)
  const fromRight = transform(right_, rightEncoded(toright), { decode: makeRightEncoded, encode: (r) => r.right })
  const fromLeft = transform(left_, leftEncoded(toleft), { decode: makeLeftEncoded, encode: (l) => l.left })
  return transform(
    Union(fromRight, fromLeft),
    EitherFromSelf({ left: toleft, right: toright }),
    {
      decode: (from) => from._tag === "Left" ? either_.left(from.left) : either_.right(from.right),
      encode: either_.match({ onLeft: makeLeftEncoded, onRight: makeRightEncoded })
    }
  )
}

const mapArbitrary = <K, V>(
  key: LazyArbitrary<K>,
  value: LazyArbitrary<V>
): LazyArbitrary<Map<K, V>> =>
(fc) => fc.array(fc.tuple(key(fc), value(fc))).map((as) => new Map(as))

const readonlyMapPretty = <K, V>(
  key: pretty_.Pretty<K>,
  value: pretty_.Pretty<V>
): pretty_.Pretty<ReadonlyMap<K, V>> =>
(map) =>
  `new Map([${
    Array.from(map.entries())
      .map(([k, v]) => `[${key(k)}, ${value(v)}]`)
      .join(", ")
  }])`

const readonlyMapEquivalence = <K, V>(
  key: Equivalence.Equivalence<K>,
  value: Equivalence.Equivalence<V>
): Equivalence.Equivalence<ReadonlyMap<K, V>> => {
  const arrayEquivalence = array_.getEquivalence(
    Equivalence.make<[K, V]>(([ka, va], [kb, vb]) => key(ka, kb) && value(va, vb))
  )
  return Equivalence.make((a, b) => arrayEquivalence(Array.from(a.entries()), Array.from(b.entries())))
}

const readonlyMapParse = <R, K, V>(
  decodeUnknown: ParseResult.DecodeUnknown<ReadonlyArray<readonly [K, V]>, R>
): ParseResult.DeclarationDecodeUnknown<ReadonlyMap<K, V>, R> =>
(u, options, ast) =>
  Predicate.isMap(u) ?
    ParseResult.mapBoth(decodeUnknown(Array.from(u.entries()), options), {
      onFailure: (e) => new ParseResult.Composite(ast, u, e),
      onSuccess: (as) => new Map(as)
    })
    : ParseResult.fail(new ParseResult.Type(ast, u))

/**
 * @category api interface
 * @since 0.67.0
 */
export interface ReadonlyMapFromSelf<K extends Schema.Any, V extends Schema.Any> extends
  AnnotableClass<
    ReadonlyMapFromSelf<K, V>,
    ReadonlyMap<Schema.Type<K>, Schema.Type<V>>,
    ReadonlyMap<Schema.Encoded<K>, Schema.Encoded<V>>,
    Schema.Context<K> | Schema.Context<V>
  >
{}

const mapFromSelf_ = <K extends Schema.Any, V extends Schema.Any>(
  key: K,
  value: V,
  description: string
): ReadonlyMapFromSelf<K, V> =>
  declare(
    [key, value],
    {
      decode: (Key, Value) => readonlyMapParse(ParseResult.decodeUnknown(Array$(Tuple(Key, Value)))),
      encode: (Key, Value) => readonlyMapParse(ParseResult.encodeUnknown(Array$(Tuple(Key, Value))))
    },
    {
      description,
      pretty: readonlyMapPretty,
      arbitrary: mapArbitrary,
      equivalence: readonlyMapEquivalence
    }
  )

/**
 * @category ReadonlyMap
 * @since 0.67.0
 */
export const ReadonlyMapFromSelf = <K extends Schema.Any, V extends Schema.Any>({ key, value }: {
  readonly key: K
  readonly value: V
}): ReadonlyMapFromSelf<K, V> => mapFromSelf_(key, value, `ReadonlyMap<${format(key)}, ${format(value)}>`)

/**
 * @category api interface
 * @since 0.67.0
 */
export interface MapFromSelf<K extends Schema.Any, V extends Schema.Any> extends
  AnnotableClass<
    MapFromSelf<K, V>,
    Map<Schema.Type<K>, Schema.Type<V>>,
    ReadonlyMap<Schema.Encoded<K>, Schema.Encoded<V>>,
    Schema.Context<K> | Schema.Context<V>
  >
{}

/**
 * @category Map
 * @since 0.67.0
 */
export const MapFromSelf = <K extends Schema.Any, V extends Schema.Any>({ key, value }: {
  readonly key: K
  readonly value: V
}): MapFromSelf<K, V> => mapFromSelf_(key, value, `Map<${format(key)}, ${format(value)}>`) as any

/**
 * @category api interface
 * @since 0.67.0
 */
export interface ReadonlyMap$<K extends Schema.Any, V extends Schema.Any> extends
  AnnotableClass<
    ReadonlyMap$<K, V>,
    ReadonlyMap<Schema.Type<K>, Schema.Type<V>>,
    ReadonlyArray<readonly [Schema.Encoded<K>, Schema.Encoded<V>]>,
    Schema.Context<K> | Schema.Context<V>
  >
{}

/**
 * @category ReadonlyMap transformations
 * @since 0.67.0
 */
export const ReadonlyMap = <K extends Schema.Any, V extends Schema.Any>({ key, value }: {
  readonly key: K
  readonly value: V
}): ReadonlyMap$<K, V> => {
  const key_ = asSchema(key)
  const value_ = asSchema(value)
  return transform(
    Array$(Tuple(key_, value_)),
    ReadonlyMapFromSelf({ key: typeSchema(key_), value: typeSchema(value_) }),
    { decode: (as) => new Map(as), encode: (map) => Array.from(map.entries()) }
  )
}

/**
 * @category api interface
 * @since 0.67.0
 */
export interface Map$<K extends Schema.Any, V extends Schema.Any> extends
  AnnotableClass<
    Map$<K, V>,
    Map<Schema.Type<K>, Schema.Type<V>>,
    ReadonlyArray<readonly [Schema.Encoded<K>, Schema.Encoded<V>]>,
    Schema.Context<K> | Schema.Context<V>
  >
{}

const map = <K extends Schema.Any, V extends Schema.Any>({ key, value }: {
  readonly key: K
  readonly value: V
}): Map$<K, V> => {
  const key_ = asSchema(key)
  const value_ = asSchema(value)
  return transform(
    Array$(Tuple(key_, value_)),
    MapFromSelf({ key: typeSchema(key_), value: typeSchema(value_) }),
    { decode: (as) => new Map(as), encode: (map) => Array.from(map.entries()) }
  )
}

export {
  /**
   * @category Map transformations
   * @since 0.67.0
   */
  map as Map
}

const setArbitrary = <A>(item: LazyArbitrary<A>): LazyArbitrary<ReadonlySet<A>> => (fc) =>
  fc.array(item(fc)).map((as) => new Set(as))

const readonlySetPretty = <A>(item: pretty_.Pretty<A>): pretty_.Pretty<ReadonlySet<A>> => (set) =>
  `new Set([${Array.from(set.values()).map((a) => item(a)).join(", ")}])`

const readonlySetEquivalence = <A>(
  item: Equivalence.Equivalence<A>
): Equivalence.Equivalence<ReadonlySet<A>> => {
  const arrayEquivalence = array_.getEquivalence(item)
  return Equivalence.make((a, b) => arrayEquivalence(Array.from(a.values()), Array.from(b.values())))
}

const readonlySetParse = <R, A>(
  decodeUnknown: ParseResult.DecodeUnknown<ReadonlyArray<A>, R>
): ParseResult.DeclarationDecodeUnknown<ReadonlySet<A>, R> =>
(u, options, ast) =>
  Predicate.isSet(u) ?
    ParseResult.mapBoth(decodeUnknown(Array.from(u.values()), options), {
      onFailure: (e) => new ParseResult.Composite(ast, u, e),
      onSuccess: (as) => new Set(as)
    })
    : ParseResult.fail(new ParseResult.Type(ast, u))

/**
 * @category api interface
 * @since 0.67.0
 */
export interface ReadonlySetFromSelf<Value extends Schema.Any> extends
  AnnotableClass<
    ReadonlySetFromSelf<Value>,
    ReadonlySet<Schema.Type<Value>>,
    ReadonlySet<Schema.Encoded<Value>>,
    Schema.Context<Value>
  >
{}

const setFromSelf_ = <Value extends Schema.Any>(value: Value, description: string): ReadonlySetFromSelf<Value> =>
  declare(
    [value],
    {
      decode: (item) => readonlySetParse(ParseResult.decodeUnknown(Array$(item))),
      encode: (item) => readonlySetParse(ParseResult.encodeUnknown(Array$(item)))
    },
    {
      description,
      pretty: readonlySetPretty,
      arbitrary: setArbitrary,
      equivalence: readonlySetEquivalence
    }
  )

/**
 * @category ReadonlySet
 * @since 0.67.0
 */
export const ReadonlySetFromSelf = <Value extends Schema.Any>(value: Value): ReadonlySetFromSelf<Value> =>
  setFromSelf_(value, `ReadonlySet<${format(value)}>`)

/**
 * @category api interface
 * @since 0.67.0
 */
export interface SetFromSelf<Value extends Schema.Any> extends
  AnnotableClass<
    SetFromSelf<Value>,
    Set<Schema.Type<Value>>,
    ReadonlySet<Schema.Encoded<Value>>,
    Schema.Context<Value>
  >
{}

/**
 * @category Set
 * @since 0.67.0
 */
export const SetFromSelf = <Value extends Schema.Any>(value: Value): SetFromSelf<Value> =>
  setFromSelf_(value, `Set<${format(value)}>`) as any

/**
 * @category api interface
 * @since 0.67.0
 */
export interface ReadonlySet$<Value extends Schema.Any> extends
  AnnotableClass<
    ReadonlySet$<Value>,
    ReadonlySet<Schema.Type<Value>>,
    ReadonlyArray<Schema.Encoded<Value>>,
    Schema.Context<Value>
  >
{}

/**
 * @category ReadonlySet transformations
 * @since 0.67.0
 */
export const ReadonlySet = <Value extends Schema.Any>(value: Value): ReadonlySet$<Value> => {
  const value_ = asSchema(value)
  return transform(
    Array$(value_),
    ReadonlySetFromSelf(typeSchema(value_)),
    { decode: (as) => new Set(as), encode: (set) => Array.from(set) }
  )
}

/**
 * @category api interface
 * @since 0.67.0
 */
export interface Set$<Value extends Schema.Any> extends
  AnnotableClass<
    Set$<Value>,
    Set<Schema.Type<Value>>,
    ReadonlyArray<Schema.Encoded<Value>>,
    Schema.Context<Value>
  >
{}

const set = <Value extends Schema.Any>(value: Value): Set$<Value> => {
  const value_ = asSchema(value)
  return transform(
    Array$(value_),
    SetFromSelf(typeSchema(value_)),
    { decode: (as) => new Set(as), encode: (set) => Array.from(set) }
  )
}

export {
  /**
   * @category Set transformations
   * @since 0.67.0
   */
  set as Set
}

const bigDecimalPretty = (): pretty_.Pretty<bigDecimal_.BigDecimal> => (val) =>
  `BigDecimal(${bigDecimal_.format(bigDecimal_.normalize(val))})`

const bigDecimalArbitrary = (): LazyArbitrary<bigDecimal_.BigDecimal> => (fc) =>
  fc.tuple(fc.bigInt(), fc.integer()).map(([value, scale]) => bigDecimal_.make(value, scale))

/**
 * @category BigDecimal constructors
 * @since 0.67.0
 */
export class BigDecimalFromSelf extends declare(
  bigDecimal_.isBigDecimal,
  {
    identifier: "BigDecimalFromSelf",
    pretty: bigDecimalPretty,
    arbitrary: bigDecimalArbitrary,
    equivalence: () => bigDecimal_.Equivalence
  }
) {
  static override annotations: (annotations: Annotations.Schema<bigDecimal_.BigDecimal>) => typeof BigDecimalFromSelf =
    super.annotations
}

/**
 * @category BigDecimal transformations
 * @since 0.67.0
 */
export class BigDecimal extends transformOrFail(
  String$,
  BigDecimalFromSelf,
  {
    decode: (num, _, ast) =>
      bigDecimal_.fromString(num).pipe(option_.match({
        onNone: () => ParseResult.fail(new ParseResult.Type(ast, num)),
        onSome: (val) => ParseResult.succeed(bigDecimal_.normalize(val))
      })),
    encode: (val) => ParseResult.succeed(bigDecimal_.format(bigDecimal_.normalize(val)))
  }
).annotations({ identifier: "BigDecimal" }) {
  static override annotations: (annotations: Annotations.Schema<bigDecimal_.BigDecimal>) => typeof BigDecimal = super
    .annotations
}

/**
 * A schema that transforms a `number` into a `BigDecimal`.
 * When encoding, this Schema will produce incorrect results if the BigDecimal exceeds the 64-bit range of a number.
 *
 * @category BigDecimal transformations
 * @since 0.67.0
 */
export class BigDecimalFromNumber extends transformOrFail(
  Number$,
  BigDecimalFromSelf,
  {
    decode: (num) => ParseResult.succeed(bigDecimal_.fromNumber(num)),
    encode: (val) => ParseResult.succeed(bigDecimal_.unsafeToNumber(val))
  }
).annotations({ identifier: "BigDecimalFromNumber" }) {
  static override annotations: (
    annotations: Annotations.Schema<bigDecimal_.BigDecimal>
  ) => typeof BigDecimalFromNumber = super.annotations
}

/**
 * @category type id
 * @since 0.67.0
 */
export const GreaterThanBigDecimalTypeId: unique symbol = Symbol.for("@effect/schema/TypeId/GreaterThanBigDecimal")

/**
 * @category BigDecimal filters
 * @since 0.67.0
 */
export const greaterThanBigDecimal = <A extends bigDecimal_.BigDecimal>(
  min: bigDecimal_.BigDecimal,
  annotations?: Annotations.Filter<A>
) =>
<I, R>(self: Schema<A, I, R>): filter<Schema<A, I, R>> =>
  self.pipe(
    filter((a) => bigDecimal_.greaterThan(a, min), {
      typeId: { id: GreaterThanBigDecimalTypeId, annotation: { min } },
      description: `a BigDecimal greater than ${bigDecimal_.format(min)}`,
      ...annotations
    })
  )

/**
 * @category type id
 * @since 0.67.0
 */
export const GreaterThanOrEqualToBigDecimalTypeId: unique symbol = Symbol.for(
  "@effect/schema/TypeId/GreaterThanOrEqualToBigDecimal"
)

/**
 * @category BigDecimal filters
 * @since 0.67.0
 */
export const greaterThanOrEqualToBigDecimal = <A extends bigDecimal_.BigDecimal>(
  min: bigDecimal_.BigDecimal,
  annotations?: Annotations.Filter<A>
) =>
<I, R>(self: Schema<A, I, R>): filter<Schema<A, I, R>> =>
  self.pipe(
    filter((a) => bigDecimal_.greaterThanOrEqualTo(a, min), {
      typeId: { id: GreaterThanOrEqualToBigDecimalTypeId, annotation: { min } },
      description: `a BigDecimal greater than or equal to ${bigDecimal_.format(min)}`,
      ...annotations
    })
  )

/**
 * @category type id
 * @since 0.67.0
 */
export const LessThanBigDecimalTypeId: unique symbol = Symbol.for("@effect/schema/TypeId/LessThanBigDecimal")

/**
 * @category BigDecimal filters
 * @since 0.67.0
 */
export const lessThanBigDecimal = <A extends bigDecimal_.BigDecimal>(
  max: bigDecimal_.BigDecimal,
  annotations?: Annotations.Filter<A>
) =>
<I, R>(self: Schema<A, I, R>): filter<Schema<A, I, R>> =>
  self.pipe(
    filter((a) => bigDecimal_.lessThan(a, max), {
      typeId: { id: LessThanBigDecimalTypeId, annotation: { max } },
      description: `a BigDecimal less than ${bigDecimal_.format(max)}`,
      ...annotations
    })
  )

/**
 * @category type id
 * @since 0.67.0
 */
export const LessThanOrEqualToBigDecimalTypeId: unique symbol = Symbol.for(
  "@effect/schema/TypeId/LessThanOrEqualToBigDecimal"
)

/**
 * @category BigDecimal filters
 * @since 0.67.0
 */
export const lessThanOrEqualToBigDecimal = <A extends bigDecimal_.BigDecimal>(
  max: bigDecimal_.BigDecimal,
  annotations?: Annotations.Filter<A>
) =>
<I, R>(self: Schema<A, I, R>): filter<Schema<A, I, R>> =>
  self.pipe(
    filter((a) => bigDecimal_.lessThanOrEqualTo(a, max), {
      typeId: { id: LessThanOrEqualToBigDecimalTypeId, annotation: { max } },
      description: `a BigDecimal less than or equal to ${bigDecimal_.format(max)}`,
      ...annotations
    })
  )

/**
 * @category type id
 * @since 0.67.0
 */
export const PositiveBigDecimalTypeId: unique symbol = Symbol.for(
  "@effect/schema/TypeId/PositiveBigDecimal"
)

/**
 * @category BigDecimal filters
 * @since 0.67.0
 */
export const positiveBigDecimal = <A extends bigDecimal_.BigDecimal>(
  annotations?: Annotations.Filter<A>
) =>
<I, R>(self: Schema<A, I, R>): filter<Schema<A, I, R>> =>
  self.pipe(
    filter((a) => bigDecimal_.isPositive(a), {
      typeId: { id: PositiveBigDecimalTypeId, annotation: {} },
      description: `a positive BigDecimal`,
      ...annotations
    })
  )

/**
 * @category BigDecimal constructors
 * @since 0.67.0
 */
export const PositiveBigDecimalFromSelf: filter<Schema<bigDecimal_.BigDecimal>> = BigDecimalFromSelf.pipe(
  positiveBigDecimal({
    identifier: "PositiveBigDecimalFromSelf",
    title: "PositiveBigDecimalFromSelf"
  })
)

/**
 * @category type id
 * @since 0.67.0
 */
export const NonNegativeBigDecimalTypeId: unique symbol = Symbol.for(
  "@effect/schema/TypeId/NonNegativeBigDecimal"
)

/**
 * @category BigDecimal filters
 * @since 0.67.0
 */
export const nonNegativeBigDecimal = <A extends bigDecimal_.BigDecimal>(
  annotations?: Annotations.Filter<A>
) =>
<I, R>(self: Schema<A, I, R>): filter<Schema<A, I, R>> =>
  self.pipe(
    filter((a) => a.value >= 0n, {
      typeId: { id: NonNegativeBigDecimalTypeId, annotation: {} },
      description: `a non-negative BigDecimal`,
      ...annotations
    })
  )

/**
 * @category BigDecimal constructors
 * @since 0.67.0
 */
export const NonNegativeBigDecimalFromSelf: filter<Schema<bigDecimal_.BigDecimal>> = BigDecimalFromSelf.pipe(
  nonNegativeBigDecimal({
    identifier: "NonNegativeBigDecimalFromSelf",
    title: "NonNegativeBigDecimalFromSelf"
  })
)

/**
 * @category type id
 * @since 0.67.0
 */
export const NegativeBigDecimalTypeId: unique symbol = Symbol.for(
  "@effect/schema/TypeId/NegativeBigDecimal"
)

/**
 * @category BigDecimal filters
 * @since 0.67.0
 */
export const negativeBigDecimal = <A extends bigDecimal_.BigDecimal>(
  annotations?: Annotations.Filter<A>
) =>
<I, R>(self: Schema<A, I, R>): filter<Schema<A, I, R>> =>
  self.pipe(
    filter((a) => bigDecimal_.isNegative(a), {
      typeId: { id: NegativeBigDecimalTypeId, annotation: {} },
      description: `a negative BigDecimal`,
      ...annotations
    })
  )

/**
 * @category BigDecimal constructors
 * @since 0.67.0
 */
export const NegativeBigDecimalFromSelf: filter<Schema<bigDecimal_.BigDecimal>> = BigDecimalFromSelf.pipe(
  negativeBigDecimal({
    identifier: "NegativeBigDecimalFromSelf",
    title: "NegativeBigDecimalFromSelf"
  })
)

/**
 * @category type id
 * @since 0.67.0
 */
export const NonPositiveBigDecimalTypeId: unique symbol = Symbol.for(
  "@effect/schema/TypeId/NonPositiveBigDecimal"
)

/**
 * @category BigDecimal filters
 * @since 0.67.0
 */
export const nonPositiveBigDecimal = <A extends bigDecimal_.BigDecimal>(
  annotations?: Annotations.Filter<A>
) =>
<I, R>(self: Schema<A, I, R>): filter<Schema<A, I, R>> =>
  self.pipe(
    filter((a) => a.value <= 0n, {
      typeId: { id: NonPositiveBigDecimalTypeId, annotation: {} },
      description: `a non-positive BigDecimal`,
      ...annotations
    })
  )

/**
 * @category BigDecimal constructors
 * @since 0.67.0
 */
export const NonPositiveBigDecimalFromSelf: filter<Schema<bigDecimal_.BigDecimal>> = BigDecimalFromSelf.pipe(
  nonPositiveBigDecimal({
    identifier: "NonPositiveBigDecimalFromSelf",
    title: "NonPositiveBigDecimalFromSelf"
  })
)

/**
 * @category type id
 * @since 0.67.0
 */
export const BetweenBigDecimalTypeId: unique symbol = Symbol.for("@effect/schema/TypeId/BetweenBigDecimal")

/**
 * @category BigDecimal filters
 * @since 0.67.0
 */
export const betweenBigDecimal = <A extends bigDecimal_.BigDecimal>(
  minimum: bigDecimal_.BigDecimal,
  maximum: bigDecimal_.BigDecimal,
  annotations?: Annotations.Filter<A>
) =>
<I, R>(self: Schema<A, I, R>): filter<Schema<A, I, R>> =>
  self.pipe(
    filter((a) => bigDecimal_.between(a, { minimum, maximum }), {
      typeId: { id: BetweenBigDecimalTypeId, annotation: { maximum, minimum } },
      description: `a BigDecimal between ${bigDecimal_.format(minimum)} and ${bigDecimal_.format(maximum)}`,
      ...annotations
    })
  )

/**
 * Clamps a `BigDecimal` between a minimum and a maximum value.
 *
 * @category BigDecimal transformations
 * @since 0.67.0
 */
export const clampBigDecimal =
  (minimum: bigDecimal_.BigDecimal, maximum: bigDecimal_.BigDecimal) =>
  <A extends bigDecimal_.BigDecimal, I, R>(self: Schema<A, I, R>): transform<Schema<A, I, R>, filter<Schema<A>>> =>
    transform(
      self,
      self.pipe(typeSchema, betweenBigDecimal(minimum, maximum)),
      { strict: false, decode: (self) => bigDecimal_.clamp(self, { minimum, maximum }), encode: identity }
    )

const chunkArbitrary = <A>(item: LazyArbitrary<A>): LazyArbitrary<chunk_.Chunk<A>> => (fc) =>
  fc.array(item(fc)).map(chunk_.fromIterable)

const chunkPretty = <A>(item: pretty_.Pretty<A>): pretty_.Pretty<chunk_.Chunk<A>> => (c) =>
  `Chunk(${chunk_.toReadonlyArray(c).map(item).join(", ")})`

const chunkParse = <R, A>(
  decodeUnknown: ParseResult.DecodeUnknown<ReadonlyArray<A>, R>
): ParseResult.DeclarationDecodeUnknown<chunk_.Chunk<A>, R> =>
(u, options, ast) =>
  chunk_.isChunk(u) ?
    chunk_.isEmpty(u) ?
      ParseResult.succeed(chunk_.empty())
      : ParseResult.mapBoth(decodeUnknown(chunk_.toReadonlyArray(u), options), {
        onFailure: (e) => new ParseResult.Composite(ast, u, e),
        onSuccess: chunk_.fromIterable
      })
    : ParseResult.fail(new ParseResult.Type(ast, u))

/**
 * @category api interface
 * @since 0.67.0
 */
export interface ChunkFromSelf<Value extends Schema.Any> extends
  AnnotableClass<
    ChunkFromSelf<Value>,
    chunk_.Chunk<Schema.Type<Value>>,
    chunk_.Chunk<Schema.Encoded<Value>>,
    Schema.Context<Value>
  >
{}

/**
 * @category Chunk
 * @since 0.67.0
 */
export const ChunkFromSelf = <Value extends Schema.Any>(value: Value): ChunkFromSelf<Value> => {
  return declare(
    [value],
    {
      decode: (item) => chunkParse(ParseResult.decodeUnknown(Array$(item))),
      encode: (item) => chunkParse(ParseResult.encodeUnknown(Array$(item)))
    },
    {
      description: `Chunk<${format(value)}>`,
      pretty: chunkPretty,
      arbitrary: chunkArbitrary,
      equivalence: chunk_.getEquivalence
    }
  )
}

/**
 * @category api interface
 * @since 0.67.0
 */
export interface Chunk<Value extends Schema.Any> extends
  AnnotableClass<
    Chunk<Value>,
    chunk_.Chunk<Schema.Type<Value>>,
    ReadonlyArray<Schema.Encoded<Value>>,
    Schema.Context<Value>
  >
{}

/**
 * @category Chunk transformations
 * @since 0.67.0
 */
export const Chunk = <Value extends Schema.Any>(value: Value): Chunk<Value> => {
  const value_ = asSchema(value)
  return transform(
    Array$(value_),
    ChunkFromSelf(typeSchema(value_)),
    { decode: (as) => as.length === 0 ? chunk_.empty() : chunk_.fromIterable(as), encode: chunk_.toReadonlyArray }
  )
}

/**
 * @category api interface
 * @since 0.67.23
 */
export interface NonEmptyChunkFromSelf<Value extends Schema.Any> extends
  AnnotableClass<
    NonEmptyChunkFromSelf<Value>,
    chunk_.NonEmptyChunk<Schema.Type<Value>>,
    chunk_.NonEmptyChunk<Schema.Encoded<Value>>,
    Schema.Context<Value>
  >
{}

const nonEmptyChunkArbitrary = <A>(item: LazyArbitrary<A>): LazyArbitrary<chunk_.NonEmptyChunk<A>> => (fc) =>
  fastCheck_.array(item(fc), { minLength: 1 }).map((as) => chunk_.unsafeFromNonEmptyArray(as as any))

const nonEmptyChunkPretty = <A>(item: pretty_.Pretty<A>): pretty_.Pretty<chunk_.NonEmptyChunk<A>> => (c) =>
  `NonEmptyChunk(${chunk_.toReadonlyArray(c).map(item).join(", ")})`

const nonEmptyChunkParse = <R, A>(
  decodeUnknown: ParseResult.DecodeUnknown<array_.NonEmptyReadonlyArray<A>, R>
): ParseResult.DeclarationDecodeUnknown<chunk_.NonEmptyChunk<A>, R> =>
(u, options, ast) =>
  chunk_.isChunk(u) && chunk_.isNonEmpty(u)
    ? ParseResult.mapBoth(decodeUnknown(chunk_.toReadonlyArray(u), options), {
      onFailure: (e) => new ParseResult.Composite(ast, u, e),
      onSuccess: chunk_.unsafeFromNonEmptyArray
    })
    : ParseResult.fail(new ParseResult.Type(ast, u))

/**
 * @category Chunk
 * @since 0.67.23
 */
export const NonEmptyChunkFromSelf = <Value extends Schema.Any>(value: Value): NonEmptyChunkFromSelf<Value> => {
  return declare(
    [value],
    {
      decode: (item) => nonEmptyChunkParse(ParseResult.decodeUnknown(NonEmptyArray(item))),
      encode: (item) => nonEmptyChunkParse(ParseResult.encodeUnknown(NonEmptyArray(item)))
    },
    {
      description: `NonEmptyChunk<${format(value)}>`,
      pretty: nonEmptyChunkPretty,
      arbitrary: nonEmptyChunkArbitrary,
      equivalence: chunk_.getEquivalence
    }
  )
}

/**
 * @category api interface
 * @since 0.67.23
 */
export interface NonEmptyChunk<Value extends Schema.Any> extends
  AnnotableClass<
    NonEmptyChunk<Value>,
    chunk_.NonEmptyChunk<Schema.Type<Value>>,
    array_.NonEmptyReadonlyArray<Schema.Encoded<Value>>,
    Schema.Context<Value>
  >
{}

/**
 * @category Chunk transformations
 * @since 0.67.23
 */
export const NonEmptyChunk = <Value extends Schema.Any>(value: Value): NonEmptyChunk<Value> => {
  const value_ = asSchema(value)
  return transform(
    NonEmptyArray(value_),
    NonEmptyChunkFromSelf(typeSchema(value_)),
    { decode: chunk_.unsafeFromNonEmptyArray, encode: chunk_.toReadonlyArray }
  )
}

const toData = <A extends Readonly<Record<string, any>> | ReadonlyArray<any>>(a: A): A =>
  Array.isArray(a) ? data_.array(a) : data_.struct(a)

const dataArbitrary = <A extends Readonly<Record<string, any>> | ReadonlyArray<any>>(
  item: LazyArbitrary<A>
): LazyArbitrary<A> =>
(fc) => item(fc).map(toData)

const dataPretty = <A extends Readonly<Record<string, any>> | ReadonlyArray<any>>(
  item: pretty_.Pretty<A>
): pretty_.Pretty<A> =>
(d) => `Data(${item(d)})`

const dataParse = <R, A extends Readonly<Record<string, any>> | ReadonlyArray<any>>(
  decodeUnknown: ParseResult.DecodeUnknown<A, R>
): ParseResult.DeclarationDecodeUnknown<A, R> =>
(u, options, ast) =>
  Equal.isEqual(u) ?
    ParseResult.mapBoth(decodeUnknown(u, options), {
      onFailure: (e) => new ParseResult.Composite(ast, u, e),
      onSuccess: toData
    })
    : ParseResult.fail(new ParseResult.Type(ast, u))

/**
 * @category Data transformations
 * @since 0.67.0
 */
export const DataFromSelf = <
  R,
  I extends Readonly<Record<string, any>> | ReadonlyArray<any>,
  A extends Readonly<Record<string, any>> | ReadonlyArray<any>
>(
  item: Schema<A, I, R>
): SchemaClass<A, I, R> =>
  declare(
    [item],
    {
      decode: (item) => dataParse(ParseResult.decodeUnknown(item)),
      encode: (item) => dataParse(ParseResult.encodeUnknown(item))
    },
    {
      description: `Data<${format(item)}>`,
      pretty: dataPretty,
      arbitrary: dataArbitrary
    }
  )

/**
 * @category Data transformations
 * @since 0.67.0
 */
export const Data = <
  R,
  I extends Readonly<Record<string, any>> | ReadonlyArray<any>,
  A extends Readonly<Record<string, any>> | ReadonlyArray<any>
>(
  item: Schema<A, I, R>
): SchemaClass<A, I, R> =>
  transform(
    item,
    DataFromSelf(typeSchema(item)),
    { strict: false, decode: toData, encode: (a) => Array.isArray(a) ? Array.from(a) : Object.assign({}, a) }
  )

type MissingSelfGeneric<Usage extends string, Params extends string = ""> =
  `Missing \`Self\` generic - use \`class Self extends ${Usage}<Self>()(${Params}{ ... })\``

type RequiredKeys<T> = {
  [K in keyof T]-?: {} extends Pick<T, K> ? never : K
}[keyof T]

/**
 * @category api interface
 * @since 0.67.0
 */
export interface Class<Self, Fields extends Struct.Fields, I, R, C, Inherited, Proto>
  extends Schema<Self, Types.Simplify<I>, R>
{
  new(
    props: RequiredKeys<C> extends never ? void | Types.Simplify<C> : Types.Simplify<C>,
    options?: MakeOptions
  ): Struct.Type<Fields> & Omit<Inherited, keyof Fields> & Proto

  annotations(annotations: Annotations.Schema<Self>): SchemaClass<Self, Types.Simplify<I>, R>

  readonly fields: { readonly [K in keyof Fields]: Fields[K] }

  readonly identifier: string

  extend<Extended = never>(identifier: string): <newFields extends Struct.Fields>(
    fields: newFields | HasFields<newFields>,
    annotations?: Annotations.Schema<Extended>
  ) => [Extended] extends [never] ? MissingSelfGeneric<"Base.extend">
    : Class<
      Extended,
      Fields & newFields,
      I & Struct.Encoded<newFields>,
      R | Struct.Context<newFields>,
      C & Struct.Constructor<newFields>,
      Self,
      Proto
    >

  transformOrFail<Transformed = never>(identifier: string): <
    newFields extends Struct.Fields,
    R2,
    R3
  >(
    fields: newFields,
    options: {
      readonly decode: (
        input: Types.Simplify<Struct.Type<Fields>>,
        options: ParseOptions,
        ast: AST.Transformation
      ) => Effect.Effect<Types.Simplify<Struct.Type<Fields & newFields>>, ParseResult.ParseIssue, R2>
      readonly encode: (
        input: Types.Simplify<Struct.Type<Fields & newFields>>,
        options: ParseOptions,
        ast: AST.Transformation
      ) => Effect.Effect<Struct.Type<Fields>, ParseResult.ParseIssue, R3>
    },
    annotations?: Annotations.Schema<Transformed>
  ) => [Transformed] extends [never] ? MissingSelfGeneric<"Base.transform">
    : Class<
      Transformed,
      Fields & newFields,
      I,
      R | Struct.Context<newFields> | R2 | R3,
      C & Struct.Constructor<newFields>,
      Self,
      Proto
    >

  transformOrFailFrom<Transformed = never>(identifier: string): <
    newFields extends Struct.Fields,
    R2,
    R3
  >(
    fields: newFields,
    options: {
      readonly decode: (
        input: Types.Simplify<I>,
        options: ParseOptions,
        ast: AST.Transformation
      ) => Effect.Effect<Types.Simplify<I & Struct.Encoded<newFields>>, ParseResult.ParseIssue, R2>
      readonly encode: (
        input: Types.Simplify<I & Struct.Encoded<newFields>>,
        options: ParseOptions,
        ast: AST.Transformation
      ) => Effect.Effect<I, ParseResult.ParseIssue, R3>
    },
    annotations?: Annotations.Schema<Transformed>
  ) => [Transformed] extends [never] ? MissingSelfGeneric<"Base.transformFrom">
    : Class<
      Transformed,
      Fields & newFields,
      I,
      R | Struct.Context<newFields> | R2 | R3,
      C & Struct.Constructor<newFields>,
      Self,
      Proto
    >
}

type HasFields<Fields extends Struct.Fields> = {
  readonly fields: Fields
} | {
  readonly from: HasFields<Fields>
}

const isField = (u: unknown) => isSchema(u) || isPropertySignature(u)

const isFields = <Fields extends Struct.Fields>(fields: object): fields is Fields =>
  util_.ownKeys(fields).every((key) => isField((fields as any)[key]))

const getFields = <Fields extends Struct.Fields>(hasFields: HasFields<Fields>): Fields =>
  "fields" in hasFields ? hasFields.fields : getFields(hasFields.from)

const getSchemaFromFieldsOr = <Fields extends Struct.Fields>(fieldsOr: Fields | HasFields<Fields>): Schema.Any =>
  isFields(fieldsOr) ? Struct(fieldsOr) : isSchema(fieldsOr) ? fieldsOr : Struct(getFields(fieldsOr))

const getFieldsFromFieldsOr = <Fields extends Struct.Fields>(fieldsOr: Fields | HasFields<Fields>): Fields =>
  isFields(fieldsOr) ? fieldsOr : getFields(fieldsOr)

/**
 * @category classes
 * @since 0.67.0
 */
export const Class = <Self = never>(identifier: string) =>
<Fields extends Struct.Fields>(
  fieldsOr: Fields | HasFields<Fields>,
  annotations?: Annotations.Schema<Self>
): [Self] extends [never] ? MissingSelfGeneric<"Class">
  : Class<
    Self,
    Fields,
    Struct.Encoded<Fields>,
    Struct.Context<Fields>,
    Struct.Constructor<Fields>,
    {},
    {}
  > =>
  makeClass({
    kind: "Class",
    identifier,
    schema: getSchemaFromFieldsOr(fieldsOr),
    fields: getFieldsFromFieldsOr(fieldsOr),
    Base: data_.Class,
    annotations
  })

/** @internal */
export const getClassTag = <Tag extends string>(tag: Tag) =>
  withConstructorDefault(propertySignature(Literal(tag)), () => tag)

/**
 * @category api interface
 * @since 0.67.0
 */
export interface TaggedClass<Self, Tag extends string, Fields extends Struct.Fields> extends
  Class<
    Self,
    Fields,
    Struct.Encoded<Fields>,
    Struct.Context<Fields>,
    Struct.Constructor<Omit<Fields, "_tag">>,
    {},
    {}
  >
{
  readonly _tag: Tag
}

/**
 * @category classes
 * @since 0.67.0
 */
export const TaggedClass = <Self = never>(identifier?: string) =>
<Tag extends string, Fields extends Struct.Fields>(
  tag: Tag,
  fieldsOr: Fields | HasFields<Fields>,
  annotations?: Annotations.Schema<Self>
): [Self] extends [never] ? MissingSelfGeneric<"TaggedClass", `"Tag", `>
  : TaggedClass<Self, Tag, { readonly _tag: PropertySignature<":", Tag, never, ":", Tag, true, never> } & Fields> =>
{
  const fields = getFieldsFromFieldsOr(fieldsOr)
  const schema = getSchemaFromFieldsOr(fieldsOr)
  const newFields = { _tag: getClassTag(tag) }
  const taggedFields = extendFields(newFields, fields)
  return class TaggedClass extends makeClass({
    kind: "TaggedClass",
    identifier: identifier ?? tag,
    schema: extend(schema, Struct(newFields)),
    fields: taggedFields,
    Base: data_.Class,
    annotations
  }) {
    static _tag = tag
  } as any
}

/**
 * @category api interface
 * @since 0.67.0
 */
export interface TaggedErrorClass<Self, Tag extends string, Fields extends Struct.Fields> extends
  Class<
    Self,
    Fields,
    Struct.Encoded<Fields>,
    Struct.Context<Fields>,
    Struct.Constructor<Omit<Fields, "_tag">>,
    {},
    cause_.YieldableError
  >
{
  readonly _tag: Tag
}

/**
 * @category classes
 * @since 0.67.0
 */
export const TaggedError = <Self = never>(identifier?: string) =>
<Tag extends string, Fields extends Struct.Fields>(
  tag: Tag,
  fieldsOr: Fields | HasFields<Fields>,
  annotations?: Annotations.Schema<Self>
): [Self] extends [never] ? MissingSelfGeneric<"TaggedError", `"Tag", `>
  : TaggedErrorClass<
    Self,
    Tag,
    { readonly _tag: PropertySignature<":", Tag, never, ":", Tag, true, never> } & Fields
  > =>
{
  class Base extends data_.Error {}
  ;(Base.prototype as any).name = tag
  const fields = getFieldsFromFieldsOr(fieldsOr)
  const schema = getSchemaFromFieldsOr(fieldsOr)
  const newFields = { _tag: getClassTag(tag) }
  const taggedFields = extendFields(newFields, fields)
  return class TaggedErrorClass extends makeClass({
    kind: "TaggedError",
    identifier: identifier ?? tag,
    schema: extend(schema, Struct(newFields)),
    fields: taggedFields,
    Base,
    annotations,
    toStringOverride(self) {
      if ((Predicate.isString(self.message) && self.message.length > 0)) {
        let message = `${self._tag}: ${self.message}`
        if (Predicate.isString(self.stack)) {
          message = `${message}\n${self.stack.split("\n").slice(1).join("\n")}`
        }
        return message
      }
    }
  }) {
    static _tag = tag
  } as any
}

/**
 * @category classes
 * @since 0.67.0
 */
export interface TaggedRequest<
  Tag extends string,
  Self,
  FieldsI,
  FieldsR,
  SuccessA,
  SuccessI,
  FailureA,
  FailureI,
  SuccessAndFailureR
> extends
  Request.Request<SuccessA, FailureA>,
  Serializable.SerializableWithResult<
    Self,
    FieldsI,
    FieldsR,
    SuccessA,
    SuccessI,
    FailureA,
    FailureI,
    SuccessAndFailureR
  >
{
  readonly _tag: Tag
}

/**
 * @category classes
 * @since 0.67.0
 */
export declare namespace TaggedRequest {
  /**
   * @category classes
   * @since 0.67.0
   */
  export type Any =
    | TaggedRequest<string, any, any, any, any, any, any, any, any>
    | TaggedRequest<string, any, any, any, any, any, never, never, any>
}

/**
 * @category api interface
 * @since 0.67.0
 */
export interface TaggedRequestClass<
  Self,
  Tag extends string,
  Fields extends Struct.Fields,
  Failure extends Schema.All,
  Success extends Schema.All
> extends
  Class<
    Self,
    Fields,
    Struct.Encoded<Fields>,
    Struct.Context<Fields>,
    Struct.Constructor<Omit<Fields, "_tag">>,
    TaggedRequest<
      Tag,
      Self,
      Struct.Encoded<Fields>,
      Struct.Context<Fields>,
      Schema.Type<Success>,
      Schema.Encoded<Success>,
      Schema.Type<Failure>,
      Schema.Encoded<Failure>,
      Schema.Context<Success> | Schema.Context<Failure>
    >,
    {}
  >
{
  readonly _tag: Tag
}

/**
 * @category classes
 * @since 0.67.0
 */
export const TaggedRequest =
  <Self = never>(identifier?: string) =>
  <Tag extends string, Fields extends Struct.Fields, Failure extends Schema.All, Success extends Schema.All>(
    tag: Tag,
    Failure: Failure,
    Success: Success,
    fields: Fields,
    annotations?: Annotations.Schema<Self>
  ): [Self] extends [never] ? MissingSelfGeneric<"TaggedRequest", `"Tag", SuccessSchema, FailureSchema, `>
    : TaggedRequestClass<
      Self,
      Tag,
      { readonly _tag: PropertySignature<":", Tag, never, ":", Tag, true, never> } & Fields,
      Failure,
      Success
    > =>
  {
    class SerializableRequest extends Request.Class<any, any, { readonly _tag: string }> {
      get [serializable_.symbol]() {
        return this.constructor
      }
      get [serializable_.symbolResult]() {
        return { Failure, Success }
      }
    }
    const taggedFields = extendFields({ _tag: getClassTag(tag) }, fields)
    return class TaggedRequestClass extends makeClass({
      kind: "TaggedRequest",
      identifier: identifier ?? tag,
      schema: Struct(taggedFields),
      fields: taggedFields,
      Base: SerializableRequest,
      annotations
    }) {
      static _tag = tag
    } as any
  }

const extendFields = (a: Struct.Fields, b: Struct.Fields): Struct.Fields => {
  const out = { ...a }
  for (const name of util_.ownKeys(b)) {
    if (name in a) {
      throw new Error(errors_.getDuplicatePropertySignatureErrorMessage(name))
    }
    out[name] = b[name]
  }
  return out
}

// does not overwrite existing title annotation
const orElseTitleAnnotation = <A, I, R>(schema: Schema<A, I, R>, title: string): Schema<A, I, R> => {
  const annotation = AST.getTitleAnnotation(schema.ast)
  if (option_.isNone(annotation)) {
    return schema.annotations({ title })
  }
  return schema
}

type MakeOptions = boolean | {
  readonly disableValidation?: boolean
}

const getDisableValidationMakeOption = (options: MakeOptions | undefined): boolean =>
  Predicate.isBoolean(options) ? options : options?.disableValidation ?? false

const makeClass = ({ Base, annotations, fields, identifier, kind, schema, toStringOverride }: {
  kind: "Class" | "TaggedClass" | "TaggedError" | "TaggedRequest"
  identifier: string
  schema: Schema.Any
  fields: Struct.Fields
  Base: new(...args: ReadonlyArray<any>) => any
  annotations?: Annotations.Schema<any> | undefined
  toStringOverride?: (self: any) => string | undefined
}): any => {
  const classSymbol = Symbol.for(`@effect/schema/${kind}/${identifier}`)
  const validateSchema = orElseTitleAnnotation(schema, `${identifier} (Constructor)`)
  const encodedSide: Schema.Any = orElseTitleAnnotation(schema, `${identifier} (Encoded side)`)
  const typeSide = orElseTitleAnnotation(typeSchema(schema), `${identifier} (Type side)`)
  const fallbackInstanceOf = (u: unknown) => Predicate.hasProperty(u, classSymbol) && ParseResult.is(typeSide)(u)

  return class extends Base {
    constructor(
      props: { [x: string | symbol]: unknown } = {},
      options: MakeOptions = false
    ) {
      props = { ...props }
      if (kind !== "Class") {
        delete props["_tag"]
      }
      props = lazilyMergeDefaults(fields, props)
      if (!getDisableValidationMakeOption(options)) {
        props = ParseResult.validateSync(validateSchema)(props)
      }
      super(props, true)
    }

    // ----------------
    // Schema interface
    // ----------------

    static [TypeId] = variance

    static get ast() {
      const declaration: Schema.Any = declare(
        [typeSide],
        {
          decode: () => (input, _, ast) =>
            input instanceof this || fallbackInstanceOf(input)
              ? ParseResult.succeed(input)
              : ParseResult.fail(new ParseResult.Type(ast, input)),
          encode: () => (input, options) =>
            input instanceof this
              ? ParseResult.succeed(input)
              : ParseResult.map(
                ParseResult.encodeUnknown(typeSide)(input, options),
                (props) => new this(props, true)
              )
        },
        {
          identifier,
          title: identifier,
          description: `an instance of ${identifier}`,
          pretty: (pretty) => (self: any) => `${identifier}(${pretty(self)})`,
          arbitrary: (arb) => (fc: any) => arb(fc).map((props: any) => new this(props)),
          equivalence: identity,
          [AST.SurrogateAnnotationId]: typeSide.ast,
          ...annotations
        }
      )
      const transformation = transform(
        encodedSide,
        declaration,
        { decode: (input) => new this(input, true), encode: identity }
      ).annotations({ [AST.SurrogateAnnotationId]: schema.ast })
      return transformation.ast
    }

    static pipe() {
      return pipeArguments(this, arguments)
    }

    static annotations(annotations: Annotations.Schema<any>) {
      return make(this.ast).annotations(annotations)
    }

    static toString() {
      return `(${String(encodedSide)} <-> ${identifier})`
    }

    // ----------------
    // Class interface
    // ----------------

    static fields = { ...fields }

    static identifier = identifier

    static extend<Extended>(identifier: string) {
      return (newFieldsOr: Struct.Fields | HasFields<Struct.Fields>, annotations?: Annotations.Schema<Extended>) => {
        const newFields = getFieldsFromFieldsOr(newFieldsOr)
        const newSchema = getSchemaFromFieldsOr(newFieldsOr)
        const extendedFields = extendFields(fields, newFields)
        return makeClass({
          kind,
          identifier,
          schema: extend(schema, newSchema),
          fields: extendedFields,
          Base: this,
          annotations
        })
      }
    }

    static transformOrFail<Transformed>(identifier: string) {
      return (newFields: Struct.Fields, options: any, annotations?: Annotations.Schema<Transformed>) => {
        const transformedFields: Struct.Fields = extendFields(fields, newFields)
        return makeClass({
          kind,
          identifier,
          schema: transformOrFail(
            schema,
            typeSchema(Struct(transformedFields)),
            options
          ),
          fields: transformedFields,
          Base: this,
          annotations
        })
      }
    }

    static transformOrFailFrom<Transformed>(identifier: string) {
      return (newFields: Struct.Fields, options: any, annotations?: Annotations.Schema<Transformed>) => {
        const transformedFields: Struct.Fields = extendFields(fields, newFields)
        return makeClass({
          kind,
          identifier,
          schema: transformOrFail(
            encodedSchema(schema),
            Struct(transformedFields),
            options
          ),
          fields: transformedFields,
          Base: this,
          annotations
        })
      }
    }

    // ----------------
    // other
    // ----------------

    get [classSymbol]() {
      return classSymbol
    }

    toString() {
      if (toStringOverride !== undefined) {
        const out = toStringOverride(this)
        if (out !== undefined) {
          return out
        }
      }
      return `${identifier}({ ${
        util_.ownKeys(fields).map((p: any) => `${util_.formatPropertyKey(p)}: ${util_.formatUnknown(this[p])}`)
          .join(", ")
      } })`
    }
  }
}

/**
 * @category FiberId
 * @since 0.67.0
 */
export type FiberIdEncoded =
  | {
    readonly _tag: "Composite"
    readonly left: FiberIdEncoded
    readonly right: FiberIdEncoded
  }
  | {
    readonly _tag: "None"
  }
  | {
    readonly _tag: "Runtime"
    readonly id: number
    readonly startTimeMillis: number
  }

const FiberIdNoneEncoded = Struct({
  _tag: Literal("None")
}).annotations({ identifier: "FiberIdNoneEncoded" })

const FiberIdRuntimeEncoded = Struct({
  _tag: Literal("Runtime"),
  id: Int.annotations({
    title: "id",
    description: "id"
  }),
  startTimeMillis: Int.annotations({
    title: "startTimeMillis",
    description: "startTimeMillis"
  })
}).annotations({ identifier: "FiberIdRuntimeEncoded" })

const FiberIdCompositeEncoded = Struct({
  _tag: Literal("Composite"),
  left: suspend(() => FiberIdEncoded),
  right: suspend(() => FiberIdEncoded)
}).annotations({ identifier: "FiberIdCompositeEncoded" })

const FiberIdEncoded: Schema<FiberIdEncoded> = Union(
  FiberIdNoneEncoded,
  FiberIdRuntimeEncoded,
  FiberIdCompositeEncoded
).annotations({ identifier: "FiberIdEncoded" })

const fiberIdArbitrary: LazyArbitrary<fiberId_.FiberId> = (fc) =>
  fc.letrec((tie) => ({
    None: fc.record({ _tag: fc.constant("None" as const) }),
    Runtime: fc.record({ _tag: fc.constant("Runtime" as const), id: fc.integer(), startTimeMillis: fc.integer() }),
    Composite: fc.record({ _tag: fc.constant("Composite" as const), left: tie("FiberId"), right: tie("FiberId") }),
    FiberId: fc.oneof(tie("None"), tie("Runtime"), tie("Composite")) as any as fastCheck_.Arbitrary<fiberId_.FiberId>
  })).FiberId.map(fiberIdDecode)

const fiberIdPretty: pretty_.Pretty<fiberId_.FiberId> = (fiberId) => {
  switch (fiberId._tag) {
    case "None":
      return "FiberId.none"
    case "Runtime":
      return `FiberId.runtime(${fiberId.id}, ${fiberId.startTimeMillis})`
    case "Composite":
      return `FiberId.composite(${fiberIdPretty(fiberId.right)}, ${fiberIdPretty(fiberId.left)})`
  }
}

/**
 * @category FiberId constructors
 * @since 0.67.0
 */
export class FiberIdFromSelf extends declare(
  fiberId_.isFiberId,
  {
    identifier: "FiberIdFromSelf",
    pretty: () => fiberIdPretty,
    arbitrary: () => fiberIdArbitrary
  }
) {
  static override annotations: (annotations: Annotations.Schema<fiberId_.FiberId>) => typeof FiberIdFromSelf = super
    .annotations
}

const fiberIdDecode = (input: FiberIdEncoded): fiberId_.FiberId => {
  switch (input._tag) {
    case "None":
      return fiberId_.none
    case "Runtime":
      return fiberId_.runtime(input.id, input.startTimeMillis)
    case "Composite":
      return fiberId_.composite(fiberIdDecode(input.left), fiberIdDecode(input.right))
  }
}

const fiberIdEncode = (input: fiberId_.FiberId): FiberIdEncoded => {
  switch (input._tag) {
    case "None":
      return { _tag: "None" }
    case "Runtime":
      return { _tag: "Runtime", id: input.id, startTimeMillis: input.startTimeMillis }
    case "Composite":
      return {
        _tag: "Composite",
        left: fiberIdEncode(input.left),
        right: fiberIdEncode(input.right)
      }
  }
}

/**
 * @category FiberId transformations
 * @since 0.67.0
 */
export class FiberId extends transform(
  FiberIdEncoded,
  FiberIdFromSelf,
  { decode: fiberIdDecode, encode: fiberIdEncode }
).annotations({ identifier: "FiberId" }) {
  static override annotations: (annotations: Annotations.Schema<fiberId_.FiberId>) => typeof FiberId = super.annotations
}

/**
 * @category Cause utils
 * @since 0.67.0
 */
export type CauseEncoded<E> =
  | {
    readonly _tag: "Empty"
  }
  | {
    readonly _tag: "Fail"
    readonly error: E
  }
  | {
    readonly _tag: "Die"
    readonly defect: unknown
  }
  | {
    readonly _tag: "Interrupt"
    readonly fiberId: FiberIdEncoded
  }
  | {
    readonly _tag: "Sequential"
    readonly left: CauseEncoded<E>
    readonly right: CauseEncoded<E>
  }
  | {
    readonly _tag: "Parallel"
    readonly left: CauseEncoded<E>
    readonly right: CauseEncoded<E>
  }

const causeDieEncoded = <R>(defect: Schema<unknown, unknown, R>) =>
  Struct({
    _tag: Literal("Die"),
    defect
  })

const CauseEmptyEncoded = Struct({
  _tag: Literal("Empty")
})

const causeFailEncoded = <E, EI, R>(error: Schema<E, EI, R>) =>
  Struct({
    _tag: Literal("Fail"),
    error
  })

const CauseInterruptEncoded = Struct({
  _tag: Literal("Interrupt"),
  fiberId: FiberIdEncoded
})

const causeParallelEncoded = <E, EI, R>(causeEncoded: Schema<CauseEncoded<E>, CauseEncoded<EI>, R>) =>
  Struct({
    _tag: Literal("Parallel"),
    left: causeEncoded,
    right: causeEncoded
  })

const causeSequentialEncoded = <E, EI, R>(causeEncoded: Schema<CauseEncoded<E>, CauseEncoded<EI>, R>) =>
  Struct({
    _tag: Literal("Sequential"),
    left: causeEncoded,
    right: causeEncoded
  })

const causeEncoded = <E, EI, R1, R2>(
  error: Schema<E, EI, R1>,
  defect: Schema<unknown, unknown, R2>
): Schema<CauseEncoded<E>, CauseEncoded<EI>, R1 | R2> => {
  const recur = suspend(() => out)
  const out: Schema<CauseEncoded<E>, CauseEncoded<EI>, R1 | R2> = Union(
    CauseEmptyEncoded,
    causeFailEncoded(error),
    causeDieEncoded(defect),
    CauseInterruptEncoded,
    causeSequentialEncoded(recur),
    causeParallelEncoded(recur)
  ).annotations({ description: `CauseEncoded<${format(error)}>` })
  return out
}

const causeArbitrary = <E>(
  error: LazyArbitrary<E>,
  defect: LazyArbitrary<unknown>
): LazyArbitrary<cause_.Cause<E>> =>
(fc) =>
  fc.letrec((tie) => ({
    Empty: fc.record({ _tag: fc.constant("Empty" as const) }),
    Fail: fc.record({ _tag: fc.constant("Fail" as const), error: error(fc) }),
    Die: fc.record({ _tag: fc.constant("Die" as const), defect: defect(fc) }),
    Interrupt: fc.record({ _tag: fc.constant("Interrupt" as const), fiberId: fiberIdArbitrary(fc) }),
    Sequential: fc.record({ _tag: fc.constant("Sequential" as const), left: tie("Cause"), right: tie("Cause") }),
    Parallel: fc.record({ _tag: fc.constant("Parallel" as const), left: tie("Cause"), right: tie("Cause") }),
    Cause: fc.oneof(
      tie("Empty"),
      tie("Fail"),
      tie("Die"),
      tie("Interrupt"),
      tie("Sequential"),
      tie("Parallel")
    ) as any as fastCheck_.Arbitrary<cause_.Cause<E>>
  })).Cause.map(causeDecode)

const causePretty = <E>(error: pretty_.Pretty<E>): pretty_.Pretty<cause_.Cause<E>> => (cause) => {
  const f = (cause: cause_.Cause<E>): string => {
    switch (cause._tag) {
      case "Empty":
        return "Cause.empty"
      case "Fail":
        return `Cause.fail(${error(cause.error)})`
      case "Die":
        return `Cause.die(${cause_.pretty(cause)})`
      case "Interrupt":
        return `Cause.interrupt(${fiberIdPretty(cause.fiberId)})`
      case "Sequential":
        return `Cause.sequential(${f(cause.left)}, ${f(cause.right)})`
      case "Parallel":
        return `Cause.parallel(${f(cause.left)}, ${f(cause.right)})`
    }
  }
  return f(cause)
}

const causeParse = <R, A>(
  decodeUnknown: ParseResult.DecodeUnknown<CauseEncoded<A>, R>
): ParseResult.DeclarationDecodeUnknown<cause_.Cause<A>, R> =>
(u, options, ast) =>
  cause_.isCause(u) ?
    ParseResult.mapBoth(decodeUnknown(causeEncode(u), options), {
      onFailure: (e) => new ParseResult.Composite(ast, u, e),
      onSuccess: causeDecode
    })
    : ParseResult.fail(new ParseResult.Type(ast, u))

/**
 * @category api interface
 * @since 0.67.0
 */
export interface CauseFromSelf<E extends Schema.Any, DR> extends
  AnnotableClass<
    CauseFromSelf<E, DR>,
    cause_.Cause<Schema.Type<E>>,
    cause_.Cause<Schema.Encoded<E>>,
    Schema.Context<E> | DR
  >
{}

/**
 * @category Cause transformations
 * @since 0.67.0
 */
export const CauseFromSelf = <E extends Schema.Any, DR = never>({ defect = Unknown, error }: {
  readonly error: E
  readonly defect?: Schema<unknown, unknown, DR> | undefined
}): CauseFromSelf<E, DR> => {
  return declare(
    [error, defect],
    {
      decode: (error, defect) => causeParse(ParseResult.decodeUnknown(causeEncoded(error, defect))),
      encode: (error, defect) => causeParse(ParseResult.encodeUnknown(causeEncoded(error, defect)))
    },
    {
      description: `Cause<${format(error)}>`,
      pretty: causePretty,
      arbitrary: causeArbitrary
    }
  )
}

function causeDecode<E>(cause: CauseEncoded<E>): cause_.Cause<E> {
  switch (cause._tag) {
    case "Empty":
      return cause_.empty
    case "Fail":
      return cause_.fail(cause.error)
    case "Die":
      return cause_.die(cause.defect)
    case "Interrupt":
      return cause_.interrupt(fiberIdDecode(cause.fiberId))
    case "Sequential":
      return cause_.sequential(causeDecode(cause.left), causeDecode(cause.right))
    case "Parallel":
      return cause_.parallel(causeDecode(cause.left), causeDecode(cause.right))
  }
}

function causeEncode<E>(cause: cause_.Cause<E>): CauseEncoded<E> {
  switch (cause._tag) {
    case "Empty":
      return { _tag: "Empty" }
    case "Fail":
      return { _tag: "Fail", error: cause.error }
    case "Die":
      return { _tag: "Die", defect: cause.defect }
    case "Interrupt":
      return { _tag: "Interrupt", fiberId: cause.fiberId }
    case "Sequential":
      return {
        _tag: "Sequential",
        left: causeEncode(cause.left),
        right: causeEncode(cause.right)
      }
    case "Parallel":
      return {
        _tag: "Parallel",
        left: causeEncode(cause.left),
        right: causeEncode(cause.right)
      }
  }
}

/**
 * @category Cause transformations
 * @since 0.67.0
 */
export const CauseDefectUnknown = transform(
  Unknown,
  Unknown,
  {
    decode: (u) => {
      if (Predicate.isObject(u) && "message" in u && typeof u.message === "string") {
        const err = new Error(u.message, { cause: u })
        if ("name" in u && typeof u.name === "string") {
          err.name = u.name
        }
        err.stack = "stack" in u && typeof u.stack === "string" ? u.stack : ""
        return err
      }
      return String(u)
    },
    encode: (defect) => {
      if (defect instanceof Error) {
        return {
          name: defect.name,
          message: defect.message
        }
      }
      return String(defect)
    }
  }
)

/**
 * @category api interface
 * @since 0.67.0
 */
export interface Cause<E extends Schema.All, DR> extends
  AnnotableClass<
    Cause<E, DR>,
    cause_.Cause<Schema.Type<E>>,
    CauseEncoded<Schema.Encoded<E>>,
    Schema.Context<E> | DR
  >
{}

/**
 * @category Cause transformations
 * @since 0.67.0
 */
export const Cause = <E extends Schema.All, DR = never>({ defect = CauseDefectUnknown, error }: {
  readonly error: E
  readonly defect?: Schema<unknown, unknown, DR> | undefined
}): Cause<E, DR> => {
  const error_ = asSchema(error)
  return transform(
    causeEncoded(error_, defect),
    CauseFromSelf({ error: typeSchema(error_), defect: typeSchema(defect) }),
    { decode: causeDecode, encode: causeEncode }
  )
}

/**
 * @category Exit utils
 * @since 0.67.0
 */
export type ExitEncoded<A, E> =
  | {
    readonly _tag: "Failure"
    readonly cause: CauseEncoded<E>
  }
  | {
    readonly _tag: "Success"
    readonly value: A
  }

const exitFailureEncoded = <E, EI, ER, DR>(
  error: Schema<E, EI, ER>,
  defect: Schema<unknown, unknown, DR>
) =>
  Struct({
    _tag: Literal("Failure"),
    cause: causeEncoded(error, defect)
  }).annotations({ description: `FailureEncoded<${format(error)}>` })

const exitSuccessEncoded = <A, I, R>(
  value: Schema<A, I, R>
) =>
  Struct({
    _tag: Literal("Success"),
    value
  }).annotations({ description: `SuccessEncoded<${format(value)}>` })

const exitEncoded = <A, I, R, E, EI, ER, DR>(
  value: Schema<A, I, R>,
  error: Schema<E, EI, ER>,
  defect: Schema<unknown, unknown, DR>
): Schema<ExitEncoded<A, E>, ExitEncoded<I, EI>, ER | R | DR> =>
  Union(
    exitFailureEncoded(error, defect),
    exitSuccessEncoded(value)
  ).annotations({
    description: `ExitEncoded<${format(value)}, ${format(error)}>`
  })

const exitDecode = <A, E>(input: ExitEncoded<A, E>): exit_.Exit<A, E> => {
  switch (input._tag) {
    case "Failure":
      return exit_.failCause(causeDecode(input.cause))
    case "Success":
      return exit_.succeed(input.value)
  }
}

const exitArbitrary = <A, E>(
  value: LazyArbitrary<A>,
  error: LazyArbitrary<E>,
  defect: LazyArbitrary<unknown>
): LazyArbitrary<exit_.Exit<A, E>> =>
(fc) =>
  fc.oneof(
    fc.record({ _tag: fc.constant("Failure" as const), cause: causeArbitrary(error, defect)(fc) }),
    fc.record({ _tag: fc.constant("Success" as const), value: value(fc) })
  ).map(exitDecode)

const exitPretty =
  <A, E>(value: pretty_.Pretty<A>, error: pretty_.Pretty<E>): pretty_.Pretty<exit_.Exit<A, E>> => (exit) =>
    exit._tag === "Failure"
      ? `Exit.failCause(${causePretty(error)(exit.cause)})`
      : `Exit.succeed(${value(exit.value)})`

const exitParse = <A, R, E, ER>(
  decodeUnknownValue: ParseResult.DecodeUnknown<A, R>,
  decodeUnknownCause: ParseResult.DecodeUnknown<cause_.Cause<E>, ER>
): ParseResult.DeclarationDecodeUnknown<exit_.Exit<A, E>, ER | R> =>
(u, options, ast) =>
  exit_.isExit(u) ?
    exit_.match(u, {
      onFailure: (cause) => ParseResult.map(decodeUnknownCause(cause, options), exit_.failCause),
      onSuccess: (value) => ParseResult.map(decodeUnknownValue(value, options), exit_.succeed)
    })
    : ParseResult.fail(new ParseResult.Type(ast, u))

/**
 * @category api interface
 * @since 0.67.0
 */
export interface ExitFromSelf<A extends Schema.Any, E extends Schema.Any, DR> extends
  AnnotableClass<
    ExitFromSelf<A, E, DR>,
    exit_.Exit<Schema.Type<A>, Schema.Type<E>>,
    exit_.Exit<Schema.Encoded<A>, Schema.Encoded<E>>,
    Schema.Context<A> | Schema.Context<E> | DR
  >
{}

/**
 * @category Exit transformations
 * @since 0.67.0
 */
export const ExitFromSelf = <A extends Schema.Any, E extends Schema.Any, DR = never>(
  { defect = Unknown, failure, success }: {
    readonly failure: E
    readonly success: A
    readonly defect?: Schema<unknown, unknown, DR> | undefined
  }
): ExitFromSelf<A, E, DR> =>
  declare(
    [success, failure, defect],
    {
      decode: (success, failure, defect) =>
        exitParse(
          ParseResult.decodeUnknown(success),
          ParseResult.decodeUnknown(CauseFromSelf({ error: failure, defect }))
        ),
      encode: (success, failure, defect) =>
        exitParse(
          ParseResult.encodeUnknown(success),
          ParseResult.encodeUnknown(CauseFromSelf({ error: failure, defect }))
        )
    },
    {
      description: `Exit<${format(success)}, ${format(failure)}>`,
      pretty: exitPretty,
      arbitrary: exitArbitrary
    }
  )

/**
 * @category api interface
 * @since 0.67.0
 */
export interface Exit<A extends Schema.All, E extends Schema.All, DR> extends
  AnnotableClass<
    Exit<A, E, DR>,
    exit_.Exit<Schema.Type<A>, Schema.Type<E>>,
    ExitEncoded<Schema.Encoded<A>, Schema.Encoded<E>>,
    Schema.Context<A> | Schema.Context<E> | DR
  >
{}

/**
 * @category Exit transformations
 * @since 0.67.0
 */
export const Exit = <A extends Schema.All, E extends Schema.All, DR = never>(
  { defect = CauseDefectUnknown, failure, success }: {
    readonly failure: E
    readonly success: A
    readonly defect?: Schema<unknown, unknown, DR> | undefined
  }
): Exit<A, E, DR> => {
  const success_ = asSchema(success)
  const failure_ = asSchema(failure)
  return transform(
    exitEncoded(success_, failure_, defect),
    ExitFromSelf({ failure: typeSchema(failure_), success: typeSchema(success_), defect: typeSchema(defect) }),
    {
      decode: exitDecode,
      encode: (exit) =>
        exit._tag === "Failure"
          ? { _tag: "Failure", cause: exit.cause } as const
          : { _tag: "Success", value: exit.value } as const
    }
  )
}

const hashSetArbitrary = <A>(item: LazyArbitrary<A>): LazyArbitrary<hashSet_.HashSet<A>> => (fc) =>
  fc.array(item(fc)).map((as) => hashSet_.fromIterable(as))

const hashSetPretty = <A>(item: pretty_.Pretty<A>): pretty_.Pretty<hashSet_.HashSet<A>> => (set) =>
  `HashSet(${Array.from(set).map((a) => item(a)).join(", ")})`

const hashSetEquivalence = <A>(
  item: Equivalence.Equivalence<A>
): Equivalence.Equivalence<hashSet_.HashSet<A>> => {
  const arrayEquivalence = array_.getEquivalence(item)
  return Equivalence.make((a, b) => arrayEquivalence(Array.from(a), Array.from(b)))
}

const hashSetParse = <R, A>(
  decodeUnknown: ParseResult.DecodeUnknown<ReadonlyArray<A>, R>
): ParseResult.DeclarationDecodeUnknown<hashSet_.HashSet<A>, R> =>
(u, options, ast) =>
  hashSet_.isHashSet(u) ?
    ParseResult.mapBoth(decodeUnknown(Array.from(u), options), {
      onFailure: (e) => new ParseResult.Composite(ast, u, e),
      onSuccess: hashSet_.fromIterable
    })
    : ParseResult.fail(new ParseResult.Type(ast, u))

/**
 * @category api interface
 * @since 0.67.0
 */
export interface HashSetFromSelf<Value extends Schema.Any> extends
  AnnotableClass<
    HashSetFromSelf<Value>,
    hashSet_.HashSet<Schema.Type<Value>>,
    hashSet_.HashSet<Schema.Encoded<Value>>,
    Schema.Context<Value>
  >
{}

/**
 * @category HashSet transformations
 * @since 0.67.0
 */
export const HashSetFromSelf = <Value extends Schema.Any>(
  value: Value
): HashSetFromSelf<Value> => {
  return declare(
    [value],
    {
      decode: (item) => hashSetParse(ParseResult.decodeUnknown(Array$(item))),
      encode: (item) => hashSetParse(ParseResult.encodeUnknown(Array$(item)))
    },
    {
      description: `HashSet<${format(value)}>`,
      pretty: hashSetPretty,
      arbitrary: hashSetArbitrary,
      equivalence: hashSetEquivalence
    }
  )
}

/**
 * @category api interface
 * @since 0.67.0
 */
export interface HashSet<Value extends Schema.Any> extends
  AnnotableClass<
    HashSet<Value>,
    hashSet_.HashSet<Schema.Type<Value>>,
    ReadonlyArray<Schema.Encoded<Value>>,
    Schema.Context<Value>
  >
{}

/**
 * @category HashSet transformations
 * @since 0.67.0
 */
export const HashSet = <Value extends Schema.Any>(value: Value): HashSet<Value> => {
  const value_ = asSchema(value)
  return transform(
    Array$(value_),
    HashSetFromSelf(typeSchema(value_)),
    { decode: (as) => hashSet_.fromIterable(as), encode: (set) => Array.from(set) }
  )
}

const hashMapArbitrary = <K, V>(
  key: LazyArbitrary<K>,
  value: LazyArbitrary<V>
): LazyArbitrary<hashMap_.HashMap<K, V>> =>
(fc) => fc.array(fc.tuple(key(fc), value(fc))).map((as) => hashMap_.fromIterable(as))

const hashMapPretty = <K, V>(
  key: pretty_.Pretty<K>,
  value: pretty_.Pretty<V>
): pretty_.Pretty<hashMap_.HashMap<K, V>> =>
(map) =>
  `HashMap([${
    Array.from(map)
      .map(([k, v]) => `[${key(k)}, ${value(v)}]`)
      .join(", ")
  }])`

const hashMapEquivalence = <K, V>(
  key: Equivalence.Equivalence<K>,
  value: Equivalence.Equivalence<V>
): Equivalence.Equivalence<hashMap_.HashMap<K, V>> => {
  const arrayEquivalence = array_.getEquivalence(
    Equivalence.make<[K, V]>(([ka, va], [kb, vb]) => key(ka, kb) && value(va, vb))
  )
  return Equivalence.make((a, b) => arrayEquivalence(Array.from(a), Array.from(b)))
}

const hashMapParse = <R, K, V>(
  decodeUnknown: ParseResult.DecodeUnknown<ReadonlyArray<readonly [K, V]>, R>
): ParseResult.DeclarationDecodeUnknown<hashMap_.HashMap<K, V>, R> =>
(u, options, ast) =>
  hashMap_.isHashMap(u) ?
    ParseResult.mapBoth(decodeUnknown(Array.from(u), options), {
      onFailure: (e) => new ParseResult.Composite(ast, u, e),
      onSuccess: hashMap_.fromIterable
    })
    : ParseResult.fail(new ParseResult.Type(ast, u))

/**
 * @category api interface
 * @since 0.67.0
 */
export interface HashMapFromSelf<K extends Schema.Any, V extends Schema.Any> extends
  AnnotableClass<
    HashMapFromSelf<K, V>,
    hashMap_.HashMap<Schema.Type<K>, Schema.Type<V>>,
    hashMap_.HashMap<Schema.Encoded<K>, Schema.Encoded<V>>,
    Schema.Context<K> | Schema.Context<V>
  >
{}

/**
 * @category HashMap transformations
 * @since 0.67.0
 */
export const HashMapFromSelf = <K extends Schema.Any, V extends Schema.Any>({ key, value }: {
  readonly key: K
  readonly value: V
}): HashMapFromSelf<K, V> => {
  return declare(
    [key, value],
    {
      decode: (key, value) => hashMapParse(ParseResult.decodeUnknown(Array$(Tuple(key, value)))),
      encode: (key, value) => hashMapParse(ParseResult.encodeUnknown(Array$(Tuple(key, value))))
    },
    {
      description: `HashMap<${format(key)}, ${format(value)}>`,
      pretty: hashMapPretty,
      arbitrary: hashMapArbitrary,
      equivalence: hashMapEquivalence
    }
  )
}

/**
 * @category api interface
 * @since 0.67.0
 */
export interface HashMap<K extends Schema.Any, V extends Schema.Any> extends
  AnnotableClass<
    HashMap<K, V>,
    hashMap_.HashMap<Schema.Type<K>, Schema.Type<V>>,
    ReadonlyArray<readonly [Schema.Encoded<K>, Schema.Encoded<V>]>,
    Schema.Context<K> | Schema.Context<V>
  >
{}

/**
 * @category HashMap transformations
 * @since 0.67.0
 */
export const HashMap = <K extends Schema.Any, V extends Schema.Any>({ key, value }: {
  readonly key: K
  readonly value: V
}): HashMap<K, V> => {
  const key_ = asSchema(key)
  const value_ = asSchema(value)
  return transform(
    Array$(Tuple(key_, value_)),
    HashMapFromSelf({ key: typeSchema(key_), value: typeSchema(value_) }),
    { decode: (as) => hashMap_.fromIterable(as), encode: (map) => Array.from(map) }
  )
}

const listArbitrary = <A>(item: LazyArbitrary<A>): LazyArbitrary<list_.List<A>> => (fc) =>
  fc.array(item(fc)).map((as) => list_.fromIterable(as))

const listPretty = <A>(item: pretty_.Pretty<A>): pretty_.Pretty<list_.List<A>> => (set) =>
  `List(${Array.from(set).map((a) => item(a)).join(", ")})`

const listEquivalence = <A>(
  item: Equivalence.Equivalence<A>
): Equivalence.Equivalence<list_.List<A>> => {
  const arrayEquivalence = array_.getEquivalence(item)
  return Equivalence.make((a, b) => arrayEquivalence(Array.from(a), Array.from(b)))
}

const listParse = <R, A>(
  decodeUnknown: ParseResult.DecodeUnknown<ReadonlyArray<A>, R>
): ParseResult.DeclarationDecodeUnknown<list_.List<A>, R> =>
(u, options, ast) =>
  list_.isList(u) ?
    ParseResult.mapBoth(decodeUnknown(Array.from(u), options), {
      onFailure: (e) => new ParseResult.Composite(ast, u, e),
      onSuccess: list_.fromIterable
    })
    : ParseResult.fail(new ParseResult.Type(ast, u))

/**
 * @category api interface
 * @since 0.67.0
 */
export interface ListFromSelf<Value extends Schema.Any> extends
  AnnotableClass<
    ListFromSelf<Value>,
    list_.List<Schema.Type<Value>>,
    list_.List<Schema.Encoded<Value>>,
    Schema.Context<Value>
  >
{}

/**
 * @category List transformations
 * @since 0.67.0
 */
export const ListFromSelf = <Value extends Schema.Any>(
  value: Value
): ListFromSelf<Value> => {
  return declare(
    [value],
    {
      decode: (item) => listParse(ParseResult.decodeUnknown(Array$(item))),
      encode: (item) => listParse(ParseResult.encodeUnknown(Array$(item)))
    },
    {
      description: `List<${format(value)}>`,
      pretty: listPretty,
      arbitrary: listArbitrary,
      equivalence: listEquivalence
    }
  )
}

/**
 * @category api interface
 * @since 0.67.0
 */
export interface List<Value extends Schema.Any> extends
  AnnotableClass<
    List<Value>,
    list_.List<Schema.Type<Value>>,
    ReadonlyArray<Schema.Encoded<Value>>,
    Schema.Context<Value>
  >
{}

/**
 * @category List transformations
 * @since 0.67.0
 */
export const List = <Value extends Schema.Any>(value: Value): List<Value> => {
  const value_ = asSchema(value)
  return transform(
    Array$(value_),
    ListFromSelf(typeSchema(value_)),
    { decode: (as) => list_.fromIterable(as), encode: (set) => Array.from(set) }
  )
}

const sortedSetArbitrary =
  <A>(item: LazyArbitrary<A>, ord: Order.Order<A>): LazyArbitrary<sortedSet_.SortedSet<A>> => (fc) =>
    fc.array(item(fc)).map((as) => sortedSet_.fromIterable(as, ord))

const sortedSetPretty = <A>(item: pretty_.Pretty<A>): pretty_.Pretty<sortedSet_.SortedSet<A>> => (set) =>
  `new SortedSet([${Array.from(sortedSet_.values(set)).map((a) => item(a)).join(", ")}])`

const sortedSetParse = <R, A>(
  decodeUnknown: ParseResult.DecodeUnknown<ReadonlyArray<A>, R>,
  ord: Order.Order<A>
): ParseResult.DeclarationDecodeUnknown<sortedSet_.SortedSet<A>, R> =>
(u, options, ast) =>
  sortedSet_.isSortedSet(u) ?
    ParseResult.mapBoth(decodeUnknown(Array.from(sortedSet_.values(u)), options), {
      onFailure: (e) => new ParseResult.Composite(ast, u, e),
      onSuccess: (as): sortedSet_.SortedSet<A> => sortedSet_.fromIterable(as, ord)
    })
    : ParseResult.fail(new ParseResult.Type(ast, u))

/**
 * @category api interface
 * @since 0.67.0
 */
export interface SortedSetFromSelf<Value extends Schema.Any> extends
  AnnotableClass<
    SortedSetFromSelf<Value>,
    sortedSet_.SortedSet<Schema.Type<Value>>,
    sortedSet_.SortedSet<Schema.Encoded<Value>>,
    Schema.Context<Value>
  >
{}

/**
 * @category SortedSet transformations
 * @since 0.67.0
 */
export const SortedSetFromSelf = <Value extends Schema.Any>(
  value: Value,
  ordA: Order.Order<Schema.Type<Value>>,
  ordI: Order.Order<Schema.Encoded<Value>>
): SortedSetFromSelf<Value> => {
  return declare(
    [value],
    {
      decode: (item) => sortedSetParse(ParseResult.decodeUnknown(Array$(item)), ordA),
      encode: (item) => sortedSetParse(ParseResult.encodeUnknown(Array$(item)), ordI)
    },
    {
      description: `SortedSet<${format(value)}>`,
      pretty: sortedSetPretty,
      arbitrary: (arb) => sortedSetArbitrary(arb, ordA),
      equivalence: () => sortedSet_.getEquivalence<Schema.Type<Value>>()
    }
  )
}

/**
 * @category api interface
 * @since 0.67.0
 */
export interface SortedSet<Value extends Schema.Any> extends
  AnnotableClass<
    SortedSet<Value>,
    sortedSet_.SortedSet<Schema.Type<Value>>,
    ReadonlyArray<Schema.Encoded<Value>>,
    Schema.Context<Value>
  >
{}

/**
 * @category SortedSet transformations
 * @since 0.67.0
 */
export const SortedSet = <Value extends Schema.Any>(
  value: Value,
  ordA: Order.Order<Schema.Type<Value>>
): SortedSet<Value> => {
  const value_ = asSchema(value)
  const to = typeSchema(value_)
  return transform(
    Array$(value_),
    SortedSetFromSelf<typeof to>(to, ordA, ordA),
    { decode: (as) => sortedSet_.fromIterable(as, ordA), encode: (set) => Array.from(sortedSet_.values(set)) }
  )
}

/**
 * Converts an arbitrary value to a `boolean` by testing whether it is truthy.
 * Uses `!!val` to coerce the value to a `boolean`.
 *
 * @see https://developer.mozilla.org/docs/Glossary/Truthy
 * @category boolean constructors
 * @since 0.67.0
 */
export class BooleanFromUnknown extends transform(
  Unknown,
  Boolean$,
  { decode: Predicate.isTruthy, encode: identity }
).annotations({ identifier: "BooleanFromUnknown" }) {
  static override annotations: (annotations: Annotations.Schema<boolean>) => typeof BooleanFromUnknown = super
    .annotations
}

/**
 * @category Config validations
 * @since 0.67.12
 */
export const Config = <A>(name: string, schema: Schema<A, string>): config_.Config<A> => {
  const decodeEither_ = decodeEither(schema)
  return config_.string(name).pipe(
    config_.mapOrFail((a) =>
      decodeEither_(a).pipe(
        either_.mapLeft((error) => configError_.InvalidData([], TreeFormatter.formatErrorSync(error)))
      )
    )
  )
}<|MERGE_RESOLUTION|>--- conflicted
+++ resolved
@@ -118,8 +118,12 @@
   _R: (_: never) => _
 }
 
+interface AllAnnotations<A, TypeParameters extends ReadonlyArray<any>>
+  extends Annotations.Schema<A, TypeParameters>, PropertySignature.Annotations<A>
+{}
+
 const toASTAnnotations = <A, TypeParameters extends ReadonlyArray<any>>(
-  annotations?: Annotations.Schema<A, TypeParameters>
+  annotations?: AllAnnotations<A, TypeParameters>
 ): AST.Annotations => {
   if (!annotations) {
     return {}
@@ -326,12 +330,9 @@
 /* c8 ignore start */
 export {
   /**
-<<<<<<< HEAD
+   * By default the option `exact` is set to `true`.
+   *
    * @throws `ParseError`
-=======
-   * By default the option `isExact` is set to `true`.
-   *
->>>>>>> 3b15e1b5
    * @category validation
    * @since 0.67.0
    */
@@ -1272,11 +1273,7 @@
   readonly rest: Readonly<Rest>
 }
 
-<<<<<<< HEAD
 const getDefaultTupleTypeAST = <Elements extends TupleType.Elements, Rest extends TupleType.Rest>(
-=======
-const getDefaultTupleTypeAST = <Elements extends TupleType.Elements, Rest extends ReadonlyArray<Schema.Any>>(
->>>>>>> 3b15e1b5
   elements: Elements,
   rest: Rest
 ) =>
@@ -1526,23 +1523,7 @@
   }
 }
 
-<<<<<<< HEAD
-const propertySignatureAnnotations_ = (
-=======
-/**
- * @since 0.67.0
- * @category symbol
- */
-export const PropertySignatureTypeId: unique symbol = Symbol.for("@effect/schema/PropertySignature")
-
-/**
- * @since 0.67.0
- * @category symbol
- */
-export type PropertySignatureTypeId = typeof PropertySignatureTypeId
-
 const mergeSignatureAnnotations = (
->>>>>>> 3b15e1b5
   ast: PropertySignature.AST,
   annotations: AST.Annotations
 ): PropertySignature.AST => {
