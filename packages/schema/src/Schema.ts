/**
 * @since 1.0.0
 */

import * as BigDecimal from "effect/BigDecimal"
import * as BigInt_ from "effect/BigInt"
import * as Brand from "effect/Brand"
import * as Cause from "effect/Cause"
import * as Chunk from "effect/Chunk"
import * as Data from "effect/Data"
import * as Duration from "effect/Duration"
import type * as Effect from "effect/Effect"
import * as Either from "effect/Either"
import * as Encoding from "effect/Encoding"
import * as Equal from "effect/Equal"
import * as Equivalence from "effect/Equivalence"
import * as Exit from "effect/Exit"
import * as FiberId from "effect/FiberId"
import { dual, identity } from "effect/Function"
import * as N from "effect/Number"
import * as Option from "effect/Option"
import type { Pipeable } from "effect/Pipeable"
import { pipeArguments } from "effect/Pipeable"
import * as Predicate from "effect/Predicate"
import * as ReadonlyArray from "effect/ReadonlyArray"
import * as Request from "effect/Request"
import * as Secret from "effect/Secret"
import * as S from "effect/String"
import type { Equals, Mutable, Simplify } from "effect/Types"
import type { Arbitrary } from "./Arbitrary.js"
import * as arbitrary from "./Arbitrary.js"
import * as ArrayFormatter from "./ArrayFormatter.js"
import type { ParseOptions } from "./AST.js"
import * as AST from "./AST.js"
import * as Format from "./Format.js"
import * as Internal from "./internal/ast.js"
import * as InternalBigInt from "./internal/bigint.js"
import * as filters from "./internal/filters.js"
import * as hooks from "./internal/hooks.js"
import * as InternalSchema from "./internal/schema.js"
import * as InternalSerializable from "./internal/serializable.js"
import * as Parser from "./Parser.js"
import * as ParseResult from "./ParseResult.js"
import * as Pretty from "./Pretty.js"
import type * as Serializable from "./Serializable.js"

/**
 * @since 1.0.0
 * @category symbol
 */
export const TypeId: unique symbol = InternalSchema.TypeId

/**
 * @since 1.0.0
 * @category symbol
 */
export type TypeId = typeof TypeId

/**
 * @category model
 * @since 1.0.0
 */
export interface Schema<From, To = From> extends Schema.Variance<From, To>, Pipeable {
  readonly ast: AST.AST
}

/**
 * @since 1.0.0
 */
export declare module Schema {
  /**
   * @since 1.0.0
   */
  export interface Variance<From, To> {
    readonly [TypeId]: {
      readonly From: (_: From) => From
      readonly To: (_: To) => To
    }
  }

  /**
   * @since 1.0.0
   */
  export type From<S extends { readonly [TypeId]: { readonly From: (..._: any) => any } }> = Parameters<
    S[TypeId]["From"]
  >[0]

  /**
   * @since 1.0.0
   */
  export type To<S extends { readonly [TypeId]: { readonly To: (..._: any) => any } }> = Parameters<
    S[TypeId]["To"]
  >[0]

  /**
   * @since 1.0.0
   */
  export type ToAsserts<S extends Schema<any>> = (
    input: unknown,
    options?: AST.ParseOptions
  ) => asserts input is Schema.To<S>
}

/**
 * @since 1.0.0
 */
export const from = <I, A>(schema: Schema<I, A>): Schema<I> => make(AST.from(schema.ast))

/**
 * @since 1.0.0
 */
export const to = <I, A>(schema: Schema<I, A>): Schema<A> => make(AST.to(schema.ast))

/* c8 ignore start */
export {
  /**
   * @category validation
   * @since 1.0.0
   */
  asserts,
  /**
   * @category decoding
   * @since 1.0.0
   */
  decode,
  /**
   * @category decoding
   * @since 1.0.0
   */
  decodeEither,
  /**
   * @category decoding
   * @since 1.0.0
   */
  decodeOption,
  /**
   * @category decoding
   * @since 1.0.0
   */
  decodePromise,
  /**
   * @category decoding
   * @since 1.0.0
   */
  decodeSync,
  /**
   * @category encoding
   * @since 1.0.0
   */
  encode,
  /**
   * @category encoding
   * @since 1.0.0
   */
  encodeEither,
  /**
   * @category encoding
   * @since 1.0.0
   */
  encodeOption,
  /**
   * @category encoding
   * @since 1.0.0
   */
  encodePromise,
  /**
   * @category encoding
   * @since 1.0.0
   */
  encodeSync,
  /**
   * @category validation
   * @since 1.0.0
   */
  is,
  /**
   * @category parsing
   * @since 1.0.0
   */
  parse,
  /**
   * @category parsing
   * @since 1.0.0
   */
  parseEither,
  /**
   * @category parsing
   * @since 1.0.0
   */
  parseOption,
  /**
   * @category parsing
   * @since 1.0.0
   */
  parsePromise,
  /**
   * @category parsing
   * @since 1.0.0
   */
  parseSync,
  /**
   * @category validation
   * @since 1.0.0
   */
  validate,
  /**
   * @category validation
   * @since 1.0.0
   */
  validateEither,
  /**
   * @category validation
   * @since 1.0.0
   */
  validateOption,
  /**
   * @category validation
   * @since 1.0.0
   */
  validatePromise,
  /**
   * @category validation
   * @since 1.0.0
   */
  validateSync
} from "./Parser.js"
/* c8 ignore end */

/**
 * Tests if a value is a `Schema`.
 *
 * @category guards
 * @since 1.0.0
 */
export const isSchema = (u: unknown): u is Schema<unknown, unknown> =>
  Predicate.isObject(u) && TypeId in u && "ast" in u

const variance = {
  From: (_: any) => _,
  To: (_: any) => _
}

class SchemaImpl<From, To> implements Schema<From, To> {
  readonly [TypeId] = variance
  constructor(readonly ast: AST.AST) {}
  pipe() {
    return pipeArguments(this, arguments)
  }
}

/**
 * @category constructors
 * @since 1.0.0
 */
export const make = <I, A>(ast: AST.AST): Schema<I, A> => new SchemaImpl(ast)

const makeLiteral = <Literal extends AST.LiteralValue>(value: Literal): Schema<Literal> =>
  make(AST.createLiteral(value))

/**
 * @category constructors
 * @since 1.0.0
 */
export const literal = <Literals extends ReadonlyArray<AST.LiteralValue>>(
  ...literals: Literals
): Schema<Literals[number]> => union(...literals.map((literal) => makeLiteral(literal)))

/**
 * @category constructors
 * @since 1.0.0
 */
export const uniqueSymbol = <S extends symbol>(
  symbol: S,
  annotations?: AST.Annotations
): Schema<S> => make(AST.createUniqueSymbol(symbol, annotations))

/**
 * @category constructors
 * @since 1.0.0
 */
export const enums = <A extends { [x: string]: string | number }>(
  enums: A
): Schema<A[keyof A]> =>
  make(
    AST.createEnums(
      Object.keys(enums).filter(
        (key) => typeof enums[enums[key]] !== "number"
      ).map((key) => [key, enums[key]])
    )
  )

/**
 * @since 1.0.0
 */
export type Join<T> = T extends [infer Head, ...infer Tail]
  ? `${Head & (string | number | bigint | boolean | null | undefined)}${Tail extends [] ? ""
    : Join<Tail>}`
  : never

/**
 * @category constructors
 * @since 1.0.0
 */
export const templateLiteral = <T extends [Schema<any>, ...Array<Schema<any>>]>(
  ...[head, ...tail]: T
): Schema<Join<{ [K in keyof T]: Schema.To<T[K]> }>> => {
  let types: ReadonlyArray<AST.TemplateLiteral | AST.Literal> = getTemplateLiterals(head.ast)
  for (const span of tail) {
    types = ReadonlyArray.flatMap(
      types,
      (a) => getTemplateLiterals(span.ast).map((b) => combineTemplateLiterals(a, b))
    )
  }
  return make(AST.createUnion(types))
}

const combineTemplateLiterals = (
  a: AST.TemplateLiteral | AST.Literal,
  b: AST.TemplateLiteral | AST.Literal
): AST.TemplateLiteral | AST.Literal => {
  if (AST.isLiteral(a)) {
    return AST.isLiteral(b) ?
      AST.createLiteral(String(a.literal) + String(b.literal)) :
      AST.createTemplateLiteral(String(a.literal) + b.head, b.spans)
  }
  if (AST.isLiteral(b)) {
    return AST.createTemplateLiteral(
      a.head,
      ReadonlyArray.modifyNonEmptyLast(
        a.spans,
        (span) => ({ ...span, literal: span.literal + String(b.literal) })
      )
    )
  }
  return AST.createTemplateLiteral(
    a.head,
    ReadonlyArray.appendAll(
      ReadonlyArray.modifyNonEmptyLast(
        a.spans,
        (span) => ({ ...span, literal: span.literal + String(b.head) })
      ),
      b.spans
    )
  )
}

const getTemplateLiterals = (
  ast: AST.AST
): ReadonlyArray<AST.TemplateLiteral | AST.Literal> => {
  switch (ast._tag) {
    case "Literal":
      return [ast]
    case "NumberKeyword":
    case "StringKeyword":
      return [AST.createTemplateLiteral("", [{ type: ast, literal: "" }])]
    case "Union":
      return ReadonlyArray.flatMap(ast.types, getTemplateLiterals)
    default:
      throw new Error(`templateLiteral: unsupported template literal span ${ast._tag}`)
  }
}

/**
  @category constructors
  @since 1.0.0
*/
export const declare = (
  typeParameters: ReadonlyArray<Schema<any>>,
  type: Schema<any>,
  decode: (
    isDecoding: boolean,
    ...typeParameters: ReadonlyArray<Schema<any>>
  ) => (input: any, options: ParseOptions, ast: AST.AST) => ParseResult.ParseResult<any>,
  annotations?: AST.Annotations
): Schema<any> =>
  make(AST.createDeclaration(
    typeParameters.map((tp) => tp.ast),
    type.ast,
    (isDecoding, ...typeParameters) => decode(isDecoding, ...typeParameters.map(make)),
    annotations
  ))

/**
 * @category type id
 * @since 1.0.0
 */
export const BrandTypeId = Symbol.for("@effect/schema/TypeId/Brand")

/**
 * @category constructors
 * @since 1.0.0
 */
export const fromBrand = <C extends Brand.Brand<string | symbol>>(
  constructor: Brand.Brand.Constructor<C>,
  options?: FilterAnnotations<Brand.Brand.Unbranded<C>>
) =>
<I, A extends Brand.Brand.Unbranded<C>>(self: Schema<I, A>): Schema<I, A & C> => {
  return make(AST.createRefinement(
    self.ast,
    (a: A, _: ParseOptions, ast: AST.AST): Option.Option<ParseResult.ParseError> => {
      const e = constructor.either(a)
      return Either.isLeft(e) ?
        Option.some(
          ParseResult.parseError([
            ParseResult.type(ast, a, e.left.map((v) => v.message).join(", "))
          ])
        ) :
        Option.none()
    },
    toAnnotations({ typeId: { id: BrandTypeId, params: { constructor } }, ...options })
  ))
}

/**
 * @category type id
 * @since 1.0.0
 */
export const InstanceOfTypeId = Symbol.for("@effect/schema/TypeId/InstanceOf")

/**
 * @category constructors
 * @since 1.0.0
 */
export const instanceOf = <A extends abstract new(...args: any) => any>(
  constructor: A,
  options?: FilterAnnotations<InstanceType<A>>
): Schema<InstanceType<A>, InstanceType<A>> => {
  return declare(
    [],
    unknown,
    () => (u, _, ast) =>
      u instanceof constructor ?
        ParseResult.succeed(u)
        : ParseResult.fail(ParseResult.type(ast, u)),
    {
      [AST.TypeAnnotationId]: InstanceOfTypeId,
      [InstanceOfTypeId]: { constructor },
      [AST.DescriptionAnnotationId]: `an instance of ${constructor.name}`,
      ...toAnnotations(options)
    }
  )
}

const _undefined: Schema<undefined> = make(AST.undefinedKeyword)

const _void: Schema<void> = make(AST.voidKeyword)

const _null: Schema<null> = make(AST._null)

export {
  /**
   * @category primitives
   * @since 1.0.0
   */
  _null as null,
  /**
   * @category primitives
   * @since 1.0.0
   */
  _undefined as undefined,
  /**
   * @category primitives
   * @since 1.0.0
   */
  _void as void
}

/**
 * @category primitives
 * @since 1.0.0
 */
export const never: Schema<never> = make(AST.neverKeyword)

/**
 * @category primitives
 * @since 1.0.0
 */
export const unknown: Schema<unknown> = make(AST.unknownKeyword)

/**
 * @category primitives
 * @since 1.0.0
 */
export const any: Schema<any> = make(AST.anyKeyword)

/**
 * @category primitives
 * @since 1.0.0
 */
export const string: Schema<string> = make(AST.stringKeyword)

/**
 * @category primitives
 * @since 1.0.0
 */
export const number: Schema<number> = make(AST.numberKeyword)

/**
 * @category primitives
 * @since 1.0.0
 */
export const boolean: Schema<boolean> = make(AST.booleanKeyword)

/**
 * @category primitives
 * @since 1.0.0
 */
export const bigintFromSelf: Schema<bigint> = make(AST.bigIntKeyword)

/**
 * @category primitives
 * @since 1.0.0
 */
export const symbolFromSelf: Schema<symbol> = make(AST.symbolKeyword)

/**
 * @category primitives
 * @since 1.0.0
 */
export const object: Schema<object> = make(AST.objectKeyword)

/**
 * @category combinators
 * @since 1.0.0
 */
export const union = <Members extends ReadonlyArray<Schema<any>>>(
  ...members: Members
): Schema<Schema.From<Members[number]>, Schema.To<Members[number]>> => make(AST.createUnion(members.map((m) => m.ast)))

/**
 * @category combinators
 * @since 1.0.0
 */
export const nullable = <From, To>(self: Schema<From, To>): Schema<From | null, To | null> => union(_null, self)

/**
 * @category combinators
 * @since 1.0.0
 */
export const orUndefined = <From, To>(
  self: Schema<From, To>
): Schema<From | undefined, To | undefined> => union(_undefined, self)

/**
 * @category combinators
 * @since 1.0.0
 */
export const nullish = <From, To>(
  self: Schema<From, To>
): Schema<From | null | undefined, To | null | undefined> => union(_null, _undefined, self)

/**
 * @category combinators
 * @since 1.0.0
 */
export const keyof = <I, A>(schema: Schema<I, A>): Schema<keyof A> => make(AST.keyof(schema.ast))

/**
 * @category combinators
 * @since 1.0.0
 */
export const tuple = <Elements extends ReadonlyArray<Schema<any>>>(
  ...elements: Elements
): Schema<
  { readonly [K in keyof Elements]: Schema.From<Elements[K]> },
  { readonly [K in keyof Elements]: Schema.To<Elements[K]> }
> =>
  make(
    AST.createTuple(
      elements.map((schema) => AST.createElement(schema.ast, false)),
      Option.none(),
      true
    )
  )

/**
 * @category combinators
 * @since 1.0.0
 */
export const rest = <IR, R>(rest: Schema<IR, R>) =>
<I extends ReadonlyArray<any>, A extends ReadonlyArray<any>>(
  self: Schema<I, A>
): Schema<readonly [...I, ...Array<IR>], readonly [...A, ...Array<R>]> => {
  if (AST.isTuple(self.ast)) {
    return make(AST.appendRestElement(self.ast, rest.ast))
  }
  throw new Error("`rest` is not supported on this schema")
}

/**
 * @category combinators
 * @since 1.0.0
 */
export const element = <IE, E>(element: Schema<IE, E>) =>
<I extends ReadonlyArray<any>, A extends ReadonlyArray<any>>(
  self: Schema<I, A>
): Schema<readonly [...I, IE], readonly [...A, E]> => {
  if (AST.isTuple(self.ast)) {
    return make(AST.appendElement(self.ast, AST.createElement(element.ast, false)))
  }
  throw new Error("`element` is not supported on this schema")
}

/**
 * @category combinators
 * @since 1.0.0
 */
export const optionalElement =
  <IE, E>(element: Schema<IE, E>) =>
  <I extends ReadonlyArray<any>, A extends ReadonlyArray<any>>(
    self: Schema<I, A>
  ): Schema<readonly [...I, IE?], readonly [...A, E?]> => {
    if (AST.isTuple(self.ast)) {
      return make(AST.appendElement(self.ast, AST.createElement(element.ast, true)))
    }
    throw new Error("`optionalElement` is not supported on this schema")
  }

/**
 * @category combinators
 * @since 1.0.0
 */
export const array = <I, A>(item: Schema<I, A>): Schema<ReadonlyArray<I>, ReadonlyArray<A>> =>
  make(AST.createTuple([], Option.some([item.ast]), true))

/**
 * @category combinators
 * @since 1.0.0
 */
export const nonEmptyArray = <I, A>(
  item: Schema<I, A>
): Schema<readonly [I, ...Array<I>], readonly [A, ...Array<A>]> => tuple(item).pipe(rest(item))

/**
 * @since 1.0.0
 */
export interface PropertySignature<From, FromIsOptional, To, ToIsOptional> extends Schema.Variance<From, To>, Pipeable {
  readonly FromIsOptional: FromIsOptional
  readonly ToIsOptional: ToIsOptional
}

type PropertySignatureAST =
  | {
    readonly _tag: "Declaration"
    readonly from: AST.AST
    readonly isOptional: boolean
    readonly annotations?: AST.Annotations | undefined
  }
  | {
    readonly _tag: "OptionalToRequired"
    readonly from: AST.AST
    readonly to: AST.AST
    readonly decode: AST.FinalPropertySignatureTransformation["decode"]
    readonly encode: AST.FinalPropertySignatureTransformation["encode"]
    readonly annotations?: AST.Annotations | undefined
  }

/** @internal */
export class PropertySignatureImpl<From, FromIsOptional, To, ToIsOptional> {
  readonly [TypeId]: {
    readonly From: (_: From) => From
    readonly To: (_: To) => To
  } = variance
  readonly FromIsOptional!: FromIsOptional
  readonly ToIsOptional!: ToIsOptional

  constructor(
    readonly propertySignatureAST: PropertySignatureAST
  ) {}

  pipe() {
    return pipeArguments(this, arguments)
  }
}

/**
 * @since 1.0.0
 */
export const propertySignatureAnnotations = (annotations: DocAnnotations) =>
<S extends StructFields[PropertyKey]>(
  self: S
): S extends Schema<infer I, infer A> ? PropertySignature<I, false, A, false> : S => {
  if (isSchema(self)) {
    return new PropertySignatureImpl({
      _tag: "Declaration",
      from: self.ast,
      isOptional: false,
      annotations: toAnnotations(annotations)
    }) as any
  }
  return new PropertySignatureImpl({
    ...(self as any).propertySignatureAST,
    annotations: toAnnotations(annotations)
  }) as any
}

/**
 * @category optional
 * @since 1.0.0
 */
export const optionalToRequired = <I, A, B>(
  from: Schema<I, A>,
  to: Schema<B>,
  decode: (o: Option.Option<A>) => B, // `none` here means: the value is missing in the input
  encode: (b: B) => Option.Option<A>, // `none` here means: the value will be missing in the output
  options?: DocAnnotations
): PropertySignature<I, true, B, false> =>
  new PropertySignatureImpl({
    _tag: "OptionalToRequired",
    from: from.ast,
    to: to.ast,
    decode: (o) => Option.some(decode(o)),
    encode: Option.flatMap(encode),
    annotations: toAnnotations(options)
  })

/**
 * @since 1.0.0
 */
export const optional: {
  <I, A>(
    schema: Schema<I, A>,
    options: { readonly exact: true; readonly default: () => A; readonly nullable: true }
  ): PropertySignature<I | null, true, A, false>
  <I, A>(
    schema: Schema<I, A>,
    options: { readonly exact: true; readonly default: () => A }
  ): PropertySignature<I, true, A, false>
  <I, A>(
    schema: Schema<I, A>,
    options: { readonly exact: true; readonly nullable: true; readonly as: "Option" }
  ): PropertySignature<I | null, true, Option.Option<A>, false>
  <I, A>(
    schema: Schema<I, A>,
    options: { readonly exact: true; readonly as: "Option" }
  ): PropertySignature<I, true, Option.Option<A>, false>
  <I, A>(
    schema: Schema<I, A>,
    options: { readonly exact: true }
  ): PropertySignature<I, true, A, true>
  <I, A>(
    schema: Schema<I, A>,
    options: { readonly default: () => A; readonly nullable: true }
  ): PropertySignature<I | null | undefined, true, A, false>
  <I, A>(
    schema: Schema<I, A>,
    options: { readonly default: () => A }
  ): PropertySignature<I | undefined, true, A, false>
  <I, A>(
    schema: Schema<I, A>,
    options: { readonly nullable: true; readonly as: "Option" }
  ): PropertySignature<I | undefined | null, true, Option.Option<A>, false>
  <I, A>(
    schema: Schema<I, A>,
    options: { readonly as: "Option" }
  ): PropertySignature<I | undefined, true, Option.Option<A>, false>
  <I, A>(schema: Schema<I, A>): PropertySignature<I | undefined, true, A | undefined, true>
} = <I, A>(
  schema: Schema<I, A>,
  options?: {
    readonly exact?: true
    readonly default?: () => A
    readonly nullable?: true
    readonly as?: "Option"
  }
): PropertySignature<any, any, any, any> => {
  const isExact = options?.exact
  const value = options?.default
  const isNullable = options?.nullable
  const asOption = options?.as == "Option"

  if (isExact) {
    if (value) {
      if (isNullable) {
        return optionalToRequired(
          nullable(schema),
          to(schema),
          Option.match({ onNone: value, onSome: (a) => a === null ? value() : a }),
          Option.some
        )
      } else {
        return optionalToRequired(
          schema,
          to(schema),
          Option.match({ onNone: value, onSome: identity }),
          Option.some
        )
      }
    } else {
      if (asOption) {
        if (isNullable) {
          return optionalToRequired(
            nullable(schema),
            optionFromSelf(to(schema)),
            Option.filter(Predicate.isNotNull),
            identity
          )
        } else {
          return optionalToRequired(
            schema,
            optionFromSelf(to(schema)),
            identity,
            identity
          )
        }
      }
      return new PropertySignatureImpl({
        _tag: "Declaration",
        from: schema.ast,
        isOptional: true
      })
    }
  } else {
    if (value) {
      if (isNullable) {
        return optionalToRequired(
          nullish(schema),
          to(schema),
          Option.match({ onNone: value, onSome: (a) => (a == null ? value() : a) }),
          Option.some
        )
      } else {
        return optionalToRequired(
          orUndefined(schema),
          to(schema),
          Option.match({ onNone: value, onSome: (a) => (a === undefined ? value() : a) }),
          Option.some
        )
      }
    } else {
      if (asOption) {
        if (isNullable) {
          return optionalToRequired(
            nullish(schema),
            optionFromSelf(to(schema)),
            Option.filter((a: A | null | undefined): a is A => a != null),
            identity
          )
        } else {
          return optionalToRequired(
            orUndefined(schema),
            optionFromSelf(to(schema)),
            Option.filter(Predicate.isNotUndefined),
            identity
          )
        }
      }
      return new PropertySignatureImpl({
        _tag: "Declaration",
        from: orUndefined(schema).ast,
        isOptional: true
      })
    }
  }
}

/**
 * @since 1.0.0
 */
export type FromOptionalKeys<Fields> = {
  [K in keyof Fields]: Fields[K] extends
    | PropertySignature<any, true, any, boolean>
    | PropertySignature<never, true, never, boolean> ? K
    : never
}[keyof Fields]

/**
 * @since 1.0.0
 */
export type ToOptionalKeys<Fields> = {
  [K in keyof Fields]: Fields[K] extends
    | PropertySignature<any, boolean, any, true>
    | PropertySignature<never, boolean, never, true> ? K
    : never
}[keyof Fields]

/**
 * @since 1.0.0
 */
export type StructFields = Record<
  PropertyKey,
  | Schema<any, any>
  | Schema<never, never>
  | PropertySignature<any, boolean, any, boolean>
  | PropertySignature<never, boolean, never, boolean>
>

/**
 * @since 1.0.0
 */
export type FromStruct<Fields extends StructFields> =
  & { readonly [K in Exclude<keyof Fields, FromOptionalKeys<Fields>>]: Schema.From<Fields[K]> }
  & { readonly [K in FromOptionalKeys<Fields>]?: Schema.From<Fields[K]> }

/**
 * @since 1.0.0
 */
export type ToStruct<Fields extends StructFields> =
  & { readonly [K in Exclude<keyof Fields, ToOptionalKeys<Fields>>]: Schema.To<Fields[K]> }
  & { readonly [K in ToOptionalKeys<Fields>]?: Schema.To<Fields[K]> }

/**
 * @category combinators
 * @since 1.0.0
 */
export const struct = <Fields extends StructFields>(
  fields: Fields
): Schema<Simplify<FromStruct<Fields>>, Simplify<ToStruct<Fields>>> => {
  const ownKeys = Internal.ownKeys(fields)
  const pss: Array<AST.PropertySignature> = []
  const pssFrom: Array<AST.PropertySignature> = []
  const pssTo: Array<AST.PropertySignature> = []
  const psTransformations: Array<AST.PropertySignatureTransform> = []
  for (let i = 0; i < ownKeys.length; i++) {
    const key = ownKeys[i]
    const field = fields[key] as any
    if ("propertySignatureAST" in field) {
      const psAst: PropertySignatureAST = field.propertySignatureAST
      const from = psAst.from
      const annotations = psAst.annotations
      switch (psAst._tag) {
        case "Declaration":
          pss.push(AST.createPropertySignature(key, from, psAst.isOptional, true, annotations))
          pssFrom.push(AST.createPropertySignature(key, from, psAst.isOptional, true))
          pssTo.push(
            AST.createPropertySignature(key, AST.to(from), psAst.isOptional, true, annotations)
          )
          break
        case "OptionalToRequired":
          pssFrom.push(AST.createPropertySignature(key, from, true, true))
          pssTo.push(AST.createPropertySignature(key, psAst.to, false, true, annotations))
          psTransformations.push(
            AST.createPropertySignatureTransform(
              key,
              key,
              AST.createFinalPropertySignatureTransformation(psAst.decode, psAst.encode)
            )
          )
          break
      }
    } else {
      pss.push(AST.createPropertySignature(key, field.ast, false, true))
      pssFrom.push(AST.createPropertySignature(key, field.ast, false, true))
      pssTo.push(AST.createPropertySignature(key, AST.to(field.ast), false, true))
    }
  }
  if (ReadonlyArray.isNonEmptyReadonlyArray(psTransformations)) {
    return make(
      AST.createTransform(
        AST.createTypeLiteral(pssFrom, []),
        AST.createTypeLiteral(pssTo, []),
        AST.createTypeLiteralTransformation(
          psTransformations
        )
      )
    )
  }
  return make(AST.createTypeLiteral(pss, []))
}

/**
 * @category combinators
 * @since 1.0.0
 */
export const pick = <A, Keys extends ReadonlyArray<keyof A>>(...keys: Keys) =>
<I extends { [K in keyof A]?: any }>(
  self: Schema<I, A>
): Schema<Simplify<Pick<I, Keys[number]>>, Simplify<Pick<A, Keys[number]>>> => {
  const ast = self.ast
  if (AST.isTransform(ast)) {
    if (AST.isTypeLiteralTransformation(ast.transformation)) {
      const propertySignatureTransformations = ast.transformation.propertySignatureTransformations
        .filter((t) => (keys as ReadonlyArray<PropertyKey>).includes(t.to))
      if (ReadonlyArray.isNonEmptyReadonlyArray(propertySignatureTransformations)) {
        return make(
          AST.createTransform(
            AST.pick(ast.from, keys),
            AST.pick(ast.to, keys),
            AST.createTypeLiteralTransformation(propertySignatureTransformations)
          )
        )
      } else {
        return make(AST.pick(ast.from, keys))
      }
    }
    throw new Error(`pick: cannot handle this kind of transformation`)
  }
  return make(AST.pick(ast, keys))
}

/**
 * @category combinators
 * @since 1.0.0
 */
export const omit = <A, Keys extends ReadonlyArray<keyof A>>(...keys: Keys) =>
<I extends { [K in keyof A]?: any }>(
  self: Schema<I, A>
): Schema<Simplify<Omit<I, Keys[number]>>, Simplify<Omit<A, Keys[number]>>> => {
  const ast = self.ast
  if (AST.isTransform(ast)) {
    if (AST.isTypeLiteralTransformation(ast.transformation)) {
      const propertySignatureTransformations = ast.transformation.propertySignatureTransformations
        .filter((t) => !(keys as ReadonlyArray<PropertyKey>).includes(t.to))
      if (ReadonlyArray.isNonEmptyReadonlyArray(propertySignatureTransformations)) {
        return make(
          AST.createTransform(
            AST.omit(ast.from, keys),
            AST.omit(ast.to, keys),
            AST.createTypeLiteralTransformation(propertySignatureTransformations)
          )
        )
      } else {
        return make(AST.omit(ast.from, keys))
      }
    }
    throw new Error(`omit: cannot handle this kind of transformation`)
  }
  return make(AST.omit(ast, keys))
}

/**
 * @category model
 * @since 1.0.0
 */
export interface BrandSchema<From, To extends Brand.Brand<any>> extends Schema<From, To>, Brand.Brand.Constructor<To> {}

const appendBrandAnnotation = <B extends string | symbol>(
  ast: AST.AST,
  brand: B,
  options?: DocAnnotations
): AST.AST => {
  if (AST.isTransform(ast)) {
    return AST.createTransform(
      ast.from,
      appendBrandAnnotation(ast.to, brand, options),
      ast.transformation,
      ast.annotations
    )
  }
  const annotations = toAnnotations(options)
  annotations[AST.BrandAnnotationId] = [...getBrands(ast), brand]
  return AST.mergeAnnotations(ast, annotations)
}

/**
 * Returns a nominal branded schema by applying a brand to a given schema.
 *
 * ```
 * Schema<A> + B -> Schema<A & Brand<B>>
 * ```
 *
 * @param self - The input schema to be combined with the brand.
 * @param brand - The brand to apply.
 *
 * @example
 * import * as Schema from "@effect/schema/Schema"
 *
 * const Int = Schema.number.pipe(Schema.int(), Schema.brand("Int"))
 * type Int = Schema.Schema.To<typeof Int> // number & Brand<"Int">
 *
 * @category combinators
 * @since 1.0.0
 */
export const brand = <B extends string | symbol, A>(
  brand: B,
  options?: DocAnnotations
) =>
<I>(self: Schema<I, A>): BrandSchema<I, A & Brand.Brand<B>> => {
  const ast = appendBrandAnnotation(self.ast, brand, options)
  const schema = make(ast)
  const validateSync = Parser.validateSync(schema)
  const validateOption = Parser.validateOption(schema)
  const validateEither = Parser.validateEither(schema)
  const is = Parser.is(schema)
  const out: any = Object.assign((input: unknown) => validateSync(input), {
    [Brand.RefinedConstructorsTypeId]: Brand.RefinedConstructorsTypeId,
    [TypeId]: variance,
    ast,
    option: (input: unknown) => validateOption(input),
    either: (input: unknown) =>
      Either.mapLeft(
        validateEither(input),
        (e) =>
          ArrayFormatter.formatErrors(e.errors).map((err) => ({
            meta: err.path,
            message: err.message
          }))
      ),
    is: (input: unknown): input is A & Brand.Brand<B> => is(input),
    pipe() {
      return pipeArguments(this, arguments)
    }
  })
  return out
}

const getBrands = (ast: AST.AST): Array<string> =>
  (ast.annotations[AST.BrandAnnotationId] as Array<string> | undefined) || []

/**
 * @category combinators
 * @since 1.0.0
 */
export const partial = <I, A>(
  self: Schema<I, A>
): Schema<Simplify<Partial<I>>, Simplify<Partial<A>>> => make(AST.partial(self.ast))

/**
 * @category combinators
 * @since 1.0.0
 */
export const required = <I, A>(
  self: Schema<I, A>
): Schema<Simplify<Required<I>>, Simplify<Required<A>>> => make(AST.required(self.ast))

/**
 * Creates a new schema with shallow mutability applied to its properties.
 *
 * @param schema - The original schema to make properties mutable (shallowly).
 *
 * @category combinators
 * @since 1.0.0
 */
export const mutable = <I, A>(
  schema: Schema<I, A>
): Schema<Simplify<Mutable<I>>, Simplify<Mutable<A>>> => {
  const ast = AST.mutable(schema.ast)
  return ast === schema.ast ? schema as any : make(ast)
}

/**
 * @category combinators
 * @since 1.0.0
 */
export const record = <IK extends string | symbol, AK extends IK, IV, AV>(
  key: Schema<IK, AK>,
  value: Schema<IV, AV>
): Schema<{ readonly [k in IK]: IV }, { readonly [k in AK]: AV }> => make(AST.createRecord(key.ast, value.ast, true))

/** @internal */
export const intersectUnionMembers = (xs: ReadonlyArray<AST.AST>, ys: ReadonlyArray<AST.AST>) => {
  return AST.createUnion(
    xs.flatMap((x) => {
      return ys.map((y) => {
        if (AST.isTypeLiteral(x)) {
          if (AST.isTypeLiteral(y)) {
            // isTypeLiteral(x) && isTypeLiteral(y)
            return AST.createTypeLiteral(
              x.propertySignatures.concat(y.propertySignatures),
              x.indexSignatures.concat(y.indexSignatures)
            )
          } else if (
            AST.isTransform(y) && AST.isTypeLiteralTransformation(y.transformation) &&
            AST.isTypeLiteral(y.from) && AST.isTypeLiteral(y.to)
          ) {
            // isTypeLiteral(x) && isTransform(y)
            const from = AST.createTypeLiteral(
              x.propertySignatures.concat(y.from.propertySignatures),
              x.indexSignatures.concat(y.from.indexSignatures)
            )
            const to = AST.createTypeLiteral(
              AST.getToPropertySignatures(x.propertySignatures).concat(y.to.propertySignatures),
              AST.getToIndexSignatures(x.indexSignatures).concat(y.to.indexSignatures)
            )
            return AST.createTransform(
              from,
              to,
              AST.createTypeLiteralTransformation(
                y.transformation.propertySignatureTransformations
              )
            )
          }
        } else if (
          AST.isTransform(x) && AST.isTypeLiteralTransformation(x.transformation) &&
          AST.isTypeLiteral(x.from) && AST.isTypeLiteral(x.to)
        ) {
          if (AST.isTypeLiteral(y)) {
            // isTransform(x) && isTypeLiteral(y)
            const from = AST.createTypeLiteral(
              x.from.propertySignatures.concat(y.propertySignatures),
              x.from.indexSignatures.concat(y.indexSignatures)
            )
            const to = AST.createTypeLiteral(
              x.to.propertySignatures.concat(AST.getToPropertySignatures(y.propertySignatures)),
              x.to.indexSignatures.concat(AST.getToIndexSignatures(y.indexSignatures))
            )
            return AST.createTransform(
              from,
              to,
              AST.createTypeLiteralTransformation(
                x.transformation.propertySignatureTransformations
              )
            )
          } else if (
            AST.isTransform(y) && AST.isTypeLiteralTransformation(y.transformation) &&
            AST.isTypeLiteral(y.from) && AST.isTypeLiteral(y.to)
          ) {
            // isTransform(x) && isTransform(y)
            const from = AST.createTypeLiteral(
              x.from.propertySignatures.concat(y.from.propertySignatures),
              x.from.indexSignatures.concat(y.from.indexSignatures)
            )
            const to = AST.createTypeLiteral(
              x.to.propertySignatures.concat(y.to.propertySignatures),
              x.to.indexSignatures.concat(y.to.indexSignatures)
            )
            return AST.createTransform(
              from,
              to,
              AST.createTypeLiteralTransformation(
                x.transformation.propertySignatureTransformations.concat(
                  y.transformation.propertySignatureTransformations
                )
              )
            )
          }
        }
        throw new Error("`extend` can only handle type literals or unions of type literals")
      })
    })
  )
}

/**
 * @category combinators
 * @since 1.0.0
 */
export const extend: {
  <IB, B>(
    that: Schema<IB, B>
  ): <I, A>(self: Schema<I, A>) => Schema<Simplify<I & IB>, Simplify<A & B>>
  <I, A, IB, B>(self: Schema<I, A>, that: Schema<IB, B>): Schema<Simplify<I & IB>, Simplify<A & B>>
} = dual(
  2,
  <I, A, IB, B>(
    self: Schema<I, A>,
    that: Schema<IB, B>
  ): Schema<Simplify<I & IB>, Simplify<A & B>> =>
    make(
      intersectUnionMembers(
        AST.isUnion(self.ast) ? self.ast.types : [self.ast],
        AST.isUnion(that.ast) ? that.ast.types : [that.ast]
      )
    )
)

/**
 * @category combinators
 * @since 1.0.0
 */
export const compose: {
  <C, D>(bc: Schema<C, D>): <A, B>(ab: Schema<A, B>) => Schema<A, D>
  <A, B, C, D>(ab: Schema<A, B>, cd: Schema<C, D>): Schema<A, D>
} = dual(
  2,
  <A, B, C, D>(ab: Schema<A, B>, cd: Schema<C, D>): Schema<A, D> => make(AST.compose(ab.ast, cd.ast))
)

/**
 * @category combinators
 * @since 1.0.0
 */
export const suspend = <I, A = I>(
  f: () => Schema<I, A>,
  annotations?: AST.Annotations
): Schema<I, A> => make(AST.createSuspend(() => f().ast, annotations))

/**
 * @category combinators
 * @since 1.0.0
 */
export function filter<A>(
  f: (a: A, options: ParseOptions, self: AST.AST) => Option.Option<ParseResult.ParseError>,
  options?: FilterAnnotations<A>
): <I>(self: Schema<I, A>) => Schema<I, A>
export function filter<C extends A, B extends A, A = C>(
  refinement: Predicate.Refinement<A, B>,
  options?: FilterAnnotations<A>
): <I>(self: Schema<I, C>) => Schema<I, C & B>
export function filter<B extends A, A = B>(
  predicate: Predicate.Predicate<A>,
  options?: FilterAnnotations<A>
): <I>(self: Schema<I, B>) => Schema<I, B>
export function filter<A>(
  predicate:
    | Predicate.Predicate<A>
    | ((a: A, options: ParseOptions, self: AST.AST) => Option.Option<ParseResult.ParseError>),
  options?: FilterAnnotations<A>
): <I>(self: Schema<I, A>) => Schema<I, A> {
  return (self) =>
    make(AST.createRefinement(
      self.ast,
      (a: A, options, ast: AST.AST) => {
        const out = predicate(a, options, ast)
        if (Predicate.isBoolean(out)) {
          return out
            ? Option.none()
            : Option.some(ParseResult.parseError([ParseResult.type(ast, a)]))
        }
        return out
      },
      toAnnotations(options)
    ))
}

/**
 * Create a new `Schema` by transforming the input and output of an existing `Schema`
 * using the provided decoding functions.
 *
 * @category combinators
 * @since 1.0.0
 */
export const transformOrFail: {
  <C, D, B>(
    to: Schema<C, D>,
    decode: (b: B, options: ParseOptions, ast: AST.AST) => ParseResult.ParseResult<C>,
    encode: (c: C, options: ParseOptions, ast: AST.AST) => ParseResult.ParseResult<B>
  ): <A>(self: Schema<A, B>) => Schema<A, D>
  <C, D, B>(
    to: Schema<C, D>,
    decode: (b: B, options: ParseOptions, ast: AST.AST) => ParseResult.ParseResult<unknown>,
    encode: (c: C, options: ParseOptions, ast: AST.AST) => ParseResult.ParseResult<unknown>,
    options: { strict: false }
  ): <A>(self: Schema<A, B>) => Schema<A, D>
  <A, B, C, D>(
    from: Schema<A, B>,
    to: Schema<C, D>,
    decode: (b: B, options: ParseOptions, ast: AST.AST) => ParseResult.ParseResult<C>,
    encode: (c: C, options: ParseOptions, ast: AST.AST) => ParseResult.ParseResult<B>
  ): Schema<A, D>
  <A, B, C, D>(
    from: Schema<A, B>,
    to: Schema<C, D>,
    decode: (b: B, options: ParseOptions, ast: AST.AST) => ParseResult.ParseResult<unknown>,
    encode: (c: C, options: ParseOptions, ast: AST.AST) => ParseResult.ParseResult<unknown>,
    options: { strict: false }
  ): Schema<A, D>
} = dual((args) => isSchema(args[0]) && isSchema(args[1]), <A, B, C, D>(
  from: Schema<A, B>,
  to: Schema<C, D>,
  decode: (b: B, options: ParseOptions, ast: AST.AST) => ParseResult.ParseResult<unknown>,
  encode: (c: C, options: ParseOptions, ast: AST.AST) => ParseResult.ParseResult<unknown>
): Schema<A, D> =>
  make(
    AST.createTransform(
      from.ast,
      to.ast,
      AST.createFinalTransformation(decode, encode)
    )
  ))

/**
 * Create a new `Schema` by transforming the input and output of an existing `Schema`
 * using the provided mapping functions.
 *
 * @category combinators
 * @since 1.0.0
 */
export const transform: {
  <C, D, B>(
    to: Schema<C, D>,
    decode: (b: B, options: ParseOptions, ast: AST.AST) => C,
    encode: (c: C, options: ParseOptions, ast: AST.AST) => B
  ): <A>(self: Schema<A, B>) => Schema<A, D>
  <C, D, B>(
    to: Schema<C, D>,
    decode: (b: B, options: ParseOptions, ast: AST.AST) => unknown,
    encode: (c: C, options: ParseOptions, ast: AST.AST) => unknown,
    options: { strict: false }
  ): <A>(self: Schema<A, B>) => Schema<A, D>
  <A, B, C, D>(
    from: Schema<A, B>,
    to: Schema<C, D>,
    decode: (b: B, options: ParseOptions, ast: AST.AST) => C,
    encode: (c: C, options: ParseOptions, ast: AST.AST) => B
  ): Schema<A, D>
  <A, B, C, D>(
    from: Schema<A, B>,
    to: Schema<C, D>,
    decode: (b: B, options: ParseOptions, ast: AST.AST) => unknown,
    encode: (c: C, options: ParseOptions, ast: AST.AST) => unknown,
    options: { strict: false }
  ): Schema<A, D>
} = dual(
  (args) => isSchema(args[0]) && isSchema(args[1]),
  <A, B, C, D>(
    from: Schema<A, B>,
    to: Schema<C, D>,
    decode: (b: B, options: ParseOptions, ast: AST.AST) => C,
    encode: (c: C, options: ParseOptions, ast: AST.AST) => B
  ): Schema<A, D> =>
    transformOrFail(
      from,
      to,
      (a, options, ast) => Either.right(decode(a, options, ast)),
      (b, options, ast) => Either.right(encode(b, options, ast))
    )
)

/**
 * Creates a new `Schema` which transforms literal values.
 *
 * @example
 * import * as S from "@effect/schema/Schema"
 *
 * const schema = S.transformLiteral(0, "a")
 *
 * assert.deepStrictEqual(S.decodeSync(schema)(0), "a")
 *
 * @category constructors
 * @since 1.0.0
 */
export const transformLiteral = <From extends AST.LiteralValue, To extends AST.LiteralValue>(
  from: From,
  to: To
): Schema<From, To> => transform(literal(from), literal(to), () => to, () => from)

/**
 * Creates a new `Schema` which maps between corresponding literal values.
 *
 * @example
 * import * as S from "@effect/schema/Schema"
 *
 * const Animal = S.transformLiterals(
 *   [0, "cat"],
 *   [1, "dog"],
 *   [2, "cow"]
 * )
 *
 * assert.deepStrictEqual(S.decodeSync(Animal)(1), "dog")
 *
 * @category constructors
 * @since 1.0.0
 */
export const transformLiterals = <
  const A extends ReadonlyArray<readonly [from: AST.LiteralValue, to: AST.LiteralValue]>
>(
  ...pairs: A
): Schema<A[number][0], A[number][1]> => union(...pairs.map(([from, to]) => transformLiteral(from, to)))

/**
 * Attaches a property signature with the specified key and value to the schema.
 * This API is useful when you want to add a property to your schema which doesn't describe the shape of the input,
 * but rather maps to another schema, for example when you want to add a discriminant to a simple union.
 *
 * @param self - The input schema.
 * @param key - The name of the property to add to the schema.
 * @param value - The value of the property to add to the schema.
 *
 * @example
 * import * as S from "@effect/schema/Schema"
 * import { pipe } from "effect/Function"
 *
 * const Circle = S.struct({ radius: S.number })
 * const Square = S.struct({ sideLength: S.number })
 * const Shape = S.union(
 *   Circle.pipe(S.attachPropertySignature("kind", "circle")),
 *   Square.pipe(S.attachPropertySignature("kind", "square"))
 * )
 *
 * assert.deepStrictEqual(S.decodeSync(Shape)({ radius: 10 }), {
 *   kind: "circle",
 *   radius: 10
 * })
 *
 * @category combinators
 * @since 1.0.0
 */
export const attachPropertySignature: {
  <K extends PropertyKey, V extends AST.LiteralValue | symbol>(
    key: K,
    value: V,
    options?: DocAnnotations
  ): <I, A extends object>(
    schema: Schema<I, A>
  ) => Schema<I, Simplify<A & { readonly [k in K]: V }>>
  <I, A, K extends PropertyKey, V extends AST.LiteralValue | symbol>(
    schema: Schema<I, A>,
    key: K,
    value: V,
    options?: DocAnnotations
  ): Schema<I, Simplify<A & { readonly [k in K]: V }>>
} = dual(
  (args) => isSchema(args[0]),
  <I, A, K extends PropertyKey, V extends AST.LiteralValue | symbol>(
    schema: Schema<I, A>,
    key: K,
    value: V,
    options?: DocAnnotations
  ): Schema<I, Simplify<A & { readonly [k in K]: V }>> => {
    const attached = extend(
      to(schema),
      struct({ [key]: Predicate.isSymbol(value) ? uniqueSymbol(value) : literal(value) })
    ).ast
    return make(AST.createTransform(
      schema.ast,
      options ? AST.mergeAnnotations(attached, toAnnotations(options)) : attached,
      AST.createTypeLiteralTransformation(
        [
          AST.createPropertySignatureTransform(
            key,
            key,
            AST.createFinalPropertySignatureTransformation(
              () => Option.some(value),
              () => Option.none()
            )
          )
        ]
      )
    ))
  }
)

const toAnnotations = <A>(
  options?: FilterAnnotations<A>
): Mutable<AST.Annotations> => {
  if (!options) {
    return {}
  }
  const out: Mutable<AST.Annotations> = {}

  // symbols are reserved for custom annotations
  const custom = Object.getOwnPropertySymbols(options)
  for (const sym of custom) {
    out[sym] = options[sym]
  }

  // string keys are reserved as /schema namespace
  if (options.typeId !== undefined) {
    const typeId = options.typeId
    if (typeof typeId === "object") {
      out[AST.TypeAnnotationId] = typeId.id
      out[typeId.id] = typeId.params
    } else {
      out[AST.TypeAnnotationId] = typeId
    }
  }
  const move = (from: keyof FilterAnnotations<A>, to: symbol) => {
    if (options[from] !== undefined) {
      out[to] = options[from]
    }
  }
  move("message", AST.MessageAnnotationId)
  move("identifier", AST.IdentifierAnnotationId)
  move("title", AST.TitleAnnotationId)
  move("description", AST.DescriptionAnnotationId)
  move("examples", AST.ExamplesAnnotationId)
  move("default", AST.DefaultAnnotationId)
  move("documentation", AST.DocumentationAnnotationId)
  move("jsonSchema", AST.JSONSchemaAnnotationId)
  move("arbitrary", hooks.ArbitraryHookId)
  move("pretty", hooks.PrettyHookId)
  move("equivalence", hooks.EquivalenceHookId)

  return out
}

/**
 * @since 1.0.0
 */
export interface DocAnnotations extends AST.Annotations {
  readonly identifier?: AST.IdentifierAnnotation
  readonly title?: AST.TitleAnnotation
  readonly description?: AST.DescriptionAnnotation
  readonly examples?: AST.ExamplesAnnotation
  readonly default?: AST.DefaultAnnotation
  readonly documentation?: AST.DocumentationAnnotation
}

/**
 * @since 1.0.0
 */
export interface FilterAnnotations<A> extends DocAnnotations {
  readonly message?: AST.MessageAnnotation<A>
  readonly typeId?: AST.TypeAnnotation | { id: AST.TypeAnnotation; params: unknown }
  /**
   * Attaches a JSON Schema annotation to this refinement.
   *
   * If the schema is composed of more than one refinement, the corresponding annotations will be merged.
   */
  readonly jsonSchema?: AST.JSONSchemaAnnotation
  readonly arbitrary?: (...args: ReadonlyArray<Arbitrary<any>>) => Arbitrary<any>
  readonly pretty?: (...args: ReadonlyArray<Pretty.Pretty<any>>) => Pretty.Pretty<any>
  readonly equivalence?: () => Equivalence.Equivalence<A>
}

/**
 * @category annotations
 * @since 1.0.0
 */
export const annotations = (annotations: AST.Annotations) => <I, A>(self: Schema<I, A>): Schema<I, A> =>
  make(AST.mergeAnnotations(self.ast, annotations))

/**
 * @category annotations
 * @since 1.0.0
 */
export const message = (message: AST.MessageAnnotation<unknown>) => <I, A>(self: Schema<I, A>): Schema<I, A> =>
  make(AST.setAnnotation(self.ast, AST.MessageAnnotationId, message))

/**
 * @category annotations
 * @since 1.0.0
 */
export const identifier = (identifier: AST.IdentifierAnnotation) => <I, A>(self: Schema<I, A>): Schema<I, A> =>
  make(AST.setAnnotation(self.ast, AST.IdentifierAnnotationId, identifier))

/**
 * @category annotations
 * @since 1.0.0
 */
export const title = (title: AST.TitleAnnotation) => <I, A>(self: Schema<I, A>): Schema<I, A> =>
  make(AST.setAnnotation(self.ast, AST.TitleAnnotationId, title))

/**
 * @category annotations
 * @since 1.0.0
 */
export const description = (description: AST.DescriptionAnnotation) => <I, A>(self: Schema<I, A>): Schema<I, A> =>
  make(AST.setAnnotation(self.ast, AST.DescriptionAnnotationId, description))

/**
 * @category annotations
 * @since 1.0.0
 */
export const examples = (examples: AST.ExamplesAnnotation) => <I, A>(self: Schema<I, A>): Schema<I, A> =>
  make(AST.setAnnotation(self.ast, AST.ExamplesAnnotationId, examples))

const _default = <A>(value: A) => <I>(self: Schema<I, A>): Schema<I, A> =>
  make(AST.setAnnotation(self.ast, AST.DefaultAnnotationId, value))

export {
  /**
   * @category annotations
   * @since 1.0.0
   */
  _default as default
}

/**
 * @category annotations
 * @since 1.0.0
 */
export const documentation = (documentation: AST.DocumentationAnnotation) => <I, A>(self: Schema<I, A>): Schema<I, A> =>
  make(AST.setAnnotation(self.ast, AST.DocumentationAnnotationId, documentation))

/**
 * Attaches a JSON Schema annotation to a schema that represents a refinement.
 *
 * If the schema is composed of more than one refinement, the corresponding annotations will be merged.
 *
 * @category annotations
 * @since 1.0.0
 */
export const jsonSchema = (jsonSchema: AST.JSONSchemaAnnotation) => <I, A>(self: Schema<I, A>): Schema<I, A> => {
  if (AST.isRefinement(self.ast)) {
    return make(AST.setAnnotation(self.ast, AST.JSONSchemaAnnotationId, jsonSchema))
  }
  throw new Error("JSON Schema annotations can be applied exclusively to refinements")
}

/**
 * @category annotations
 * @since 1.0.0
 */
export const equivalence = <A>(equivalence: Equivalence.Equivalence<A>) => <I>(self: Schema<I, A>): Schema<I, A> =>
  make(AST.setAnnotation(self.ast, hooks.EquivalenceHookId, () => equivalence))

type Rename<A, M> = {
  [
    K in keyof A as K extends keyof M ? M[K] extends PropertyKey ? M[K]
      : never
      : K
  ]: A[K]
}

/**
 * @category renaming
 * @since 1.0.0
 */
export const rename: {
  <
    A,
    const M extends
      & { readonly [K in keyof A]?: PropertyKey }
      & { readonly [K in Exclude<keyof M, keyof A>]: never }
  >(
    mapping: M
  ): <I>(self: Schema<I, A>) => Schema<I, Simplify<Rename<A, M>>>
  <
    I,
    A,
    const M extends
      & { readonly [K in keyof A]?: PropertyKey }
      & { readonly [K in Exclude<keyof M, keyof A>]: never }
  >(
    self: Schema<I, A>,
    mapping: M
  ): Schema<I, Simplify<Rename<A, M>>>
} = dual(
  2,
  <
    I,
    A,
    const M extends
      & { readonly [K in keyof A]?: PropertyKey }
      & { readonly [K in Exclude<keyof M, keyof A>]: never }
  >(
    self: Schema<I, A>,
    mapping: M
  ): Schema<I, Simplify<Rename<A, M>>> => {
    return make(AST.rename(self.ast, mapping))
  }
)

/**
 * @category type id
 * @since 1.0.0
 */
export const TrimmedTypeId = Symbol.for("@effect/schema/TypeId/Trimmed")

/**
 * Verifies that a string contains no leading or trailing whitespaces.
 *
 * Note. This combinator does not make any transformations, it only validates.
 * If what you were looking for was a combinator to trim strings, then check out the `trim` combinator.
 *
 * @category string filters
 * @since 1.0.0
 */
export const trimmed = <A extends string>(options?: FilterAnnotations<A>) => <I>(self: Schema<I, A>): Schema<I, A> =>
  self.pipe(
    filter((a): a is A => a === a.trim(), {
      typeId: TrimmedTypeId,
      description: "a string with no leading or trailing whitespace",
      ...options
    })
  )

/**
 * @category type id
 * @since 1.0.0
 */
export const MaxLengthTypeId: unique symbol = filters.MaxLengthTypeId

/**
 * @category type id
 * @since 1.0.0
 */
export type MaxLengthTypeId = typeof MaxLengthTypeId

/**
 * @category string filters
 * @since 1.0.0
 */
export const maxLength = <A extends string>(
  maxLength: number,
  options?: FilterAnnotations<A>
) =>
<I>(self: Schema<I, A>): Schema<I, A> =>
  self.pipe(
    filter(
      (a): a is A => a.length <= maxLength,
      {
        typeId: MaxLengthTypeId,
        description: `a string at most ${maxLength} character(s) long`,
        jsonSchema: { maxLength },
        ...options
      }
    )
  )

/**
 * @category type id
 * @since 1.0.0
 */
export const MinLengthTypeId: unique symbol = filters.MinLengthTypeId

/**
 * @category type id
 * @since 1.0.0
 */
export type MinLengthTypeId = typeof MinLengthTypeId

/**
 * @category string filters
 * @since 1.0.0
 */
export const minLength = <A extends string>(
  minLength: number,
  options?: FilterAnnotations<A>
) =>
<I>(self: Schema<I, A>): Schema<I, A> =>
  self.pipe(
    filter(
      (a): a is A => a.length >= minLength,
      {
        typeId: MinLengthTypeId,
        description: `a string at least ${minLength} character(s) long`,
        jsonSchema: { minLength },
        ...options
      }
    )
  )

/**
 * @category type id
 * @since 1.0.0
 */
export const PatternTypeId = Symbol.for("@effect/schema/TypeId/Pattern")

/**
 * @category string filters
 * @since 1.0.0
 */
export const pattern = <A extends string>(
  regex: RegExp,
  options?: FilterAnnotations<A>
) =>
<I>(self: Schema<I, A>): Schema<I, A> => {
  const pattern = regex.source
  return self.pipe(
    filter(
      (a): a is A => {
        // The following line ensures that `lastIndex` is reset to `0` in case the user has specified the `g` flag
        regex.lastIndex = 0
        return regex.test(a)
      },
      {
        typeId: { id: PatternTypeId, params: { regex } },
        description: `a string matching the pattern ${pattern}`,
        jsonSchema: { pattern },
        arbitrary: (): Arbitrary<string> => (fc) => fc.stringMatching(regex),
        ...options
      }
    )
  )
}

/**
 * @category type id
 * @since 1.0.0
 */
export const StartsWithTypeId = Symbol.for("@effect/schema/TypeId/StartsWith")

/**
 * @category string filters
 * @since 1.0.0
 */
export const startsWith = <A extends string>(
  startsWith: string,
  options?: FilterAnnotations<A>
) =>
<I>(self: Schema<I, A>): Schema<I, A> =>
  self.pipe(
    filter(
      (a): a is A => a.startsWith(startsWith),
      {
        typeId: { id: StartsWithTypeId, params: { startsWith } },
        description: `a string starting with ${JSON.stringify(startsWith)}`,
        jsonSchema: { pattern: `^${startsWith}` },
        ...options
      }
    )
  )

/**
 * @category type id
 * @since 1.0.0
 */
export const EndsWithTypeId = Symbol.for("@effect/schema/TypeId/EndsWith")

/**
 * @category string filters
 * @since 1.0.0
 */
export const endsWith = <A extends string>(
  endsWith: string,
  options?: FilterAnnotations<A>
) =>
<I>(self: Schema<I, A>): Schema<I, A> =>
  self.pipe(
    filter(
      (a): a is A => a.endsWith(endsWith),
      {
        typeId: { id: EndsWithTypeId, params: { endsWith } },
        description: `a string ending with ${JSON.stringify(endsWith)}`,
        jsonSchema: { pattern: `^.*${endsWith}$` },
        ...options
      }
    )
  )

/**
 * @category type id
 * @since 1.0.0
 */
export const IncludesTypeId = Symbol.for("@effect/schema/TypeId/Includes")

/**
 * @category string filters
 * @since 1.0.0
 */
export const includes = <A extends string>(
  searchString: string,
  options?: FilterAnnotations<A>
) =>
<I>(self: Schema<I, A>): Schema<I, A> =>
  self.pipe(
    filter(
      (a): a is A => a.includes(searchString),
      {
        typeId: { id: IncludesTypeId, params: { includes: searchString } },
        description: `a string including ${JSON.stringify(searchString)}`,
        jsonSchema: { pattern: `.*${searchString}.*` },
        ...options
      }
    )
  )

/**
 * @category type id
 * @since 1.0.0
 */
export const LowercasedTypeId = Symbol.for("@effect/schema/TypeId/Lowercased")

/**
 * Verifies that a string is lowercased.
 *
 * @category string filters
 * @since 1.0.0
 */
export const lowercased = <A extends string>(options?: FilterAnnotations<A>) => <I>(self: Schema<I, A>): Schema<I, A> =>
  self.pipe(
    filter((a): a is A => a === a.toLowerCase(), {
      typeId: LowercasedTypeId,
      description: "a lowercase string",
      ...options
    })
  )

/**
 * @category string constructors
 * @since 1.0.0
 */
export const Lowercased: Schema<string> = string.pipe(
  lowercased({ identifier: "Lowercased", title: "Lowercased" })
)

/**
 * @category type id
 * @since 1.0.0
 */
export const UppercasedTypeId = Symbol.for("@effect/schema/TypeId/Uppercased")

/**
 * Verifies that a string is uppercased.
 *
 * @category string filters
 * @since 1.0.0
 */
export const uppercased = <A extends string>(options?: FilterAnnotations<A>) => <I>(self: Schema<I, A>): Schema<I, A> =>
  self.pipe(
    filter((a): a is A => a === a.toUpperCase(), {
      typeId: UppercasedTypeId,
      description: "an uppercase string",
      ...options
    })
  )

/**
 * @category string constructors
 * @since 1.0.0
 */
export const Uppercased: Schema<string> = string.pipe(
  uppercased({ identifier: "Uppercased", title: "Uppercased" })
)

/**
 * @category type id
 * @since 1.0.0
 */
export const LengthTypeId: unique symbol = filters.LengthTypeId

/**
 * @category type id
 * @since 1.0.0
 */
export type LengthTypeId = typeof LengthTypeId

/**
 * @category string filters
 * @since 1.0.0
 */
export const length = <A extends string>(
  length: number,
  options?: FilterAnnotations<A>
) =>
<I>(self: Schema<I, A>): Schema<I, A> =>
  self.pipe(
    filter((a): a is A => a.length === length, {
      typeId: LengthTypeId,
      description: length === 1 ? `a single character` : `a string ${length} character(s) long`,
      jsonSchema: { minLength: length, maxLength: length },
      ...options
    })
  )

/**
 * A schema representing a single character.
 *
 * @category string constructors
 * @since 1.0.0
 */
export const Char = string.pipe(length(1), identifier("Char"))

/**
 * @category string filters
 * @since 1.0.0
 */
export const nonEmpty = <A extends string>(
  options?: FilterAnnotations<A>
): <I>(self: Schema<I, A>) => Schema<I, A> =>
  minLength(1, {
    description: "a non empty string",
    ...options
  })

/**
 * This schema converts a string to lowercase.
 *
 * @category string transformations
 * @since 1.0.0
 */
export const Lowercase: Schema<string> = transform(
  string,
  Lowercased,
  (s) => s.toLowerCase(),
  identity
).pipe(identifier("Lowercase"))

/**
 * This schema converts a string to uppercase.
 *
 * @category string transformations
 * @since 1.0.0
 */
export const Uppercase: Schema<string> = transform(
  string,
  Uppercased,
  (s) => s.toUpperCase(),
  identity
).pipe(identifier("Uppercase"))

/**
 * @category string constructors
 * @since 1.0.0
 */
export const Trimmed: Schema<string> = string.pipe(
  trimmed({ identifier: "Trimmed", title: "Trimmed" })
)

/**
 * This schema allows removing whitespaces from the beginning and end of a string.
 *
 * @category string transformations
 * @since 1.0.0
 */
export const Trim: Schema<string> = transform(
  string,
  Trimmed,
  (s) => s.trim(),
  identity
).pipe(identifier("Trim"))

/**
 * Returns a achema that allows splitting a string into an array of strings.
 *
 * @category string transformations
 * @since 1.0.0
 */
export const split = (separator: string): Schema<string, ReadonlyArray<string>> =>
  transform(
    string,
    array(string),
    S.split(separator),
    ReadonlyArray.join(separator)
  )

/**
 * @since 1.0.0
 */
export type ParseJsonOptions = {
  readonly reviver?: Parameters<typeof JSON.parse>[1]
  readonly replacer?: Parameters<typeof JSON.stringify>[1]
  readonly space?: Parameters<typeof JSON.stringify>[2]
}

const JsonString = string.pipe(annotations({
  [AST.IdentifierAnnotationId]: "JsonString",
  [AST.TitleAnnotationId]: "JsonString",
  [AST.DescriptionAnnotationId]: "a JSON string"
}))

/**
 * The `parseJson` combinator provides a method to convert JSON strings into the `unknown` type using the underlying
 * functionality of `JSON.parse`. It also utilizes `JSON.stringify` for encoding.
 *
 * You can optionally provide a `ParseJsonOptions` to configure both `JSON.parse` and `JSON.stringify` executions.
 *
 * Optionally, you can pass a schema `Schema<I, A>` to obtain an `A` type instead of `unknown`.
 *
 * @example
 * import * as S from "@effect/schema/Schema"
 *
 * assert.deepStrictEqual(S.parseSync(S.parseJson())(`{"a":"1"}`), { a: "1" })
 * assert.deepStrictEqual(S.parseSync(S.parseJson(S.struct({ a: S.NumberFromString })))(`{"a":"1"}`), { a: 1 })
 *
 * @category string transformations
 * @since 1.0.0
 */
export const parseJson: {
  <I, A>(schema: Schema<I, A>, options?: ParseJsonOptions): Schema<string, A>
  (options?: ParseJsonOptions): Schema<string, unknown>
} = <I, A>(schema?: Schema<I, A> | ParseJsonOptions, o?: ParseJsonOptions) => {
  if (isSchema(schema)) {
    return compose(parseJson(o), schema)
  }
  const options: ParseJsonOptions | undefined = schema as any
  return transformOrFail(
    JsonString,
    unknown,
    (s, _, ast) =>
      ParseResult.try({
        try: () => JSON.parse(s, options?.reviver),
        catch: (e: any) => ParseResult.parseError([ParseResult.type(ast, s, e.message)])
      }),
    (u, _, ast) =>
      ParseResult.try({
        try: () => JSON.stringify(u, options?.replacer, options?.space),
        catch: (e: any) => ParseResult.parseError([ParseResult.type(ast, u, e.message)])
      })
  )
}

/**
 * @category string constructors
 * @since 1.0.0
 */
export const NonEmpty: Schema<string> = string.pipe(
  nonEmpty({ identifier: "NonEmpty", title: "NonEmpty" })
)

/**
 * @category type id
 * @since 1.0.0
 */
export const UUIDTypeId = Symbol.for("@effect/schema/TypeId/UUID")

const uuidRegex = /^[0-9a-fA-F]{8}-[0-9a-fA-F]{4}-[0-9a-fA-F]{4}-[0-9a-fA-F]{4}-[0-9a-fA-F]{12}$/i

/**
 * Represents a Universally Unique Identifier (UUID).
 *
 * This schema ensures that the provided string adheres to the standard UUID format.
 *
 * @category string constructors
 * @since 1.0.0
 */
export const UUID: Schema<string> = string.pipe(
  pattern(uuidRegex, {
    typeId: UUIDTypeId,
    identifier: "UUID",
    title: "UUID",
    description: "a Universally Unique Identifier",
    arbitrary: (): Arbitrary<string> => (fc) => fc.uuid()
  })
)

/**
 * @category type id
 * @since 1.0.0
 */
export const ULIDTypeId = Symbol.for("@effect/schema/TypeId/ULID")

const ulidRegex = /^[0-7][0-9A-HJKMNP-TV-Z]{25}$/i

/**
 * Represents a Universally Unique Lexicographically Sortable Identifier (ULID).
 *
 * ULIDs are designed to be compact, URL-safe, and ordered, making them suitable for use as identifiers.
 * This schema ensures that the provided string adheres to the standard ULID format.
 *
 * @category string constructors
 * @since 1.0.0
 */
export const ULID: Schema<string> = string.pipe(
  pattern(ulidRegex, {
    typeId: ULIDTypeId,
    identifier: "ULID",
    title: "ULID",
    description: "a Universally Unique Lexicographically Sortable Identifier",
    arbitrary: (): Arbitrary<string> => (fc) => fc.ulid()
  })
)

/**
 * @category type id
 * @since 1.0.0
 */
export const FiniteTypeId = Symbol.for("@effect/schema/TypeId/Finite")

/**
 * Ensures that the provided value is a finite number.
 *
 * This schema filters out non-finite numeric values, allowing only finite numbers to pass through.
 *
 * @category number filters
 * @since 1.0.0
 */
export const finite = <A extends number>(options?: FilterAnnotations<A>) => <I>(self: Schema<I, A>): Schema<I, A> =>
  self.pipe(
    filter((a): a is A => Number.isFinite(a), {
      typeId: FiniteTypeId,
      description: "a finite number",
      ...options
    })
  )

/**
 * @category type id
 * @since 1.0.0
 */
export const GreaterThanTypeId: unique symbol = filters.GreaterThanTypeId

/**
 * @category type id
 * @since 1.0.0
 */
export type GreaterThanTypeId = typeof GreaterThanTypeId

/**
 * This filter checks whether the provided number is greater than the specified minimum.
 *
 * @category number filters
 * @since 1.0.0
 */
export const greaterThan = <A extends number>(
  min: number,
  options?: FilterAnnotations<A>
) =>
<I>(self: Schema<I, A>): Schema<I, A> =>
  self.pipe(
    filter((a): a is A => a > min, {
      typeId: GreaterThanTypeId,
      description: min === 0 ? "a positive number" : `a number greater than ${min}`,
      jsonSchema: { exclusiveMinimum: min },
      ...options
    })
  )

/**
 * @category type id
 * @since 1.0.0
 */
export const GreaterThanOrEqualToTypeId: unique symbol = filters.GreaterThanOrEqualToTypeId

/**
 * @category type id
 * @since 1.0.0
 */
export type GreaterThanOrEqualToTypeId = typeof GreaterThanOrEqualToTypeId

/**
 * This filter checks whether the provided number is greater than or equal to the specified minimum.
 *
 * @category number filters
 * @since 1.0.0
 */
export const greaterThanOrEqualTo = <A extends number>(
  min: number,
  options?: FilterAnnotations<A>
) =>
<I>(self: Schema<I, A>): Schema<I, A> =>
  self.pipe(
    filter((a): a is A => a >= min, {
      typeId: GreaterThanOrEqualToTypeId,
      description: min === 0 ? "a non-negative number" : `a number greater than or equal to ${min}`,
      jsonSchema: { minimum: min },
      ...options
    })
  )

/**
 * @category type id
 * @since 1.0.0
 */
export const MultipleOfTypeId = Symbol.for("@effect/schema/TypeId/MultipleOf")

/**
 * @category number filters
 * @since 1.0.0
 */
export const multipleOf = <A extends number>(
  divisor: number,
  options?: FilterAnnotations<A>
) =>
<I>(self: Schema<I, A>): Schema<I, A> =>
  self.pipe(
    filter((a): a is A => N.remainder(a, divisor) === 0, {
      typeId: MultipleOfTypeId,
      description: `a number divisible by ${divisor}`,
      jsonSchema: { multipleOf: Math.abs(divisor) }, // spec requires positive divisor
      ...options
    })
  )

/**
 * @category type id
 * @since 1.0.0
 */
export const IntTypeId: unique symbol = filters.IntTypeId

/**
 * @category type id
 * @since 1.0.0
 */
export type IntTypeId = typeof IntTypeId

/**
 * @category number filters
 * @since 1.0.0
 */
export const int = <A extends number>(options?: FilterAnnotations<A>) => <I>(self: Schema<I, A>): Schema<I, A> =>
  self.pipe(
    filter((a): a is A => Number.isSafeInteger(a), {
      typeId: IntTypeId,
      title: "integer",
      description: "an integer",
      jsonSchema: { type: "integer" },
      ...options
    })
  )

/**
 * @category type id
 * @since 1.0.0
 */
export const LessThanTypeId: unique symbol = filters.LessThanTypeId

/**
 * @category type id
 * @since 1.0.0
 */
export type LessThanTypeId = typeof LessThanTypeId

/**
 * This filter checks whether the provided number is less than the specified maximum.
 *
 * @category number filters
 * @since 1.0.0
 */
export const lessThan =
  <A extends number>(max: number, options?: FilterAnnotations<A>) => <I>(self: Schema<I, A>): Schema<I, A> =>
    self.pipe(
      filter((a): a is A => a < max, {
        typeId: LessThanTypeId,
        description: max === 0 ? "a negative number" : `a number less than ${max}`,
        jsonSchema: { exclusiveMaximum: max },
        ...options
      })
    )

/**
 * @category type id
 * @since 1.0.0
 */
export const LessThanOrEqualToTypeId: unique symbol = filters.LessThanOrEqualToTypeId

/**
 * @category type id
 * @since 1.0.0
 */
export type LessThanOrEqualToTypeId = typeof LessThanOrEqualToTypeId

/**
 * This schema checks whether the provided number is less than or equal to the specified maximum.
 *
 * @category number filters
 * @since 1.0.0
 */
export const lessThanOrEqualTo = <A extends number>(
  max: number,
  options?: FilterAnnotations<A>
) =>
<I>(self: Schema<I, A>): Schema<I, A> =>
  self.pipe(
    filter((a): a is A => a <= max, {
      typeId: LessThanOrEqualToTypeId,
      description: max === 0 ? "a non-positive number" : `a number less than or equal to ${max}`,
      jsonSchema: { maximum: max },
      ...options
    })
  )

/**
 * @category type id
 * @since 1.0.0
 */
export const BetweenTypeId: unique symbol = filters.BetweenTypeId

/**
 * @category type id
 * @since 1.0.0
 */
export type BetweenTypeId = typeof BetweenTypeId

/**
 * This filter checks whether the provided number falls within the specified minimum and maximum values.
 *
 * @category number filters
 * @since 1.0.0
 */
export const between = <A extends number>(
  min: number,
  max: number,
  options?: FilterAnnotations<A>
) =>
<I>(self: Schema<I, A>): Schema<I, A> =>
  self.pipe(
    filter((a): a is A => a >= min && a <= max, {
      typeId: BetweenTypeId,
      description: `a number between ${min} and ${max}`,
      jsonSchema: { maximum: max, minimum: min },
      ...options
    })
  )

/**
 * @category type id
 * @since 1.0.0
 */
export const NonNaNTypeId = Symbol.for("@effect/schema/TypeId/NonNaN")

/**
 * @category number filters
 * @since 1.0.0
 */
<<<<<<< HEAD
export const nonNaN = <A extends number>(options?: FilterAnnotations<A>) => <I>(self: Schema<I, A>): Schema<I, A> =>
  self.pipe(
    filter((a): a is A => !Number.isNaN(a), {
      typeId: NonNaNTypeId,
      description: "a number NaN excluded",
      ...options
    })
  )
=======
export const nonNaN =
  <A extends number>(options?: FilterAnnotations<A>) => <I>(self: Schema<I, A>): Schema<I, A> =>
    self.pipe(
      filter((a): a is A => !Number.isNaN(a), {
        typeId: NonNaNTypeId,
        description: "a number excluding NaN",
        ...options
      })
    )
>>>>>>> 6651f03c

/**
 * @category number filters
 * @since 1.0.0
 */
export const positive = <A extends number>(
  options?: FilterAnnotations<A>
): <I>(self: Schema<I, A>) => Schema<I, A> => greaterThan(0, options)

/**
 * @category number filters
 * @since 1.0.0
 */
export const negative = <A extends number>(
  options?: FilterAnnotations<A>
): <I>(self: Schema<I, A>) => Schema<I, A> => lessThan(0, options)

/**
 * @category number filters
 * @since 1.0.0
 */
export const nonPositive = <A extends number>(
  options?: FilterAnnotations<A>
): <I>(self: Schema<I, A>) => Schema<I, A> => lessThanOrEqualTo(0, options)

/**
 * @category number filters
 * @since 1.0.0
 */
export const nonNegative = <A extends number>(
  options?: FilterAnnotations<A>
): <I>(self: Schema<I, A>) => Schema<I, A> => greaterThanOrEqualTo(0, options)

/**
 * Clamps a number between a minimum and a maximum value.
 *
 * @category number transformations
 * @since 1.0.0
 */
export const clamp = (minimum: number, maximum: number) => <I, A extends number>(self: Schema<I, A>): Schema<I, A> =>
  transform(
    self,
    self.pipe(to, between(minimum, maximum)),
    (self) => N.clamp(self, { minimum, maximum }),
    identity,
    { strict: false }
  )

/**
 * This schema transforms a `string` into a `number` by parsing the string using the `Number` function.
 *
 * It returns an error if the value can't be converted (for example when non-numeric characters are provided).
 *
 * The following special string values are supported: "NaN", "Infinity", "-Infinity".
 *
 * @category number constructors
 * @since 1.0.0
 */
export const NumberFromString: Schema<string, number> = transformOrFail(
  string,
  number,
  (s, _, ast) => {
    if (s === "NaN") {
      return ParseResult.succeed(NaN)
    }
    if (s === "Infinity") {
      return ParseResult.succeed(Infinity)
    }
    if (s === "-Infinity") {
      return ParseResult.succeed(-Infinity)
    }
    if (s.trim() === "") {
      return ParseResult.fail(ParseResult.type(ast, s))
    }
    const n = Number(s)
    return Number.isNaN(n)
      ? ParseResult.fail(ParseResult.type(ast, s))
      : ParseResult.succeed(n)
  },
  (n) => ParseResult.succeed(String(n))
).pipe(identifier("NumberFromString"))

/**
 * @category number constructors
 * @since 1.0.0
 */
export const Finite: Schema<number> = number.pipe(finite({ identifier: "Finite", title: "Finite" }))

/**
 * @category number constructors
 * @since 1.0.0
 */
export const Int: Schema<number> = number.pipe(int({ identifier: "Int", title: "Int" }))

/**
 * @category number constructors
 * @since 1.0.0
 */
export const NonNaN: Schema<number> = number.pipe(nonNaN({ identifier: "NonNaN", title: "NonNaN" }))

/**
 * @category number constructors
 * @since 1.0.0
 */
export const Positive: Schema<number> = number.pipe(
  positive({ identifier: "Positive", title: "Positive" })
)

/**
 * @category number constructors
 * @since 1.0.0
 */
export const Negative: Schema<number> = number.pipe(
  negative({ identifier: "Negative", title: "Negative" })
)

/**
 * @category number constructors
 * @since 1.0.0
 */
export const NonPositive: Schema<number> = number.pipe(
  nonPositive({ identifier: "NonPositive", title: "NonPositive" })
)

/**
 * @category number constructors
 * @since 1.0.0
 */
export const NonNegative: Schema<number> = number.pipe(
  nonNegative({ identifier: "NonNegative", title: "NonNegative" })
)

/**
 * @category type id
 * @since 1.0.0
 */
export const JsonNumberTypeId = Symbol.for("@effect/schema/TypeId/JsonNumber")

/**
 * The `JsonNumber` is a schema for representing JSON numbers. It ensures that the provided value is a valid
 * number by filtering out `NaN` and `(+/-) Infinity`. This is useful when you want to validate and represent numbers in JSON
 * format.
 *
 * @example
 * import * as S from "@effect/schema/Schema"
 *
 * const is = S.is(S.JsonNumber)
 *
 * assert.deepStrictEqual(is(42), true)
 * assert.deepStrictEqual(is(Number.NaN), false)
 * assert.deepStrictEqual(is(Number.POSITIVE_INFINITY), false)
 * assert.deepStrictEqual(is(Number.NEGATIVE_INFINITY), false)
 *
 * @category number constructors
 * @since 1.0.0
 */
export const JsonNumber: Schema<number> = number.pipe(
  filter((n) => !Number.isNaN(n) && Number.isFinite(n), {
    typeId: JsonNumberTypeId,
    identifier: "JsonNumber",
    title: "JSON-compatible number",
    description: "a JSON-compatible number, excluding NaN, +Infinity, and -Infinity",
    jsonSchema: { type: "number" }
  })
)

/**
 * @category boolean transformations
 * @since 1.0.0
 */
export const Not: Schema<boolean> = transform(
  boolean,
  boolean,
  (self) => !self,
  (self) => !self
)

/**
 * This schema transforms a `string` into a `symbol`.
 *
 * @category symbol transformations
 * @since 1.0.0
 */
export const symbol: Schema<string, symbol> = transform(
  string,
  symbolFromSelf,
  (s) => Symbol.for(s),
  (sym) => sym.description,
  { strict: false }
)

/**
 * @category type id
 * @since 1.0.0
 */
export const GreaterThanBigintTypeId: unique symbol = filters.GreaterThanBigintTypeId

/**
 * @category type id
 * @since 1.0.0
 */
export type GreaterThanBigintTypeId = typeof GreaterThanBigintTypeId

/**
 * @category bigint filters
 * @since 1.0.0
 */
export const greaterThanBigint = <A extends bigint>(
  min: bigint,
  options?: FilterAnnotations<A>
) =>
<I>(self: Schema<I, A>): Schema<I, A> =>
  self.pipe(
    filter((a): a is A => a > min, {
      typeId: { id: GreaterThanBigintTypeId, params: { min } },
      description: min === 0n ? "a positive bigint" : `a bigint greater than ${min}n`,
      ...options
    })
  )

/**
 * @category type id
 * @since 1.0.0
 */
export const GreaterThanOrEqualToBigintTypeId: unique symbol = filters.GreaterThanOrEqualToBigintTypeId

/**
 * @category type id
 * @since 1.0.0
 */
export type GreaterThanOrEqualToBigintTypeId = typeof GreaterThanOrEqualToBigintTypeId

/**
 * @category bigint filters
 * @since 1.0.0
 */
export const greaterThanOrEqualToBigint = <A extends bigint>(
  min: bigint,
  options?: FilterAnnotations<A>
) =>
<I>(self: Schema<I, A>): Schema<I, A> =>
  self.pipe(
    filter((a): a is A => a >= min, {
      typeId: { id: GreaterThanOrEqualToBigintTypeId, params: { min } },
      description: min === 0n
        ? "a non-negative bigint"
        : `a bigint greater than or equal to ${min}n`,
      ...options
    })
  )

/**
 * @category type id
 * @since 1.0.0
 */
export const LessThanBigintTypeId: unique symbol = filters.LessThanBigintTypeId

/**
 * @category type id
 * @since 1.0.0
 */
export type LessThanBigintTypeId = typeof LessThanBigintTypeId

/**
 * @category bigint filters
 * @since 1.0.0
 */
export const lessThanBigint = <A extends bigint>(
  max: bigint,
  options?: FilterAnnotations<A>
) =>
<I>(self: Schema<I, A>): Schema<I, A> =>
  self.pipe(
    filter((a): a is A => a < max, {
      typeId: { id: LessThanBigintTypeId, params: { max } },
      description: max === 0n ? "a negative bigint" : `a bigint less than ${max}n`,
      ...options
    })
  )

/**
 * @category type id
 * @since 1.0.0
 */
export const LessThanOrEqualToBigintTypeId: unique symbol = filters.LessThanOrEqualToBigintTypeId

/**
 * @category type id
 * @since 1.0.0
 */
export type LessThanOrEqualToBigintTypeId = typeof LessThanOrEqualToBigintTypeId

/**
 * @category bigint filters
 * @since 1.0.0
 */
export const lessThanOrEqualToBigint = <A extends bigint>(
  max: bigint,
  options?: FilterAnnotations<A>
) =>
<I>(self: Schema<I, A>): Schema<I, A> =>
  self.pipe(
    filter((a): a is A => a <= max, {
      typeId: { id: LessThanOrEqualToBigintTypeId, params: { max } },
      description: max === 0n ? "a non-positive bigint" : `a bigint less than or equal to ${max}n`,
      ...options
    })
  )

/**
 * @category type id
 * @since 1.0.0
 */
export const BetweenBigintTypeId: unique symbol = filters.BetweenBigintTypeId

/**
 * @category type id
 * @since 1.0.0
 */
export type BetweenBigintTypeId = typeof BetweenBigintTypeId

/**
 * @category bigint filters
 * @since 1.0.0
 */
export const betweenBigint = <A extends bigint>(
  min: bigint,
  max: bigint,
  options?: FilterAnnotations<A>
) =>
<I>(self: Schema<I, A>): Schema<I, A> =>
  self.pipe(
    filter((a): a is A => a >= min && a <= max, {
      typeId: { id: BetweenBigintTypeId, params: { max, min } },
      description: `a bigint between ${min}n and ${max}n`,
      ...options
    })
  )

/**
 * @category bigint filters
 * @since 1.0.0
 */
export const positiveBigint = <A extends bigint>(
  options?: FilterAnnotations<A>
): <I>(self: Schema<I, A>) => Schema<I, A> => greaterThanBigint(0n, options)

/**
 * @category bigint filters
 * @since 1.0.0
 */
export const negativeBigint = <A extends bigint>(
  options?: FilterAnnotations<A>
): <I>(self: Schema<I, A>) => Schema<I, A> => lessThanBigint(0n, options)

/**
 * @category bigint filters
 * @since 1.0.0
 */
export const nonNegativeBigint = <A extends bigint>(
  options?: FilterAnnotations<A>
): <I>(self: Schema<I, A>) => Schema<I, A> => greaterThanOrEqualToBigint(0n, options)

/**
 * @category bigint filters
 * @since 1.0.0
 */
export const nonPositiveBigint = <A extends bigint>(
  options?: FilterAnnotations<A>
): <I>(self: Schema<I, A>) => Schema<I, A> => lessThanOrEqualToBigint(0n, options)

/**
 * Clamps a bigint between a minimum and a maximum value.
 *
 * @category bigint transformations
 * @since 1.0.0
 */
export const clampBigint =
  (minimum: bigint, maximum: bigint) => <I, A extends bigint>(self: Schema<I, A>): Schema<I, A> =>
    transform(
      self,
      self.pipe(to, betweenBigint(minimum, maximum)),
      (self) => BigInt_.clamp(self, { minimum, maximum }),
      identity,
      { strict: false }
    )

/**
 * This schema transforms a `string` into a `bigint` by parsing the string using the `BigInt` function.
 *
 * It returns an error if the value can't be converted (for example when non-numeric characters are provided).
 *
 * @category bigint transformations
 * @since 1.0.0
 */
export const bigint: Schema<string, bigint> = transformOrFail(
  string,
  bigintFromSelf,
  (s, _, ast) => {
    if (s.trim() === "") {
      return ParseResult.fail(ParseResult.type(ast, s))
    }

    return ParseResult.try({
      try: () => BigInt(s),
      catch: () => ParseResult.parseError([ParseResult.type(ast, s)])
    })
  },
  (n) => ParseResult.succeed(String(n))
).pipe(identifier("bigint"))

/**
 * @category bigint constructors
 * @since 1.0.0
 */
export const PositiveBigintFromSelf: Schema<bigint> = bigintFromSelf.pipe(
  positiveBigint({ identifier: "PositiveBigintFromSelf", title: "PositiveBigintFromSelf" })
)

/**
 * @category bigint constructors
 * @since 1.0.0
 */
export const PositiveBigint: Schema<string, bigint> = bigint.pipe(
  positiveBigint({ identifier: "PositiveBigint", title: "PositiveBigint" })
)

/**
 * @category bigint constructors
 * @since 1.0.0
 */
export const NegativeBigintFromSelf: Schema<bigint> = bigintFromSelf.pipe(
  negativeBigint({ identifier: "NegativeBigintFromSelf", title: "NegativeBigintFromSelf" })
)

/**
 * @category bigint constructors
 * @since 1.0.0
 */
export const NegativeBigint: Schema<string, bigint> = bigint.pipe(
  negativeBigint({ identifier: "NegativeBigint", title: "NegativeBigint" })
)

/**
 * @category bigint constructors
 * @since 1.0.0
 */
export const NonPositiveBigintFromSelf: Schema<bigint> = bigintFromSelf.pipe(
  nonPositiveBigint({ identifier: "NonPositiveBigintFromSelf", title: "NonPositiveBigintFromSelf" })
)

/**
 * @category bigint constructors
 * @since 1.0.0
 */
export const NonPositiveBigint: Schema<string, bigint> = bigint.pipe(
  nonPositiveBigint({ identifier: "NonPositiveBigint", title: "NonPositiveBigint" })
)

/**
 * @category bigint constructors
 * @since 1.0.0
 */
export const NonNegativeBigintFromSelf: Schema<bigint> = bigintFromSelf.pipe(
  nonNegativeBigint({ identifier: "NonNegativeBigintFromSelf", title: "NonNegativeBigintFromSelf" })
)

/**
 * @category bigint constructors
 * @since 1.0.0
 */
export const NonNegativeBigint: Schema<string, bigint> = bigint.pipe(
  nonNegativeBigint({ identifier: "NonNegativeBigint", title: "NonNegativeBigint" })
)

/**
 * This schema transforms a `number` into a `bigint` by parsing the number using the `BigInt` function.
 *
 * It returns an error if the value can't be safely encoded as a `number` due to being out of range.
 *
 * @category bigint transformations
 * @since 1.0.0
 */
export const BigintFromNumber: Schema<number, bigint> = transformOrFail(
  number,
  bigintFromSelf,
  (n, _, ast) =>
    ParseResult.try({
      try: () => BigInt(n),
      catch: () => ParseResult.parseError([ParseResult.type(ast, n)])
    }),
  (b, _, ast) => {
    if (b > InternalBigInt.maxSafeInteger || b < InternalBigInt.minSafeInteger) {
      return ParseResult.fail(ParseResult.type(ast, b))
    }
    return ParseResult.succeed(Number(b))
  }
).pipe(identifier("BigintFromNumber"))

/**
 * @category Secret constructors
 * @since 1.0.0
 */
export const SecretFromSelf: Schema<Secret.Secret> = declare(
  [],
  string,
  () => (u, _, ast) =>
    Secret.isSecret(u) ?
      ParseResult.succeed(u)
      : ParseResult.fail(ParseResult.type(ast, u)),
  {
    [AST.IdentifierAnnotationId]: "Secret",
    [hooks.PrettyHookId]: (): Pretty.Pretty<Secret.Secret> => (secret) => String(secret),
    [hooks.ArbitraryHookId]: (): Arbitrary<Secret.Secret> => (fc) => fc.string().map((_) => Secret.fromString(_))
  }
)

const _Secret: Schema<string, Secret.Secret> = transform(
  string,
  SecretFromSelf,
  (str) => Secret.fromString(str),
  (secret) => Secret.value(secret),
  { strict: false }
).pipe(identifier("Secret"))

export {
  /**
   * A schema that transforms a `string` into a `Secret`.
   *
   * @category Secret transformations
   * @since 1.0.0
   */
  _Secret as Secret
}

const DurationMillis = struct({
  _tag: literal("Millis"),
  millis: number
}).pipe(identifier("DurationMillis"))

const DurationNanos = struct({
  _tag: literal("Nanos"),
  nanos: bigintFromSelf
}).pipe(identifier("DurationNanos"))

const DurationInfinity = struct({
  _tag: literal("Infinity")
}).pipe(identifier("DurationInfinity"))

/**
 * @category Duration constructors
 * @since 1.0.0
 */
export const DurationFromSelf: Schema<Duration.Duration> = declare(
  [],
  struct({
    value: union(
      DurationMillis,
      DurationNanos,
      DurationInfinity
    )
  }),
  () => (u, _, ast) =>
    Duration.isDuration(u) ?
      ParseResult.succeed(u)
      : ParseResult.fail(ParseResult.type(ast, u)),
  {
    [AST.IdentifierAnnotationId]: "Duration",
    [hooks.PrettyHookId]: (): Pretty.Pretty<Duration.Duration> => (duration) => String(duration),
    [hooks.ArbitraryHookId]: (): Arbitrary<Duration.Duration> => (fc) =>
      fc.oneof(
        fc.constant(Duration.infinity),
        fc.bigUint().map((_) => Duration.nanos(_)),
        fc.bigUint().map((_) => Duration.micros(_)),
        fc.maxSafeNat().map((_) => Duration.millis(_)),
        fc.maxSafeNat().map((_) => Duration.seconds(_)),
        fc.maxSafeNat().map((_) => Duration.minutes(_)),
        fc.maxSafeNat().map((_) => Duration.hours(_)),
        fc.maxSafeNat().map((_) => Duration.days(_)),
        fc.maxSafeNat().map((_) => Duration.weeks(_))
      ),
    [hooks.EquivalenceHookId]: () => Duration.Equivalence
  }
)

/**
 * A schema that transforms a `bigint` tuple into a `Duration`.
 * Treats the value as the number of nanoseconds.
 *
 * @category Duration transformations
 * @since 1.0.0
 */
export const DurationFromNanos: Schema<
  bigint,
  Duration.Duration
> = transformOrFail(
  bigintFromSelf,
  DurationFromSelf,
  (nanos) => ParseResult.succeed(Duration.nanos(nanos)),
  (duration, _, ast) =>
    Option.match(Duration.toNanos(duration), {
      onNone: () => ParseResult.fail(ParseResult.type(ast, duration)),
      onSome: (val) => ParseResult.succeed(val)
    })
).pipe(identifier("DurationFromNanos"))

/**
 * A schema that transforms a `number` tuple into a `Duration`.
 * Treats the value as the number of milliseconds.
 *
 * @category Duration transformations
 * @since 1.0.0
 */
export const DurationFromMillis: Schema<
  number,
  Duration.Duration
> = transform(
  number,
  DurationFromSelf,
  (ms) => Duration.millis(ms),
  (n) => Duration.toMillis(n)
).pipe(identifier("DurationFromMillis"))

const hrTime: Schema<readonly [seconds: number, nanos: number]> = tuple(
  NonNegative.pipe(
    finite({
      [AST.TitleAnnotationId]: "seconds",
      [AST.DescriptionAnnotationId]: "seconds"
    })
  ),
  NonNegative.pipe(
    finite({
      [AST.TitleAnnotationId]: "nanos",
      [AST.DescriptionAnnotationId]: "nanos"
    })
  )
)

const _Duration: Schema<readonly [seconds: number, nanos: number], Duration.Duration> = transform(
  hrTime,
  DurationFromSelf,
  ([seconds, nanos]) => Duration.nanos(BigInt(seconds) * BigInt(1e9) + BigInt(nanos)),
  (duration) => Duration.toHrTime(duration)
).pipe(identifier("Duration"))

export {
  /**
   * A schema that transforms a `[number, number]` tuple into a `Duration`.
   *
   * @category Duration transformations
   * @since 1.0.0
   */
  _Duration as Duration
}

/**
 * Clamps a `Duration` between a minimum and a maximum value.
 *
 * @category Duration transformations
 * @since 1.0.0
 */
export const clampDuration =
  (minimum: Duration.DurationInput, maximum: Duration.DurationInput) =>
  <I, A extends Duration.Duration>(self: Schema<I, A>): Schema<I, A> =>
    transform(
      self,
      self.pipe(to, betweenDuration(minimum, maximum)),
      (self) => Duration.clamp(self, { minimum, maximum }),
      identity,
      { strict: false }
    )

/**
 * @category type id
 * @since 1.0.0
 */
export const LessThanDurationTypeId = Symbol.for("@effect/schema/TypeId/LessThanDuration")

/**
 * @category Duration filters
 * @since 1.0.0
 */
export const lessThanDuration = <A extends Duration.Duration>(
  max: Duration.DurationInput,
  options?: FilterAnnotations<A>
) =>
<I>(self: Schema<I, A>): Schema<I, A> =>
  self.pipe(
    filter((a): a is A => Duration.lessThan(a, max), {
      typeId: { id: LessThanDurationTypeId, params: { max } },
      description: `a Duration less than ${Duration.decode(max)}`,
      ...options
    })
  )

/**
 * @category type id
 * @since 1.0.0
 */
export const LessThanOrEqualToDurationTypeId = Symbol.for(
  "@effect/schema/TypeId/LessThanOrEqualToDuration"
)

/**
 * @category Duration filters
 * @since 1.0.0
 */
export const lessThanOrEqualToDuration = <A extends Duration.Duration>(
  max: Duration.DurationInput,
  options?: FilterAnnotations<A>
) =>
<I>(self: Schema<I, A>): Schema<I, A> =>
  self.pipe(
    filter((a): a is A => Duration.lessThanOrEqualTo(a, max), {
      typeId: { id: LessThanDurationTypeId, params: { max } },
      description: `a Duration less than or equal to ${Duration.decode(max)}`,
      ...options
    })
  )

/**
 * @category type id
 * @since 1.0.0
 */
export const GreaterThanDurationTypeId = Symbol.for("@effect/schema/TypeId/GreaterThanDuration")

/**
 * @category Duration filters
 * @since 1.0.0
 */
export const greaterThanDuration = <A extends Duration.Duration>(
  min: Duration.DurationInput,
  options?: FilterAnnotations<A>
) =>
<I>(self: Schema<I, A>): Schema<I, A> =>
  self.pipe(
    filter((a): a is A => Duration.greaterThan(a, min), {
      typeId: { id: GreaterThanDurationTypeId, params: { min } },
      description: `a Duration greater than ${Duration.decode(min)}`,
      ...options
    })
  )

/**
 * @category type id
 * @since 1.0.0
 */
export const GreaterThanOrEqualToDurationTypeId = Symbol.for(
  "@effect/schema/TypeId/GreaterThanOrEqualToDuration"
)

/**
 * @category Duration filters
 * @since 1.0.0
 */
export const greaterThanOrEqualToDuration = <A extends Duration.Duration>(
  min: Duration.DurationInput,
  options?: FilterAnnotations<A>
) =>
<I>(self: Schema<I, A>): Schema<I, A> =>
  self.pipe(
    filter((a): a is A => Duration.greaterThanOrEqualTo(a, min), {
      typeId: { id: GreaterThanOrEqualToDurationTypeId, params: { min } },
      description: `a Duration greater than or equal to ${Duration.decode(min)}`,
      ...options
    })
  )

/**
 * @category type id
 * @since 1.0.0
 */
export const BetweenDurationTypeId = Symbol.for("@effect/schema/TypeId/BetweenDuration")

/**
 * @category Duration filters
 * @since 1.0.0
 */
export const betweenDuration = <A extends Duration.Duration>(
  minimum: Duration.DurationInput,
  maximum: Duration.DurationInput,
  options?: FilterAnnotations<A>
) =>
<I>(self: Schema<I, A>): Schema<I, A> =>
  self.pipe(
    filter((a): a is A => Duration.between(a, { minimum, maximum }), {
      typeId: { id: BetweenDurationTypeId, params: { maximum, minimum } },
      description: `a Duration between ${Duration.decode(minimum)} and ${Duration.decode(maximum)}`,
      ...options
    })
  )

/**
 * @category Uint8Array constructors
 * @since 1.0.0
 */
export const Uint8ArrayFromSelf: Schema<Uint8Array> = declare(
  [],
  array(number),
  () => (u, _, ast) =>
    Predicate.isUint8Array(u) ?
      ParseResult.succeed(u)
      : ParseResult.fail(ParseResult.type(ast, u)),
  {
    [AST.IdentifierAnnotationId]: "Uint8Array",
    [hooks.PrettyHookId]: (): Pretty.Pretty<Uint8Array> => (u8arr) =>
      `new Uint8Array(${JSON.stringify(Array.from(u8arr))})`,
    [hooks.ArbitraryHookId]: (): Arbitrary<Uint8Array> => (fc) => fc.uint8Array(),
    [hooks.EquivalenceHookId]: () => ReadonlyArray.getEquivalence(Equivalence.strict())
  }
)

const _Uint8Array: Schema<ReadonlyArray<number>, Uint8Array> = transform(
  array(number.pipe(
    between(0, 255, {
      title: "8-bit unsigned integer",
      description: "a 8-bit unsigned integer"
    })
  )).pipe(description("an array of 8-bit unsigned integers")),
  Uint8ArrayFromSelf,
  (a) => Uint8Array.from(a),
  (arr) => Array.from(arr)
).pipe(identifier("Uint8Array"))

export {
  /**
   * A schema that transforms a `number` array into a `Uint8Array`.
   *
   * @category Uint8Array transformations
   * @since 1.0.0
   */
  _Uint8Array as Uint8Array
}

const makeEncodingTransformation = (
  id: string,
  decode: (s: string) => Either.Either<Encoding.DecodeException, Uint8Array>,
  encode: (u: Uint8Array) => string,
  arbitrary: Arbitrary<Uint8Array>
): Schema<string, Uint8Array> =>
  transformOrFail(
    string,
    Uint8ArrayFromSelf,
    (s, _, ast) =>
      Either.mapLeft(
        decode(s),
        (decodeException) => ParseResult.parseError([ParseResult.type(ast, s, decodeException.message)])
      ),
    (u) => ParseResult.succeed(encode(u)),
    { strict: false }
  ).pipe(annotations({
    [AST.IdentifierAnnotationId]: id,
    [hooks.PrettyHookId]: (): Pretty.Pretty<Uint8Array> => (u) => `${id}(${encode(u)})`,
    [hooks.ArbitraryHookId]: () => arbitrary
  }))

/**
 * @category Encoding transformations
 * @since 1.0.0
 */
export const Base64: Schema<string, Uint8Array> = makeEncodingTransformation(
  "Base64",
  Encoding.decodeBase64,
  Encoding.encodeBase64,
  (fc) => fc.base64String().map((s) => Either.getOrThrow(Encoding.decodeBase64(s)))
)

/**
 * @category Encoding transformations
 * @since 1.0.0
 */
export const Base64Url: Schema<string, Uint8Array> = makeEncodingTransformation(
  "Base64Url",
  Encoding.decodeBase64Url,
  Encoding.encodeBase64Url,
  (fc) => fc.base64String().map((s) => Either.getOrThrow(Encoding.decodeBase64Url(s)))
)

/**
 * @category Encoding transformations
 * @since 1.0.0
 */
export const Hex: Schema<string, Uint8Array> = makeEncodingTransformation(
  "Hex",
  Encoding.decodeHex,
  Encoding.encodeHex,
  (fc) => fc.hexaString().map((s) => Either.getOrThrow(Encoding.decodeHex(s)))
)

/**
 * @category type id
 * @since 1.0.0
 */
export const MinItemsTypeId: unique symbol = filters.MinItemsTypeId

/**
 * @category type id
 * @since 1.0.0
 */
export type MinItemsTypeId = typeof MinItemsTypeId

/**
 * @category ReadonlyArray filters
 * @since 1.0.0
 */
export const minItems = <A>(
  n: number,
  options?: FilterAnnotations<ReadonlyArray<A>>
) =>
<I>(self: Schema<I, ReadonlyArray<A>>): Schema<I, ReadonlyArray<A>> =>
  self.pipe(
    filter((a): a is ReadonlyArray<A> => a.length >= n, {
      typeId: MinItemsTypeId,
      description: `an array of at least ${n} items`,
      jsonSchema: { minItems: n },
      ...options
    })
  )

/**
 * @category type id
 * @since 1.0.0
 */
export const MaxItemsTypeId: unique symbol = filters.MaxItemsTypeId

/**
 * @category type id
 * @since 1.0.0
 */
export type MaxItemsTypeId = typeof MaxItemsTypeId

/**
 * @category ReadonlyArray filters
 * @since 1.0.0
 */
export const maxItems = <A>(
  n: number,
  options?: FilterAnnotations<ReadonlyArray<A>>
) =>
<I>(self: Schema<I, ReadonlyArray<A>>): Schema<I, ReadonlyArray<A>> =>
  self.pipe(
    filter((a): a is ReadonlyArray<A> => a.length <= n, {
      typeId: MaxItemsTypeId,
      description: `an array of at most ${n} items`,
      jsonSchema: { maxItems: n },
      ...options
    })
  )

/**
 * @category type id
 * @since 1.0.0
 */
export const ItemsCountTypeId: unique symbol = filters.ItemsCountTypeId

/**
 * @category type id
 * @since 1.0.0
 */
export type ItemsCountTypeId = typeof ItemsCountTypeId

/**
 * @category ReadonlyArray filters
 * @since 1.0.0
 */
export const itemsCount = <A>(
  n: number,
  options?: FilterAnnotations<ReadonlyArray<A>>
) =>
<I>(self: Schema<I, ReadonlyArray<A>>): Schema<I, ReadonlyArray<A>> =>
  self.pipe(
    filter((a): a is ReadonlyArray<A> => a.length === n, {
      typeId: ItemsCountTypeId,
      description: `an array of exactly ${n} items`,
      jsonSchema: { minItems: n, maxItems: n },
      ...options
    })
  )

/**
 * @category type id
 * @since 1.0.0
 */
export const ValidDateTypeId = Symbol.for("@effect/schema/TypeId/ValidDate")

/**
 * A filter that **excludes invalid** dates (e.g., `new Date("Invalid Date")` is rejected).
 *
 * @category Date filters
 * @since 1.0.0
 */
export const validDate = (options?: FilterAnnotations<Date>) => <I>(self: Schema<I, Date>): Schema<I, Date> =>
  self.pipe(
    filter((a) => !Number.isNaN(a.getTime()), {
      typeId: ValidDateTypeId,
      description: "a valid Date",
      ...options
    })
  )

const dateArbitrary = (): Arbitrary<Date> => (fc) => fc.date({ noInvalidDate: false })

const datePretty = (): Pretty.Pretty<Date> => (date) => `new Date(${JSON.stringify(date)})`

/**
 * Represents a schema for handling potentially **invalid** `Date` instances (e.g., `new Date("Invalid Date")` is not rejected).
 *
 * @category Date constructors
 * @since 1.0.0
 */
export const DateFromSelf: Schema<Date> = declare(
  [],
  struct({
    valueOf: number
  }),
  () => (u, _, ast) =>
    Predicate.isDate(u) ?
      ParseResult.succeed(u)
      : ParseResult.fail(ParseResult.type(ast, u)),
  {
    [AST.IdentifierAnnotationId]: "DateFromSelf",
    [hooks.PrettyHookId]: datePretty,
    [hooks.ArbitraryHookId]: dateArbitrary,
    [hooks.EquivalenceHookId]: () => Equivalence.Date
  }
)

/**
 * Represents a schema for handling only **valid** dates. For example, `new Date("Invalid Date")` is rejected, even though it is an instance of `Date`.
 *
 * @category Date constructors
 * @since 1.0.0
 */
export const ValidDateFromSelf: Schema<Date> = DateFromSelf.pipe(
  validDate({ identifier: "ValidDateFromSelf" })
)

/**
 * Represents a schema that converts a `string` into a (potentially invalid) `Date` (e.g., `new Date("Invalid Date")` is not rejected).
 *
 * @category Date transformations
 * @since 1.0.0
 */
export const DateFromString: Schema<string, Date> = transform(
  string,
  DateFromSelf,
  (s) => new Date(s),
  (n) => n.toISOString()
).pipe(identifier("DateFromString"))

const _Date: Schema<string, Date> = DateFromString.pipe(
  validDate({ identifier: "Date" })
)

export {
  /**
   * A schema that transforms a `string` into a **valid** `Date`, ensuring that invalid dates, such as `new Date("Invalid Date")`, are rejected.
   *
   * @category Date transformations
   * @since 1.0.0
   */
  _Date as Date
}

/**
 * @category Option utils
 * @since 1.0.0
 */
export type OptionFrom<I> =
  | {
    readonly _tag: "None"
  }
  | {
    readonly _tag: "Some"
    readonly value: I
  }

const OptionNoneFrom = struct({
  _tag: literal("None")
})

const optionSomeFrom = <I, A>(value: Schema<I, A>) =>
  struct({
    _tag: literal("Some"),
    value
  })

const optionFrom = <I, A>(value: Schema<I, A>): Schema<OptionFrom<I>, OptionFrom<A>> =>
  union(
    OptionNoneFrom,
    optionSomeFrom(value)
  )

const optionDecode = <A>(input: OptionFrom<A>): Option.Option<A> =>
  input._tag === "None" ? Option.none() : Option.some(input.value)

const optionArbitrary = <A>(value: Arbitrary<A>): Arbitrary<Option.Option<A>> => {
  const arb = arbitrary.unsafe(optionFrom(schemaFromArbitrary(value)))
  return (fc) => arb(fc).map(optionDecode)
}

const optionPretty = <A>(value: Pretty.Pretty<A>): Pretty.Pretty<Option.Option<A>> =>
  Option.match({
    onNone: () => "none()",
    onSome: (a) => `some(${value(a)})`
  })

/**
 * @category Option transformations
 * @since 1.0.0
 */
export const optionFromSelf = <I, A>(
  value: Schema<I, A>
): Schema<Option.Option<I>, Option.Option<A>> => {
  return declare(
    [value],
    optionFrom(value),
    (isDecoding, value) => {
      const parse = isDecoding ? Parser.parse(value) : Parser.encode(value)
      return (u, options, ast) =>
        Option.isOption(u) ?
          Option.isNone(u) ?
            ParseResult.succeed(Option.none())
            : ParseResult.map(parse(u.value, options), Option.some)
          : ParseResult.fail(ParseResult.type(ast, u))
    },
    {
      [AST.DescriptionAnnotationId]: `Option<${Format.format(value)}>`,
      [hooks.PrettyHookId]: optionPretty,
      [hooks.ArbitraryHookId]: optionArbitrary,
      [hooks.EquivalenceHookId]: Option.getEquivalence
    }
  )
}

/**
 * @category Option transformations
 * @since 1.0.0
 */
export const option = <I, A>(
  value: Schema<I, A>
): Schema<OptionFrom<I>, Option.Option<A>> =>
  transform(
    optionFrom(value),
    optionFromSelf(to(value)),
    optionDecode,
    Option.match({
      onNone: () => ({ _tag: "None" }) as const,
      onSome: (value) => ({ _tag: "Some", value }) as const
    })
  )

/**
 * @category Option transformations
 * @since 1.0.0
 */
export const optionFromNullable = <I, A>(
  value: Schema<I, A>
): Schema<I | null, Option.Option<A>> =>
  transform(nullable(value), optionFromSelf(to(value)), Option.fromNullable, Option.getOrNull)

/**
 * @category Option transformations
 * @since 1.0.0
 */
export const optionFromNullish = <I, A>(
  value: Schema<I, A>,
  onNoneEncoding: null | undefined
): Schema<I | null | undefined, Option.Option<A>> =>
  transform(
    nullish(value),
    optionFromSelf(to(value)),
    Option.fromNullable,
    onNoneEncoding === null ? Option.getOrNull : Option.getOrUndefined
  )

/**
 * @category Either utils
 * @since 1.0.0
 */
export type EitherFrom<IE, IA> =
  | {
    readonly _tag: "Left"
    readonly left: IE
  }
  | {
    readonly _tag: "Right"
    readonly right: IA
  }

const rightFrom = <IA, A>(right: Schema<IA, A>) =>
  struct({
    _tag: literal("Right"),
    right
  })

const leftFrom = <IE, E>(left: Schema<IE, E>) =>
  struct({
    _tag: literal("Left"),
    left
  })

const eitherFrom = <IE, E, IA, A>(
  left: Schema<IE, E>,
  right: Schema<IA, A>
): Schema<EitherFrom<IE, IA>, EitherFrom<E, A>> =>
  union(
    rightFrom(right),
    leftFrom(left)
  )

const eitherDecode = <E, A>(input: EitherFrom<E, A>): Either.Either<E, A> =>
  input._tag === "Left" ? Either.left(input.left) : Either.right(input.right)

const eitherArbitrary = <E, A>(
  left: Arbitrary<E>,
  right: Arbitrary<A>
): Arbitrary<Either.Either<E, A>> => {
  const arb = arbitrary.unsafe(eitherFrom(schemaFromArbitrary(left), schemaFromArbitrary(right)))
  return (fc) => arb(fc).map(eitherDecode)
}

const eitherPretty = <E, A>(
  left: Pretty.Pretty<E>,
  right: Pretty.Pretty<A>
): Pretty.Pretty<Either.Either<E, A>> =>
  Either.match({
    onLeft: (e) => `left(${left(e)})`,
    onRight: (a) => `right(${right(a)})`
  })

/**
 * @category Either transformations
 * @since 1.0.0
 */
export const eitherFromSelf = <IE, E, IA, A>(
  left: Schema<IE, E>,
  right: Schema<IA, A>
): Schema<Either.Either<IE, IA>, Either.Either<E, A>> => {
  return declare(
    [left, right],
    eitherFrom(left, right),
    (isDecoding, left, right) => {
      const parseLeft = isDecoding ? Parser.parse(left) : Parser.encode(left)
      const parseRight = isDecoding ? Parser.parse(right) : Parser.encode(right)
      return (u, options, ast) =>
        Either.isEither(u) ?
          Either.isLeft(u) ?
            ParseResult.map(parseLeft(u.left, options), Either.left)
            : ParseResult.map(parseRight(u.right, options), Either.right)
          : ParseResult.fail(ParseResult.type(ast, u))
    },
    {
      [AST.DescriptionAnnotationId]: `Either<${Format.format(left)}, ${Format.format(right)}>`,
      [hooks.PrettyHookId]: eitherPretty,
      [hooks.ArbitraryHookId]: eitherArbitrary,
      [hooks.EquivalenceHookId]: Either.getEquivalence
    }
  )
}

/**
 * @category Either transformations
 * @since 1.0.0
 */
export const either = <IE, E, IA, A>(
  left: Schema<IE, E>,
  right: Schema<IA, A>
): Schema<EitherFrom<IE, IA>, Either.Either<E, A>> =>
  transform(
    eitherFrom(left, right),
    eitherFromSelf(to(left), to(right)),
    eitherDecode,
    Either.match({
      onLeft: (left) => ({ _tag: "Left", left }) as const,
      onRight: (right) => ({ _tag: "Right", right }) as const
    })
  )

const isMap = (u: unknown): u is Map<unknown, unknown> => u instanceof Map

const readonlyMapArbitrary = <K, V>(
  key: Arbitrary<K>,
  value: Arbitrary<V>
): Arbitrary<ReadonlyMap<K, V>> =>
(fc) => fc.array(fc.tuple(key(fc), value(fc))).map((as) => new Map(as))

const readonlyMapPretty = <K, V>(
  key: Pretty.Pretty<K>,
  value: Pretty.Pretty<V>
): Pretty.Pretty<ReadonlyMap<K, V>> =>
(map) =>
  `new Map([${
    Array.from(map.entries())
      .map(([k, v]) => `[${key(k)}, ${value(v)}]`)
      .join(", ")
  }])`

const readonlyMapEquivalence = <K, V>(
  key: Equivalence.Equivalence<K>,
  value: Equivalence.Equivalence<V>
): Equivalence.Equivalence<ReadonlyMap<K, V>> => {
  const arrayEquivalence = ReadonlyArray.getEquivalence(
    Equivalence.make<[K, V]>(([ka, va], [kb, vb]) => key(ka, kb) && value(va, vb))
  )
  return Equivalence.make((a, b) => arrayEquivalence(Array.from(a.entries()), Array.from(b.entries())))
}

/**
 * @category ReadonlyMap transformations
 * @since 1.0.0
 */
export const readonlyMapFromSelf = <IK, K, IV, V>(
  key: Schema<IK, K>,
  value: Schema<IV, V>
): Schema<ReadonlyMap<IK, IV>, ReadonlyMap<K, V>> => {
  return declare(
    [key, value],
    struct({
      size: number,
      entries: array(tuple(key, value))
    }),
    (isDecoding, key, value) => {
      const items = array(tuple(key, value))
      const parse = isDecoding ? Parser.parse(items) : Parser.encode(items)
      return (u, options, ast) =>
        isMap(u) ?
          ParseResult.map(parse(Array.from(u.entries()), options), (as) => new Map(as))
          : ParseResult.fail(ParseResult.type(ast, u))
    },
    {
      [AST.IdentifierAnnotationId]: `ReadonlyMap<${Format.format(key)}, ${Format.format(value)}>`,
      [hooks.PrettyHookId]: readonlyMapPretty,
      [hooks.ArbitraryHookId]: readonlyMapArbitrary,
      [hooks.EquivalenceHookId]: readonlyMapEquivalence
    }
  )
}

/**
 * @category ReadonlyMap transformations
 * @since 1.0.0
 */
export const readonlyMap = <IK, K, IV, V>(
  key: Schema<IK, K>,
  value: Schema<IV, V>
): Schema<ReadonlyArray<readonly [IK, IV]>, ReadonlyMap<K, V>> =>
  transform(
    array(tuple(key, value)),
    readonlyMapFromSelf(to(key), to(value)),
    (as) => new Map(as),
    (map) => Array.from(map.entries())
  )

const isSet = (u: unknown): u is Set<unknown> => u instanceof Set

const readonlySetArbitrary = <A>(item: Arbitrary<A>): Arbitrary<ReadonlySet<A>> => (fc) =>
  fc.array(item(fc)).map((as) => new Set(as))

const readonlySetPretty = <A>(item: Pretty.Pretty<A>): Pretty.Pretty<ReadonlySet<A>> => (set) =>
  `new Set([${Array.from(set.values()).map((a) => item(a)).join(", ")}])`

const readonlySetEquivalence = <A>(
  item: Equivalence.Equivalence<A>
): Equivalence.Equivalence<ReadonlySet<A>> => {
  const arrayEquivalence = ReadonlyArray.getEquivalence(item)
  return Equivalence.make((a, b) => arrayEquivalence(Array.from(a.values()), Array.from(b.values())))
}

/**
 * @category ReadonlySet transformations
 * @since 1.0.0
 */
export const readonlySetFromSelf = <I, A>(
  item: Schema<I, A>
): Schema<ReadonlySet<I>, ReadonlySet<A>> => {
  return declare(
    [item],
    struct({
      size: number,
      values: array(item)
    }),
    (isDecoding, item) => {
      const items = array(item)
      const parse = isDecoding ? Parser.parse(items) : Parser.encode(items)
      return (u, options, ast) =>
        isSet(u) ?
          ParseResult.map(parse(Array.from(u.values()), options), (as) => new Set(as))
          : ParseResult.fail(ParseResult.type(ast, u))
    },
    {
      [AST.DescriptionAnnotationId]: `ReadonlySet<${Format.format(item)}>`,
      [hooks.PrettyHookId]: readonlySetPretty,
      [hooks.ArbitraryHookId]: readonlySetArbitrary,
      [hooks.EquivalenceHookId]: readonlySetEquivalence
    }
  )
}

/**
 * @category ReadonlySet transformations
 * @since 1.0.0
 */
export const readonlySet = <I, A>(item: Schema<I, A>): Schema<ReadonlyArray<I>, ReadonlySet<A>> =>
  transform(
    array(item),
    readonlySetFromSelf(to(item)),
    (as) => new Set(as),
    (set) => Array.from(set)
  )

const bigDecimalPretty = (): Pretty.Pretty<BigDecimal.BigDecimal> => (val) =>
  `BigDecimal(${BigDecimal.format(BigDecimal.normalize(val))})`

const bigDecimalArbitrary = (): Arbitrary<BigDecimal.BigDecimal> => (fc) =>
  fc.tuple(fc.bigInt(), fc.integer()).map(([value, scale]) => BigDecimal.make(value, scale))

/**
 * @category BigDecimal constructors
 * @since 1.0.0
 */
export const BigDecimalFromSelf: Schema<BigDecimal.BigDecimal> = declare(
  [],
  struct({
    value: bigintFromSelf,
    scale: number
  }),
  () => (u, _, ast) =>
    BigDecimal.isBigDecimal(u) ?
      ParseResult.succeed(u)
      : ParseResult.fail(ParseResult.type(ast, u)),
  {
    [AST.IdentifierAnnotationId]: "BigDecimal",
    [hooks.PrettyHookId]: bigDecimalPretty,
    [hooks.ArbitraryHookId]: bigDecimalArbitrary,
    [hooks.EquivalenceHookId]: () => BigDecimal.Equivalence
  }
)

const _BigDecimal: Schema<string, BigDecimal.BigDecimal> = transformOrFail(
  string,
  BigDecimalFromSelf,
  (num, _, ast) =>
    BigDecimal.fromString(num).pipe(Option.match({
      onNone: () => ParseResult.fail(ParseResult.type(ast, num)),
      onSome: (val) => ParseResult.succeed(BigDecimal.normalize(val))
    })),
  (val) => ParseResult.succeed(BigDecimal.format(BigDecimal.normalize(val)))
).pipe(identifier("BigDecimal"))

export {
  /**
   * @category BigDecimal transformations
   * @since 1.0.0
   */
  _BigDecimal as BigDecimal
}

/**
 * A schema that transforms a `number` into a `BigDecimal`.
 * When encoding, this Schema will produce incorrect results if the BigDecimal exceeds the 64-bit range of a number.
 *
 * @category BigDecimal transformations
 * @since 1.0.0
 */
export const BigDecimalFromNumber: Schema<number, BigDecimal.BigDecimal> = transformOrFail(
  number,
  BigDecimalFromSelf,
  (num) => ParseResult.succeed(BigDecimal.fromNumber(num)),
  (val) => ParseResult.succeed(BigDecimal.unsafeToNumber(val))
).pipe(identifier("BigDecimalFromNumber"))

/**
 * @category type id
 * @since 1.0.0
 */
export const GreaterThanBigDecimalTypeId = Symbol.for("@effect/schema/TypeId/GreaterThanBigDecimal")

/**
 * @category BigDecimal filters
 * @since 1.0.0
 */
export const greaterThanBigDecimal = <A extends BigDecimal.BigDecimal>(
  min: BigDecimal.BigDecimal,
  options?: FilterAnnotations<A>
) =>
<I>(self: Schema<I, A>): Schema<I, A> =>
  self.pipe(
    filter((a): a is A => BigDecimal.greaterThan(a, min), {
      typeId: { id: GreaterThanBigDecimalTypeId, params: { min } },
      description: `a BigDecimal greater than ${BigDecimal.format(min)}`,
      ...options
    })
  )

/**
 * @category type id
 * @since 1.0.0
 */
export const GreaterThanOrEqualToBigDecimalTypeId = Symbol.for(
  "@effect/schema/TypeId/GreaterThanOrEqualToBigDecimal"
)

/**
 * @category BigDecimal filters
 * @since 1.0.0
 */
export const greaterThanOrEqualToBigDecimal = <A extends BigDecimal.BigDecimal>(
  min: BigDecimal.BigDecimal,
  options?: FilterAnnotations<A>
) =>
<I>(self: Schema<I, A>): Schema<I, A> =>
  self.pipe(
    filter((a): a is A => BigDecimal.greaterThanOrEqualTo(a, min), {
      typeId: { id: GreaterThanOrEqualToBigDecimalTypeId, params: { min } },
      description: `a BigDecimal greater than or equal to ${BigDecimal.format(min)}`,
      ...options
    })
  )

/**
 * @category type id
 * @since 1.0.0
 */
export const LessThanBigDecimalTypeId = Symbol.for("@effect/schema/TypeId/LessThanBigDecimal")

/**
 * @category BigDecimal filters
 * @since 1.0.0
 */
export const lessThanBigDecimal = <A extends BigDecimal.BigDecimal>(
  max: BigDecimal.BigDecimal,
  options?: FilterAnnotations<A>
) =>
<I>(self: Schema<I, A>): Schema<I, A> =>
  self.pipe(
    filter((a): a is A => BigDecimal.lessThan(a, max), {
      typeId: { id: LessThanBigDecimalTypeId, params: { max } },
      description: `a BigDecimal less than ${BigDecimal.format(max)}`,
      ...options
    })
  )

/**
 * @category type id
 * @since 1.0.0
 */
export const LessThanOrEqualToBigDecimalTypeId = Symbol.for(
  "@effect/schema/TypeId/LessThanOrEqualToBigDecimal"
)

/**
 * @category BigDecimal filters
 * @since 1.0.0
 */
export const lessThanOrEqualToBigDecimal = <A extends BigDecimal.BigDecimal>(
  max: BigDecimal.BigDecimal,
  options?: FilterAnnotations<A>
) =>
<I>(self: Schema<I, A>): Schema<I, A> =>
  self.pipe(
    filter((a): a is A => BigDecimal.lessThanOrEqualTo(a, max), {
      typeId: { id: LessThanOrEqualToBigDecimalTypeId, params: { max } },
      description: `a BigDecimal less than or equal to ${BigDecimal.format(max)}`,
      ...options
    })
  )

/**
 * @category type id
 * @since 1.0.0
 */
export const PositiveBigDecimalTypeId = Symbol.for(
  "@effect/schema/TypeId/PositiveBigDecimal"
)

/**
 * @category BigDecimal filters
 * @since 1.0.0
 */
export const positiveBigDecimal = <A extends BigDecimal.BigDecimal>(
  options?: FilterAnnotations<A>
) =>
<I>(self: Schema<I, A>): Schema<I, A> =>
  self.pipe(
    filter((a): a is A => BigDecimal.isPositive(a), {
      typeId: { id: PositiveBigDecimalTypeId, params: {} },
      description: `a positive BigDecimal`,
      ...options
    })
  )

/**
 * @category BigDecimal constructors
 * @since 1.0.0
 */
export const PositiveBigDecimalFromSelf = BigDecimalFromSelf.pipe(
  positiveBigDecimal({
    identifier: "PositiveBigDecimalFromSelf",
    title: "PositiveBigDecimalFromSelf"
  })
)

/**
 * @category type id
 * @since 1.0.0
 */
export const NonNegativeBigDecimalTypeId = Symbol.for(
  "@effect/schema/TypeId/NonNegativeBigDecimal"
)

/**
 * @category BigDecimal filters
 * @since 1.0.0
 */
export const nonNegativeBigDecimal = <A extends BigDecimal.BigDecimal>(
  options?: FilterAnnotations<A>
) =>
<I>(self: Schema<I, A>): Schema<I, A> =>
  self.pipe(
    filter((a): a is A => a.value >= 0n, {
      typeId: { id: NonNegativeBigDecimalTypeId, params: {} },
      description: `a non-negative BigDecimal`,
      ...options
    })
  )

/**
 * @category BigDecimal constructors
 * @since 1.0.0
 */
export const NonNegativeBigDecimalFromSelf = BigDecimalFromSelf.pipe(
  nonNegativeBigDecimal({
    identifier: "NonNegativeBigDecimalFromSelf",
    title: "NonNegativeBigDecimalFromSelf"
  })
)

/**
 * @category type id
 * @since 1.0.0
 */
export const NegativeBigDecimalTypeId = Symbol.for(
  "@effect/schema/TypeId/NegativeBigDecimal"
)

/**
 * @category BigDecimal filters
 * @since 1.0.0
 */
export const negativeBigDecimal = <A extends BigDecimal.BigDecimal>(
  options?: FilterAnnotations<A>
) =>
<I>(self: Schema<I, A>): Schema<I, A> =>
  self.pipe(
    filter((a): a is A => BigDecimal.isNegative(a), {
      typeId: { id: NegativeBigDecimalTypeId, params: {} },
      description: `a negative BigDecimal`,
      ...options
    })
  )

/**
 * @category BigDecimal constructors
 * @since 1.0.0
 */
export const NegativeBigDecimalFromSelf = BigDecimalFromSelf.pipe(
  negativeBigDecimal({
    identifier: "NegativeBigDecimalFromSelf",
    title: "NegativeBigDecimalFromSelf"
  })
)

/**
 * @category type id
 * @since 1.0.0
 */
export const NonPositiveBigDecimalTypeId = Symbol.for(
  "@effect/schema/TypeId/NonPositiveBigDecimal"
)

/**
 * @category BigDecimal filters
 * @since 1.0.0
 */
export const nonPositiveBigDecimal = <A extends BigDecimal.BigDecimal>(
  options?: FilterAnnotations<A>
) =>
<I>(self: Schema<I, A>): Schema<I, A> =>
  self.pipe(
    filter((a): a is A => a.value <= 0n, {
      typeId: { id: NonPositiveBigDecimalTypeId, params: {} },
      description: `a non-positive BigDecimal`,
      ...options
    })
  )

/**
 * @category BigDecimal constructors
 * @since 1.0.0
 */
export const NonPositiveBigDecimalFromSelf = BigDecimalFromSelf.pipe(
  nonPositiveBigDecimal({
    identifier: "NonPositiveBigDecimalFromSelf",
    title: "NonPositiveBigDecimalFromSelf"
  })
)

/**
 * @category type id
 * @since 1.0.0
 */
export const BetweenBigDecimalTypeId = Symbol.for("@effect/schema/TypeId/BetweenBigDecimal")

/**
 * @category BigDecimal filters
 * @since 1.0.0
 */
export const betweenBigDecimal = <A extends BigDecimal.BigDecimal>(
  minimum: BigDecimal.BigDecimal,
  maximum: BigDecimal.BigDecimal,
  options?: FilterAnnotations<A>
) =>
<I>(self: Schema<I, A>): Schema<I, A> =>
  self.pipe(
    filter((a): a is A => BigDecimal.between(a, { minimum, maximum }), {
      typeId: { id: BetweenBigDecimalTypeId, params: { maximum, minimum } },
      description: `a BigDecimal between ${BigDecimal.format(minimum)} and ${BigDecimal.format(maximum)}`,
      ...options
    })
  )

/**
 * Clamps a `BigDecimal` between a minimum and a maximum value.
 *
 * @category BigDecimal transformations
 * @since 1.0.0
 */
export const clampBigDecimal =
  (minimum: BigDecimal.BigDecimal, maximum: BigDecimal.BigDecimal) =>
  <I, A extends BigDecimal.BigDecimal>(self: Schema<I, A>): Schema<I, A> =>
    transform(
      self,
      self.pipe(to, betweenBigDecimal(minimum, maximum)),
      (self) => BigDecimal.clamp(self, { minimum, maximum }),
      identity,
      { strict: false }
    )

/**
 * Negates a `BigDecimal`.
 *
 * @category BigDecimal transformations
 * @since 1.0.0
 */
export const negateBigDecimal = <I, A extends BigDecimal.BigDecimal>(
  self: Schema<I, A>
): Schema<I, A> =>
  transform(
    self,
    to(self),
    (self) => BigDecimal.negate(self),
    (self) => BigDecimal.negate(self),
    { strict: false }
  )

const chunkArbitrary = <A>(item: Arbitrary<A>): Arbitrary<Chunk.Chunk<A>> => (fc) =>
  fc.array(item(fc)).map(Chunk.fromIterable)

const chunkPretty = <A>(item: Pretty.Pretty<A>): Pretty.Pretty<Chunk.Chunk<A>> => (c) =>
  `Chunk(${Chunk.toReadonlyArray(c).map(item).join(", ")})`

/**
 * @category Chunk transformations
 * @since 1.0.0
 */
export const chunkFromSelf = <I, A>(item: Schema<I, A>): Schema<Chunk.Chunk<I>, Chunk.Chunk<A>> => {
  return declare(
    [item],
    struct({
      length: number,
      values: array(item)
    }),
    (isDecoding, item) => {
      const items = array(item)
      const parse = isDecoding ? Parser.parse(items) : Parser.encode(items)
      return (u, options, ast) => {
        return Chunk.isChunk(u) ?
          Chunk.isEmpty(u) ?
            ParseResult.succeed(u)
            : ParseResult.map(parse(Chunk.toReadonlyArray(u), options), Chunk.fromIterable)
          : ParseResult.fail(ParseResult.type(ast, u))
      }
    },
    {
      [AST.DescriptionAnnotationId]: `Chunk<${Format.format(item)}>`,
      [hooks.PrettyHookId]: chunkPretty,
      [hooks.ArbitraryHookId]: chunkArbitrary,
      [hooks.EquivalenceHookId]: Chunk.getEquivalence
    }
  )
}

/**
 * @category Chunk transformations
 * @since 1.0.0
 */
export const chunk = <I, A>(item: Schema<I, A>): Schema<ReadonlyArray<I>, Chunk.Chunk<A>> =>
  transform(
    array(item),
    chunkFromSelf(to(item)),
    (as) => as.length === 0 ? Chunk.empty() : Chunk.fromIterable(as),
    Chunk.toReadonlyArray
  )

const toData = <A extends Readonly<Record<string, any>> | ReadonlyArray<any>>(a: A): Data.Data<A> =>
  Array.isArray(a) ? Data.array(a) : Data.struct(a)

const dataArbitrary = <A extends Readonly<Record<string, any>> | ReadonlyArray<any>>(
  item: Arbitrary<A>
): Arbitrary<Data.Data<A>> =>
(fc) => item(fc).map(toData)

const dataPretty = <A extends Readonly<Record<string, any>> | ReadonlyArray<any>>(
  item: Pretty.Pretty<A>
): Pretty.Pretty<Data.Data<A>> =>
(d) => `Data(${item(d)})`

/**
 * @category Data transformations
 * @since 1.0.0
 */
export const dataFromSelf = <
  I extends Readonly<Record<string, any>> | ReadonlyArray<any>,
  A extends Readonly<Record<string, any>> | ReadonlyArray<any>
>(
  item: Schema<I, A>
): Schema<Data.Data<I>, Data.Data<A>> => {
  return declare(
    [item],
    item,
    (isDecoding, item) => {
      const parse = isDecoding ? Parser.parse(item) : Parser.encode(item)
      return (u, options, ast) =>
        Equal.isEqual(u) ?
          ParseResult.map(parse(u, options), toData)
          : ParseResult.fail(ParseResult.type(ast, u))
    },
    {
      [AST.DescriptionAnnotationId]: `Data<${Format.format(item)}>`,
      [hooks.PrettyHookId]: dataPretty,
      [hooks.ArbitraryHookId]: dataArbitrary,
      [hooks.EquivalenceHookId]: () => Equal.equals
    }
  )
}

/**
 * @category Data transformations
 * @since 1.0.0
 */
export const data = <
  I extends Readonly<Record<string, any>> | ReadonlyArray<any>,
  A extends Readonly<Record<string, any>> | ReadonlyArray<any>
>(
  item: Schema<I, A>
): Schema<I, Data.Data<A>> =>
  transform(
    item,
    dataFromSelf(to(item)),
    toData,
    (a) => Array.isArray(a) ? Array.from(a) : Object.assign({}, a),
    { strict: false }
  )

type MissingSelfGeneric<Usage extends string, Params extends string = ""> =
  `Missing \`Self\` generic - use \`class Self extends ${Usage}<Self>()(${Params}{ ... })\``

/**
 * @category classes
 * @since 1.0.0
 */
export interface Class<I, A, C, Self, Inherited = Data.Case> extends Schema<I, Self> {
  new(
    props: Equals<C, {}> extends true ? void | {} : C,
    disableValidation?: boolean
  ): A & Omit<Inherited, keyof A>

  readonly struct: Schema<I, A>

  readonly extend: <Extended>() => <FieldsB extends StructFields>(
    fields: FieldsB
  ) => [unknown] extends [Extended] ? MissingSelfGeneric<"Base.extend">
    : Class<
      Simplify<Omit<I, keyof FieldsB> & FromStruct<FieldsB>>,
      Simplify<Omit<A, keyof FieldsB> & ToStruct<FieldsB>>,
      Simplify<Omit<C, keyof FieldsB> & ToStruct<FieldsB>>,
      Extended,
      Self
    >

  readonly transform: <Transformed>() => <
    FieldsB extends StructFields
  >(
    fields: FieldsB,
    decode: (
      input: A
    ) => ParseResult.ParseResult<Omit<A, keyof FieldsB> & ToStruct<FieldsB>>,
    encode: (
      input: Simplify<Omit<A, keyof FieldsB> & ToStruct<FieldsB>>
    ) => ParseResult.ParseResult<A>
  ) => [unknown] extends [Transformed] ? MissingSelfGeneric<"Base.transform">
    : Class<
      I,
      Simplify<Omit<A, keyof FieldsB> & ToStruct<FieldsB>>,
      Simplify<Omit<C, keyof FieldsB> & ToStruct<FieldsB>>,
      Transformed,
      Self
    >

  readonly transformFrom: <Transformed>() => <
    FieldsB extends StructFields
  >(
    fields: FieldsB,
    decode: (
      input: I
    ) => ParseResult.ParseResult<Omit<I, keyof FieldsB> & FromStruct<FieldsB>>,
    encode: (
      input: Simplify<Omit<I, keyof FieldsB> & FromStruct<FieldsB>>
    ) => ParseResult.ParseResult<I>
  ) => [unknown] extends [Transformed] ? MissingSelfGeneric<"Base.transformFrom">
    : Class<
      I,
      Simplify<Omit<A, keyof FieldsB> & ToStruct<FieldsB>>,
      Simplify<Omit<C, keyof FieldsB> & ToStruct<FieldsB>>,
      Transformed,
      Self
    >
}

/**
 * @category classes
 * @since 1.0.0
 */
export const Class = <Self>() =>
<Fields extends StructFields>(
  fields: Fields
): [unknown] extends [Self] ? MissingSelfGeneric<"Class">
  : Class<
    Simplify<FromStruct<Fields>>,
    Simplify<ToStruct<Fields>>,
    Simplify<ToStruct<Fields>>,
    Self
  > => makeClass(struct(fields), fields, Data.Class)

/**
 * @category classes
 * @since 1.0.0
 */
export const TaggedClass = <Self>() =>
<Tag extends string, Fields extends StructFields>(
  tag: Tag,
  fields: Fields
): [unknown] extends [Self] ? MissingSelfGeneric<"TaggedClass", `"Tag", `>
  : Class<
    Simplify<{ readonly _tag: Tag } & FromStruct<Fields>>,
    Simplify<{ readonly _tag: Tag } & ToStruct<Fields>>,
    Simplify<ToStruct<Fields>>,
    Self
  > =>
{
  const fieldsWithTag = { ...fields, _tag: literal(tag) }
  return makeClass(struct(fieldsWithTag), fieldsWithTag, Data.Class, { _tag: tag })
}

/**
 * @category classes
 * @since 1.0.0
 */
export const TaggedError = <Self>() =>
<Tag extends string, Fields extends StructFields>(
  tag: Tag,
  fields: Fields
): [unknown] extends [Self] ? MissingSelfGeneric<"TaggedError", `"Tag", `>
  : Class<
    Simplify<{ readonly _tag: Tag } & FromStruct<Fields>>,
    Simplify<{ readonly _tag: Tag } & ToStruct<Fields>>,
    Simplify<ToStruct<Fields>>,
    Self,
    Effect.Effect<never, Self, never> & globalThis.Error
  > =>
{
  const fieldsWithTag = { ...fields, _tag: literal(tag) }
  return makeClass(
    struct(fieldsWithTag),
    fieldsWithTag,
    Data.Error,
    { _tag: tag }
  )
}

/**
 * @category classes
 * @since 1.0.0
 */
export interface TaggedRequest<Tag extends string, IS, S, IE, E, IA, A>
  extends Request.Request<E, A>, Serializable.SerializableWithResult<IS, S, IE, E, IA, A>
{
  readonly _tag: Tag
}

/**
 * @category classes
 * @since 1.0.0
 */
export declare namespace TaggedRequest {
  /**
   * @category classes
   * @since 1.0.0
   */
  export type Any =
    | TaggedRequest<string, any, any, any, any, any, any>
    | TaggedRequest<string, any, any, never, never, any, any>
}

/**
 * @category classes
 * @since 1.0.0
 */
export const TaggedRequest = <Self>() =>
<Tag extends string, Fields extends StructFields, EI, EA, AI, AA>(
  tag: Tag,
  Failure: Schema<EI, EA>,
  Success: Schema<AI, AA>,
  fields: Fields
): [unknown] extends [Self] ? MissingSelfGeneric<"TaggedRequest", `"Tag", SuccessSchema, FailureSchema, `>
  : Class<
    Simplify<{ readonly _tag: Tag } & FromStruct<Fields>>,
    Simplify<{ readonly _tag: Tag } & ToStruct<Fields>>,
    Simplify<ToStruct<Fields>>,
    Self,
    TaggedRequest<
      Tag,
      Simplify<{ readonly _tag: Tag } & FromStruct<Fields>>,
      Self,
      EI,
      EA,
      AI,
      AA
    >
  > =>
{
  class SerializableRequest extends Request.Class<any, any, { readonly _tag: string }> {
    get [InternalSerializable.symbol]() {
      return this.constructor
    }
    get [InternalSerializable.symbolResult]() {
      return { Failure, Success }
    }
  }
  const fieldsWithTag = { ...fields, _tag: literal(tag) }
  return makeClass(
    struct(fieldsWithTag),
    fieldsWithTag,
    SerializableRequest,
    { _tag: tag }
  )
}

const makeClass = <I, A>(
  selfSchema: Schema<I, A>,
  selfFields: StructFields,
  Base: any,
  additionalProps?: any
): any => {
  const validator = Parser.validateSync(selfSchema)

  return class extends Base {
    constructor(props: any = {}, disableValidation = false) {
      if (disableValidation !== true) {
        props = validator(additionalProps ? { ...props, ...additionalProps } : props)
      }
      super(props, true)
    }

    static [TypeId] = variance

    toString() {
      return Pretty.to(this.constructor as any)(this)
    }

    static pipe() {
      return pipeArguments(this, arguments)
    }

    static get ast() {
      const toSchema = to(selfSchema)
      return transform(
        selfSchema,
        declare([toSchema], toSchema, () => (input, _, ast) =>
          input instanceof this ?
            ParseResult.succeed(input)
            : ParseResult.fail(ParseResult.type(ast, input)), {
          [AST.DescriptionAnnotationId]: `an instance of ${this.name}`,
          [hooks.PrettyHookId]: (struct: any) => (self: any) => `${self.constructor.name}(${struct(self)})`,
          [hooks.ArbitraryHookId]: (struct: any) => (fc: any) => struct(fc).map((props: any) => new this(props))
        }),
        (input) => new this(input, true),
        (input) => ({ ...input })
      ).ast
    }

    static struct = selfSchema

    static extend() {
      return (fields: any) => {
        const newFields = { ...selfFields, ...fields }
        return makeClass(
          struct(newFields),
          newFields,
          this,
          additionalProps
        )
      }
    }

    static transform() {
      return (fields: any, decode: any, encode: any) => {
        const newFields = { ...selfFields, ...fields }
        return makeClass(
          transformOrFail(
            selfSchema,
            to(struct(newFields)),
            decode,
            encode
          ),
          newFields,
          this,
          additionalProps
        )
      }
    }

    static transformFrom() {
      return (fields: any, decode: any, encode: any) => {
        const newFields = { ...selfFields, ...fields }
        return makeClass(
          transformOrFail(
            from(selfSchema),
            struct(newFields),
            decode,
            encode
          ),
          newFields,
          this,
          additionalProps
        )
      }
    }
  }
}

/**
 * @category FiberId
 * @since 1.0.0
 */
export type FiberIdFrom =
  | {
    readonly _tag: "Composite"
    readonly left: FiberIdFrom
    readonly right: FiberIdFrom
  }
  | {
    readonly _tag: "None"
  }
  | {
    readonly _tag: "Runtime"
    readonly id: number
    readonly startTimeMillis: number
  }

const FiberIdCompositeFrom = struct({
  _tag: literal("Composite"),
  left: suspend(() => FiberIdFrom),
  right: suspend(() => FiberIdFrom)
}).pipe(identifier("FiberIdCompositeFrom"))

const FiberIdNoneFrom = struct({
  _tag: literal("None")
}).pipe(identifier("FiberIdNoneFrom"))

const FiberIdRuntimeFrom = struct({
  _tag: literal("Runtime"),
  id: Int.pipe(nonNegative({
    title: "id",
    description: "id"
  })),
  startTimeMillis: Int.pipe(nonNegative({
    title: "startTimeMillis",
    description: "startTimeMillis"
  }))
}).pipe(identifier("FiberIdRuntimeFrom"))

const FiberIdFrom: Schema<FiberIdFrom, FiberIdFrom> = union(
  FiberIdCompositeFrom,
  FiberIdNoneFrom,
  FiberIdRuntimeFrom
).pipe(identifier("FiberIdFrom"))

const fiberIdFromArbitrary = arbitrary.unsafe(FiberIdFrom)

const fiberIdArbitrary: Arbitrary<FiberId.FiberId> = (fc) => fiberIdFromArbitrary(fc).map(fiberIdDecode)

const fiberIdPretty: Pretty.Pretty<FiberId.FiberId> = (fiberId) => {
  switch (fiberId._tag) {
    case "None":
      return "FiberId.none"
    case "Runtime":
      return `FiberId.runtime(${fiberId.id}, ${fiberId.startTimeMillis})`
    case "Composite":
      return `FiberId.composite(${fiberIdPretty(fiberId.right)}, ${fiberIdPretty(fiberId.left)})`
  }
}

/**
 * @category FiberId constructors
 * @since 1.0.0
 */
export const FiberIdFromSelf: Schema<FiberId.FiberId, FiberId.FiberId> = declare(
  [],
  FiberIdFrom,
  () => (input, _, ast) =>
    FiberId.isFiberId(input) ?
      ParseResult.succeed(input)
      : ParseResult.fail(ParseResult.type(ast, input)),
  {
    [AST.IdentifierAnnotationId]: "FiberId",
    [hooks.PrettyHookId]: () => fiberIdPretty,
    [hooks.ArbitraryHookId]: () => fiberIdArbitrary,
    [hooks.EquivalenceHookId]: () => Equal.equals
  }
)

const fiberIdDecode = (input: FiberIdFrom): FiberId.FiberId => {
  switch (input._tag) {
    case "Composite":
      return FiberId.composite(fiberIdDecode(input.left), fiberIdDecode(input.right))
    case "None":
      return FiberId.none
    case "Runtime":
      return FiberId.runtime(input.id, input.startTimeMillis)
  }
}

const fiberIdEncode = (input: FiberId.FiberId): FiberIdFrom => {
  switch (input._tag) {
    case "None":
      return { _tag: "None" }
    case "Runtime":
      return { _tag: "Runtime", id: input.id, startTimeMillis: input.startTimeMillis }
    case "Composite":
      return {
        _tag: "Composite",
        left: fiberIdEncode(input.left),
        right: fiberIdEncode(input.right)
      }
  }
}

const _FiberId: Schema<FiberIdFrom, FiberId.FiberId> = transform(
  FiberIdFrom,
  FiberIdFromSelf,
  fiberIdDecode,
  fiberIdEncode
)

export {
  /**
   * @category FiberId transformations
   * @since 1.0.0
   */
  _FiberId as FiberId
}

/**
 * @category Cause utils
 * @since 1.0.0
 */
export type CauseFrom<E> =
  | {
    readonly _tag: "Die"
    readonly defect: unknown
  }
  | {
    readonly _tag: "Empty"
  }
  | {
    readonly _tag: "Fail"
    readonly error: E
  }
  | {
    readonly _tag: "Interrupt"
    readonly fiberId: FiberIdFrom
  }
  | {
    readonly _tag: "Parallel"
    readonly left: CauseFrom<E>
    readonly right: CauseFrom<E>
  }
  | {
    readonly _tag: "Sequential"
    readonly left: CauseFrom<E>
    readonly right: CauseFrom<E>
  }

const causeDieFrom = (defect: Schema<unknown, unknown>) =>
  struct({
    _tag: literal("Die"),
    defect
  })

const CauseEmptyFrom = struct({
  _tag: literal("Empty")
})

const causeFailFrom = <EI, E>(error: Schema<EI, E>) =>
  struct({
    _tag: literal("Fail"),
    error
  })

const CauseInterruptFrom = struct({
  _tag: literal("Interrupt"),
  fiberId: FiberIdFrom
})

const causeParallelFrom = <EI, E>(causeFrom: Schema<CauseFrom<EI>, CauseFrom<E>>) =>
  struct({
    _tag: literal("Parallel"),
    left: causeFrom,
    right: causeFrom
  })

const causeSequentialFrom = <EI, E>(causeFrom: Schema<CauseFrom<EI>, CauseFrom<E>>) =>
  struct({
    _tag: literal("Sequential"),
    left: causeFrom,
    right: causeFrom
  })

const causeFrom = <EI, E>(
  error: Schema<EI, E>,
  defect: Schema<unknown, unknown>
): Schema<CauseFrom<EI>, CauseFrom<E>> => {
  const desc = `CauseFrom<${Format.format(error)}>`
  const recur = suspend(() => out)
  const out: Schema<CauseFrom<EI>, CauseFrom<E>> = union(
    causeDieFrom(defect),
    CauseEmptyFrom,
    causeFailFrom(error),
    CauseInterruptFrom,
    causeParallelFrom(recur),
    causeSequentialFrom(recur)
  ).pipe(description(desc))
  return out
}

const causeArbitrary = <E>(
  error: Arbitrary<E>,
  defect: Arbitrary<unknown>
): Arbitrary<Cause.Cause<E>> => {
  const arb = arbitrary.unsafe(causeFrom(schemaFromArbitrary(error), schemaFromArbitrary(defect)))
  return (fc) => arb(fc).map(causeDecode)
}

const causePretty = <E>(error: Pretty.Pretty<E>): Pretty.Pretty<Cause.Cause<E>> => (cause) => {
  const f = (cause: Cause.Cause<E>): string => {
    switch (cause._tag) {
      case "Empty":
        return "Cause.empty"
      case "Die":
        return `Cause.die(${Cause.pretty(cause)})`
      case "Interrupt":
        return `Cause.interrupt(${fiberIdPretty(cause.fiberId)})`
      case "Fail":
        return `Cause.fail(${error(cause.error)})`
      case "Sequential":
        return `Cause.sequential(${f(cause.left)}, ${f(cause.right)})`
      case "Parallel":
        return `Cause.parallel(${f(cause.left)}, ${f(cause.right)})`
    }
  }
  return f(cause)
}

/**
 * @category Cause transformations
 * @since 1.0.0
 */
export const causeFromSelf = <IE, E>(
  error: Schema<IE, E>,
  defect: Schema<unknown, unknown> = unknown
): Schema<Cause.Cause<IE>, Cause.Cause<E>> => {
  return declare(
    [error, defect],
    causeFrom(error, defect),
    (isDecoding, error) => {
      const cause = causeFrom(error, defect)
      const parse = isDecoding ? Parser.parse(cause) : Parser.encode(cause)
      return (u, options, ast) => {
        return Cause.isCause(u) ?
          ParseResult.map(parse(causeEncode(u), options), causeDecode)
          : ParseResult.fail(ParseResult.type(ast, u))
      }
    },
    {
      [AST.DescriptionAnnotationId]: `Cause<${Format.format(error)}>`,
      [hooks.PrettyHookId]: causePretty,
      [hooks.ArbitraryHookId]: causeArbitrary,
      [hooks.EquivalenceHookId]: () => Equal.equals
    }
  )
}

function causeDecode<E>(cause: CauseFrom<E>): Cause.Cause<E> {
  switch (cause._tag) {
    case "Die":
      return Cause.die(cause.defect)
    case "Empty":
      return Cause.empty
    case "Interrupt":
      return Cause.interrupt(fiberIdDecode(cause.fiberId))
    case "Fail":
      return Cause.fail(cause.error)
    case "Parallel":
      return Cause.parallel(causeDecode(cause.left), causeDecode(cause.right))
    case "Sequential":
      return Cause.sequential(causeDecode(cause.left), causeDecode(cause.right))
  }
}

function causeEncode<E>(cause: Cause.Cause<E>): CauseFrom<E> {
  switch (cause._tag) {
    case "Empty":
      return { _tag: "Empty" }
    case "Die":
      return { _tag: "Die", defect: cause.defect }
    case "Interrupt":
      return { _tag: "Interrupt", fiberId: cause.fiberId }
    case "Fail":
      return { _tag: "Fail", error: cause.error }
    case "Sequential":
      return {
        _tag: "Sequential",
        left: causeEncode(cause.left),
        right: causeEncode(cause.right)
      }
    case "Parallel":
      return {
        _tag: "Parallel",
        left: causeEncode(cause.left),
        right: causeEncode(cause.right)
      }
  }
}

const causeDefectPretty: Schema<unknown, unknown> = transform(
  unknown,
  unknown,
  identity,
  (defect) => {
    if (Predicate.isObject(defect)) {
      return Cause.pretty(Cause.die(defect))
    }
    return String(defect)
  }
)

/**
 * @category Cause transformations
 * @since 1.0.0
 */
export const cause = <EI, E>(
  error: Schema<EI, E>,
  defect: Schema<unknown, unknown> = causeDefectPretty
): Schema<CauseFrom<EI>, Cause.Cause<E>> =>
  transform(
    causeFrom(error, defect),
    causeFromSelf(to(error), to(defect)),
    causeDecode,
    causeEncode
  )

/**
 * @category Exit utils
 * @since 1.0.0
 */
export type ExitFrom<E, A> =
  | {
    readonly _tag: "Failure"
    readonly cause: CauseFrom<E>
  }
  | {
    readonly _tag: "Success"
    readonly value: A
  }

const exitFailureFrom = <EI, E>(
  error: Schema<EI, E>,
  defect: Schema<unknown, unknown>
) =>
  struct({
    _tag: literal("Failure"),
    cause: causeFrom(error, defect)
  })

const exitSuccessFrom = <AI, A>(
  value: Schema<AI, A>
) =>
  struct({
    _tag: literal("Success"),
    value
  })

const exitFrom = <EI, E, AI, A>(
  error: Schema<EI, E>,
  value: Schema<AI, A>,
  defect: Schema<unknown, unknown>
): Schema<ExitFrom<EI, AI>, ExitFrom<E, A>> =>
  union(
    exitFailureFrom(error, defect),
    exitSuccessFrom(value)
  )

const exitDecode = <E, A>(input: ExitFrom<E, A>): Exit.Exit<E, A> => {
  switch (input._tag) {
    case "Failure":
      return Exit.failCause(causeDecode(input.cause))
    case "Success":
      return Exit.succeed(input.value)
  }
}

const exitArbitrary = <E, A>(
  error: Arbitrary<E>,
  value: Arbitrary<A>,
  defect: Arbitrary<unknown>
): Arbitrary<Exit.Exit<E, A>> => {
  const arb = arbitrary.unsafe(
    exitFrom(schemaFromArbitrary(error), schemaFromArbitrary(value), schemaFromArbitrary(defect))
  )
  return (fc) => arb(fc).map(exitDecode)
}

const exitPretty = <E, A>(error: Pretty.Pretty<E>, value: Pretty.Pretty<A>): Pretty.Pretty<Exit.Exit<E, A>> => (exit) =>
  exit._tag === "Failure"
    ? `Exit.failCause(${causePretty(error)(exit.cause)})`
    : `Exit.succeed(${value(exit.value)})`

/**
 * @category Exit transformations
 * @since 1.0.0
 */
export const exitFromSelf = <IE, E, IA, A>(
  error: Schema<IE, E>,
  value: Schema<IA, A>,
  defect: Schema<unknown, unknown> = unknown
): Schema<Exit.Exit<IE, IA>, Exit.Exit<E, A>> =>
  declare(
    [error, value, defect],
    exitFrom(error, value, defect),
    (isDecoding, error, value) => {
      const cause = causeFromSelf(error, defect)
      const parseCause = isDecoding ? Parser.parse(cause) : Parser.encode(cause)
      const parseValue = isDecoding ? Parser.parse(value) : Parser.encode(value)
      return (u, options, ast) =>
        Exit.isExit(u) ?
          Exit.isFailure(u) ?
            ParseResult.map(parseCause(u.cause, options), Exit.failCause)
            : ParseResult.map(parseValue(u.value, options), Exit.succeed)
          : ParseResult.fail(ParseResult.type(ast, u))
    },
    {
      [AST.IdentifierAnnotationId]: "Exit",
      [hooks.PrettyHookId]: exitPretty,
      [hooks.ArbitraryHookId]: exitArbitrary,
      [hooks.EquivalenceHookId]: () => Equal.equals
    }
  )

/**
 * @category Exit transformations
 * @since 1.0.0
 */
export const exit = <IE, E, IA, A>(
  error: Schema<IE, E>,
  value: Schema<IA, A>,
  defect: Schema<unknown, unknown> = causeDefectPretty
): Schema<ExitFrom<IE, IA>, Exit.Exit<E, A>> =>
  transform(
    exitFrom(error, value, defect),
    exitFromSelf(to(error), to(value), to(defect)),
    exitDecode,
    (exit) =>
      exit._tag === "Failure"
        ? { _tag: "Failure", cause: exit.cause } as const
        : { _tag: "Success", value: exit.value } as const
  )

const schemaFromArbitrary = <A>(value: Arbitrary<A>): Schema<A> =>
  suspend<A>(() => any).pipe(annotations({
    [hooks.ArbitraryHookId]: () => value
  }))<|MERGE_RESOLUTION|>--- conflicted
+++ resolved
@@ -2446,16 +2446,6 @@
  * @category number filters
  * @since 1.0.0
  */
-<<<<<<< HEAD
-export const nonNaN = <A extends number>(options?: FilterAnnotations<A>) => <I>(self: Schema<I, A>): Schema<I, A> =>
-  self.pipe(
-    filter((a): a is A => !Number.isNaN(a), {
-      typeId: NonNaNTypeId,
-      description: "a number NaN excluded",
-      ...options
-    })
-  )
-=======
 export const nonNaN =
   <A extends number>(options?: FilterAnnotations<A>) => <I>(self: Schema<I, A>): Schema<I, A> =>
     self.pipe(
@@ -2465,7 +2455,6 @@
         ...options
       })
     )
->>>>>>> 6651f03c
 
 /**
  * @category number filters
