/**
 * @since 1.0.0
 */

import * as array_ from "effect/Array"
import * as bigDecimal_ from "effect/BigDecimal"
import * as bigInt_ from "effect/BigInt"
import * as boolean_ from "effect/Boolean"
import type { Brand } from "effect/Brand"
import * as cause_ from "effect/Cause"
import * as chunk_ from "effect/Chunk"
import * as data_ from "effect/Data"
import * as duration_ from "effect/Duration"
import * as Effect from "effect/Effect"
import * as either_ from "effect/Either"
import * as Encoding from "effect/Encoding"
import * as Equal from "effect/Equal"
import * as Equivalence from "effect/Equivalence"
import * as exit_ from "effect/Exit"
import * as fiberId_ from "effect/FiberId"
import type { LazyArg } from "effect/Function"
import { dual, identity } from "effect/Function"
import * as hashMap_ from "effect/HashMap"
import * as hashSet_ from "effect/HashSet"
import * as list_ from "effect/List"
import * as number_ from "effect/Number"
import * as option_ from "effect/Option"
import type * as Order from "effect/Order"
import type { Pipeable } from "effect/Pipeable"
import { pipeArguments } from "effect/Pipeable"
import * as Predicate from "effect/Predicate"
import * as Request from "effect/Request"
import * as secret_ from "effect/Secret"
import * as sortedSet_ from "effect/SortedSet"
import * as string_ from "effect/String"
import type * as Types from "effect/Types"
import type { LazyArbitrary } from "./Arbitrary.js"
import * as arbitrary_ from "./Arbitrary.js"
import type { ParseOptions } from "./AST.js"
import * as AST from "./AST.js"
import * as equivalence_ from "./Equivalence.js"
import type * as fastCheck_ from "./FastCheck.js"
import * as errors_ from "./internal/errors.js"
import * as filters_ from "./internal/filters.js"
import * as serializable_ from "./internal/serializable.js"
import * as util_ from "./internal/util.js"
import * as ParseResult from "./ParseResult.js"
import * as pretty_ from "./Pretty.js"
import type * as Serializable from "./Serializable.js"

/**
 * @since 1.0.0
 */
export type SimplifyMutable<A> = {
  -readonly [K in keyof A]: A[K]
} extends infer B ? B : never

/**
 * @since 1.0.0
 * @category symbol
 */
export const TypeId: unique symbol = Symbol.for("@effect/schema/Schema")

/**
 * @since 1.0.0
 * @category symbol
 */
export type TypeId = typeof TypeId

/**
 * @category model
 * @since 1.0.0
 */
export interface Schema<in out A, in out I = A, out R = never> extends Schema.Variance<A, I, R>, Pipeable {
  readonly Type: A
  readonly Encoded: I
  readonly ast: AST.AST
  annotations(annotations: Annotations.Schema<A>): Schema<A, I, R>
}

/**
 * @category model
 * @since 1.0.0
 */
export interface SchemaClass<A, I = A, R = never> extends Annotable<SchemaClass<A, I, R>, A, I, R> {
  new(): {}
}

/**
 * @category constructors
 * @since 1.0.0
 */
export const make = <A, I = A, R = never>(ast: AST.AST): SchemaClass<A, I, R> =>
  class SchemaClass {
    static Type: A
    static Encoded: I
    static [TypeId] = variance
    static ast = ast
    static annotations(annotations: Annotations.Schema<A>) {
      return make<A, I, R>(AST.annotations(this.ast, toASTAnnotations(annotations)))
    }
    static pipe() {
      return pipeArguments(this, arguments)
    }
    static toString() {
      return String(ast)
    }
  }

const variance = {
  /* c8 ignore next */
  _A: (_: any) => _,
  /* c8 ignore next */
  _I: (_: any) => _,
  /* c8 ignore next */
  _R: (_: never) => _
}

const toASTAnnotations = (
  annotations?: Record<string | symbol, any> | undefined
): AST.Annotations => {
  if (!annotations) {
    return {}
  }
  const out: Types.Mutable<AST.Annotations> = {}

  // symbols are reserved for custom annotations
  const custom = Object.getOwnPropertySymbols(annotations)
  for (const sym of custom) {
    out[sym] = annotations[sym]
  }

  // string keys are reserved as /schema namespace
  if (annotations.typeId !== undefined) {
    const typeId = annotations.typeId
    if (typeof typeId === "object") {
      out[AST.TypeAnnotationId] = typeId.id
      out[typeId.id] = typeId.annotation
    } else {
      out[AST.TypeAnnotationId] = typeId
    }
  }
  const move = (from: keyof typeof annotations, to: symbol) => {
    if (annotations[from] !== undefined) {
      out[to] = annotations[from]
    }
  }
  move("message", AST.MessageAnnotationId)
  move("identifier", AST.IdentifierAnnotationId)
  move("title", AST.TitleAnnotationId)
  move("description", AST.DescriptionAnnotationId)
  move("examples", AST.ExamplesAnnotationId)
  move("default", AST.DefaultAnnotationId)
  move("documentation", AST.DocumentationAnnotationId)
  move("jsonSchema", AST.JSONSchemaAnnotationId)
  move("arbitrary", arbitrary_.ArbitraryHookId)
  move("pretty", pretty_.PrettyHookId)
  move("equivalence", equivalence_.EquivalenceHookId)
  move("concurrency", AST.ConcurrencyAnnotationId)
  move("batching", AST.BatchingAnnotationId)
  move("parseIssueTitle", AST.ParseIssueTitleAnnotationId)

  return out
}

/**
 * @category annotations
 * @since 1.0.0
 */
export declare namespace Annotable {
  /**
   * @since 1.0.0
   */
  export type Self<S extends All> = ReturnType<S["annotations"]>

  /**
   * @since 1.0.0
   */
  export type Any = Annotable<any, any, any, unknown>

  /**
   * @since 1.0.0
   */
  export type All =
    | Any
    | Annotable<any, any, never, unknown>
    | Annotable<any, never, any, unknown>
    | Annotable<any, never, never, unknown>
}

/**
 * @category annotations
 * @since 1.0.0
 */
export interface Annotable<Self extends Schema<A, I, R>, A, I = A, R = never> extends Schema<A, I, R> {
  annotations(annotations: Annotations.Schema<A>): Self
}

/**
 * @category annotations
 * @since 1.0.0
 */
export interface AnnotableClass<Self extends SchemaClass<A, I, R>, A, I = A, R = never>
  extends Annotable<Self, A, I, R>
{
  new(): {}
}

/**
 * @since 1.0.0
 */
export const asSchema = <S extends Schema.All>(
  schema: S
): Schema<Schema.Type<S>, Schema.Encoded<S>, Schema.Context<S>> => schema as any

/**
 * @category hashing
 * @since 1.0.0
 */
export const hash = <A, I, R>(schema: Schema<A, I, R>): number => AST.hash(schema.ast)

/**
 * @category formatting
 * @since 1.0.0
 */
export const format = <A, I, R>(schema: Schema<A, I, R>): string => String(schema.ast)

/**
 * @since 1.0.0
 */
export declare namespace Schema {
  /**
   * @since 1.0.0
   */
  export interface Variance<A, I, R> {
    readonly [TypeId]: {
      readonly _A: Types.Invariant<A>
      readonly _I: Types.Invariant<I>
      readonly _R: Types.Covariant<R>
    }
  }

  /**
   * @since 1.0.0
   */
  export type Type<S> = S extends Schema.Variance<infer A, infer _I, infer _R> ? A : never

  /**
   * @since 1.0.0
   */
  export type Encoded<S> = S extends Schema.Variance<infer _A, infer I, infer _R> ? I : never

  /**
   * @since 1.0.0
   */
  export type Context<S> = S extends Schema.Variance<infer _A, infer _I, infer R> ? R : never

  /**
   * @since 1.0.0
   */
  export type ToAsserts<S extends AnyNoContext> = (
    input: unknown,
    options?: AST.ParseOptions
  ) => asserts input is Schema.Type<S>

  /**
   * Any schema, except for `never`.
   *
   * @since 1.0.0
   */
  export type Any = Schema<any, any, unknown>

  /**
   * Any schema with `Context = never`, except for `never`.
   *
   * @since 1.0.0
   */
  export type AnyNoContext = Schema<any, any, never>

  /**
   * Any schema, including `never`.
   *
   * @since 1.0.0
   */
  export type All =
    | Any
    | Schema<any, never, unknown>
    | Schema<never, any, unknown>
    | Schema<never, never, unknown>
}

/**
 * @since 1.0.0
 */
export const encodedSchema = <A, I, R>(schema: Schema<A, I, R>): SchemaClass<I> => make(AST.encodedAST(schema.ast))

/**
 * @since 1.0.0
 */
export const typeSchema = <A, I, R>(schema: Schema<A, I, R>): SchemaClass<A> => make(AST.typeAST(schema.ast))

/* c8 ignore start */
export {
  /**
   * @category validation
   * @since 1.0.0
   */
  asserts,
  /**
   * @category decoding
   * @since 1.0.0
   */
  decodeOption,
  /**
   * @category decoding
   * @since 1.0.0
   */
  decodeSync,
  /**
   * @category decoding
   * @since 1.0.0
   */
  decodeUnknownOption,
  /**
   * @category decoding
   * @since 1.0.0
   */
  decodeUnknownSync,
  /**
   * @category encoding
   * @since 1.0.0
   */
  encodeOption,
  /**
   * @category encoding
   * @since 1.0.0
   */
  encodeSync,
  /**
   * @category encoding
   * @since 1.0.0
   */
  encodeUnknownOption,
  /**
   * @category encoding
   * @since 1.0.0
   */
  encodeUnknownSync,
  /**
   * @category validation
   * @since 1.0.0
   */
  is,
  /**
   * @category validation
   * @since 1.0.0
   */
  validateOption,
  /**
   * @category validation
   * @since 1.0.0
   */
  validateSync
} from "./ParseResult.js"
/* c8 ignore end */

/**
 * @category encoding
 * @since 1.0.0
 */
export const encodeUnknown = <A, I, R>(
  schema: Schema<A, I, R>,
  options?: ParseOptions
) => {
  const encodeUnknown = ParseResult.encodeUnknown(schema, options)
  return (u: unknown, overrideOptions?: ParseOptions): Effect.Effect<I, ParseResult.ParseError, R> =>
    ParseResult.mapError(encodeUnknown(u, overrideOptions), ParseResult.parseError)
}

/**
 * @category encoding
 * @since 1.0.0
 */
export const encodeUnknownEither = <A, I>(
  schema: Schema<A, I, never>,
  options?: ParseOptions
) => {
  const encodeUnknownEither = ParseResult.encodeUnknownEither(schema, options)
  return (u: unknown, overrideOptions?: ParseOptions): either_.Either<I, ParseResult.ParseError> =>
    either_.mapLeft(encodeUnknownEither(u, overrideOptions), ParseResult.parseError)
}

/**
 * @category encoding
 * @since 1.0.0
 */
export const encodeUnknownPromise = <A, I>(
  schema: Schema<A, I, never>,
  options?: ParseOptions
) => {
  const parser = encodeUnknown(schema, options)
  return (u: unknown, overrideOptions?: ParseOptions): Promise<I> => Effect.runPromise(parser(u, overrideOptions))
}

/**
 * @category encoding
 * @since 1.0.0
 */
export const encode: <A, I, R>(
  schema: Schema<A, I, R>,
  options?: ParseOptions
) => (a: A, overrideOptions?: ParseOptions) => Effect.Effect<I, ParseResult.ParseError, R> = encodeUnknown

/**
 * @category encoding
 * @since 1.0.0
 */
export const encodeEither: <A, I>(
  schema: Schema<A, I, never>,
  options?: ParseOptions
) => (a: A, overrideOptions?: ParseOptions) => either_.Either<I, ParseResult.ParseError> = encodeUnknownEither

/**
 * @category encoding
 * @since 1.0.0
 */
export const encodePromise: <A, I>(
  schema: Schema<A, I, never>,
  options?: ParseOptions
) => (a: A, overrideOptions?: ParseOptions) => Promise<I> = encodeUnknownPromise

/**
 * @category decoding
 * @since 1.0.0
 */
export const decodeUnknown = <A, I, R>(
  schema: Schema<A, I, R>,
  options?: ParseOptions
) => {
  const decodeUnknown = ParseResult.decodeUnknown(schema, options)
  return (u: unknown, overrideOptions?: ParseOptions): Effect.Effect<A, ParseResult.ParseError, R> =>
    ParseResult.mapError(decodeUnknown(u, overrideOptions), ParseResult.parseError)
}

/**
 * @category decoding
 * @since 1.0.0
 */
export const decodeUnknownEither = <A, I>(
  schema: Schema<A, I, never>,
  options?: ParseOptions
) => {
  const decodeUnknownEither = ParseResult.decodeUnknownEither(schema, options)
  return (u: unknown, overrideOptions?: ParseOptions): either_.Either<A, ParseResult.ParseError> =>
    either_.mapLeft(decodeUnknownEither(u, overrideOptions), ParseResult.parseError)
}

/**
 * @category decoding
 * @since 1.0.0
 */
export const decodeUnknownPromise = <A, I>(
  schema: Schema<A, I, never>,
  options?: ParseOptions
) => {
  const parser = decodeUnknown(schema, options)
  return (u: unknown, overrideOptions?: ParseOptions): Promise<A> => Effect.runPromise(parser(u, overrideOptions))
}

/**
 * @category decoding
 * @since 1.0.0
 */
export const decode: <A, I, R>(
  schema: Schema<A, I, R>,
  options?: ParseOptions
) => (i: I, overrideOptions?: ParseOptions) => Effect.Effect<A, ParseResult.ParseError, R> = decodeUnknown

/**
 * @category decoding
 * @since 1.0.0
 */
export const decodeEither: <A, I>(
  schema: Schema<A, I, never>,
  options?: ParseOptions
) => (i: I, overrideOptions?: ParseOptions) => either_.Either<A, ParseResult.ParseError> = decodeUnknownEither

/**
 * @category decoding
 * @since 1.0.0
 */
export const decodePromise: <A, I>(
  schema: Schema<A, I, never>,
  options?: ParseOptions
) => (i: I, overrideOptions?: ParseOptions) => Promise<A> = decodeUnknownPromise

/**
 * @category validation
 * @since 1.0.0
 */
export const validate = <A, I, R>(
  schema: Schema<A, I, R>,
  options?: ParseOptions
) => {
  const validate = ParseResult.validate(schema, options)
  return (u: unknown, overrideOptions?: ParseOptions): Effect.Effect<A, ParseResult.ParseError, R> =>
    ParseResult.mapError(validate(u, overrideOptions), ParseResult.parseError)
}

/**
 * @category validation
 * @since 1.0.0
 */
export const validateEither = <A, I, R>(
  schema: Schema<A, I, R>,
  options?: ParseOptions
) => {
  const validateEither = ParseResult.validateEither(schema, options)
  return (u: unknown, overrideOptions?: ParseOptions): either_.Either<A, ParseResult.ParseError> =>
    either_.mapLeft(validateEither(u, overrideOptions), ParseResult.parseError)
}

/**
 * @category validation
 * @since 1.0.0
 */
export const validatePromise = <A, I>(
  schema: Schema<A, I, never>,
  options?: ParseOptions
) => {
  const parser = validate(schema, options)
  return (u: unknown, overrideOptions?: ParseOptions): Promise<A> => Effect.runPromise(parser(u, overrideOptions))
}

/**
 * Tests if a value is a `Schema`.
 *
 * @category guards
 * @since 1.0.0
 */
export const isSchema = (u: unknown): u is Schema.Any =>
  Predicate.hasProperty(u, TypeId) && Predicate.isObject(u[TypeId])

/**
 * @category api interface
 * @since 1.0.0
 */
export interface Literal<Literals extends array_.NonEmptyReadonlyArray<AST.LiteralValue>>
  extends AnnotableClass<Literal<Literals>, Literals[number]>
{
  readonly literals: Readonly<Literals>
}

const getDefaultLiteralAST = <Literals extends array_.NonEmptyReadonlyArray<AST.LiteralValue>>(
  literals: Literals
): AST.AST =>
  AST.isMembers(literals)
    ? AST.Union.make(AST.mapMembers(literals, (literal) => new AST.Literal(literal)))
    : new AST.Literal(literals[0])

const makeLiteralClass = <Literals extends array_.NonEmptyReadonlyArray<AST.LiteralValue>>(
  literals: Literals,
  ast: AST.AST = getDefaultLiteralAST(literals)
): Literal<Literals> =>
  class LiteralClass extends make<Literals[number]>(ast) {
    static override annotations(annotations: Annotations.Schema<Literals[number]>): Literal<Literals> {
      return makeLiteralClass(this.literals, AST.annotations(this.ast, toASTAnnotations(annotations)))
    }
    static literals = [...literals] as Literals
  }

/**
 * @category constructors
 * @since 1.0.0
 */
export function Literal<Literals extends array_.NonEmptyReadonlyArray<AST.LiteralValue>>(
  ...literals: Literals
): Literal<Literals>
export function Literal(): Never
export function Literal<Literals extends ReadonlyArray<AST.LiteralValue>>(
  ...literals: Literals
): Schema<Literals[number]>
export function Literal<Literals extends ReadonlyArray<AST.LiteralValue>>(
  ...literals: Literals
): Schema<Literals[number]> | Never {
  return array_.isNonEmptyReadonlyArray(literals) ? makeLiteralClass(literals) : Never
}

/**
 * Creates a new `Schema` from a literal schema.
 *
 * @example
 * import * as S from "@effect/schema/Schema"
 * import { Either } from "effect"
 *
 * const schema = S.Literal("a", "b", "c").pipe(S.pickLiteral("a", "b"))
 *
 * assert.deepStrictEqual(S.decodeSync(schema)("a"), "a")
 * assert.deepStrictEqual(S.decodeSync(schema)("b"), "b")
 * assert.strictEqual(Either.isLeft(S.decodeUnknownEither(schema)("c")), true)
 *
 * @category constructors
 * @since 1.0.0
 */
export const pickLiteral =
  <A extends AST.LiteralValue, L extends array_.NonEmptyReadonlyArray<A>>(...literals: L) =>
  <I, R>(_schema: Schema<A, I, R>): Literal<[...L]> => Literal(...literals)

/**
 * @category constructors
 * @since 1.0.0
 */
export const UniqueSymbolFromSelf = <S extends symbol>(symbol: S): SchemaClass<S> => make(new AST.UniqueSymbol(symbol))

/**
 * @category api interface
 * @since 1.0.0
 */
export interface Enums<A extends EnumsDefinition> extends AnnotableClass<Enums<A>, A[keyof A]> {
  readonly enums: A
}

/**
 * @since 1.0.0
 */
export type EnumsDefinition = { [x: string]: string | number }

const getDefaultEnumsAST = <A extends EnumsDefinition>(enums: A): AST.AST =>
  new AST.Enums(
    Object.keys(enums).filter(
      (key) => typeof enums[enums[key]] !== "number"
    ).map((key) => [key, enums[key]])
  )

const makeEnumsClass = <A extends EnumsDefinition>(
  enums: A,
  ast: AST.AST = getDefaultEnumsAST(enums)
): Enums<A> =>
  class EnumsClass extends make<A[keyof A]>(ast) {
    static override annotations(annotations: Annotations.Schema<A[keyof A]>) {
      return makeEnumsClass(this.enums, AST.annotations(this.ast, toASTAnnotations(annotations)))
    }

    static enums = { ...enums }
  }

/**
 * @category constructors
 * @since 1.0.0
 */
export const Enums = <A extends EnumsDefinition>(enums: A): Enums<A> => makeEnumsClass(enums)

type Join<T> = T extends [infer Head, ...infer Tail]
  ? `${Head & (string | number | bigint | boolean | null | undefined)}${Tail extends [] ? ""
    : Join<Tail>}`
  : never

/**
 * @category constructors
 * @since 1.0.0
 */
export const TemplateLiteral = <T extends [Schema.AnyNoContext, ...Array<Schema.AnyNoContext>]>(
  ...[head, ...tail]: T
): SchemaClass<Join<{ [K in keyof T]: Schema.Type<T[K]> }>> => {
  let types: ReadonlyArray<AST.TemplateLiteral | AST.Literal> = getTemplateLiterals(head.ast)
  for (const span of tail) {
    types = array_.flatMap(
      types,
      (a) => getTemplateLiterals(span.ast).map((b) => combineTemplateLiterals(a, b))
    )
  }
  return make(AST.Union.make(types))
}

const combineTemplateLiterals = (
  a: AST.TemplateLiteral | AST.Literal,
  b: AST.TemplateLiteral | AST.Literal
): AST.TemplateLiteral | AST.Literal => {
  if (AST.isLiteral(a)) {
    return AST.isLiteral(b) ?
      new AST.Literal(String(a.literal) + String(b.literal)) :
      AST.TemplateLiteral.make(String(a.literal) + b.head, b.spans)
  }
  if (AST.isLiteral(b)) {
    return AST.TemplateLiteral.make(
      a.head,
      array_.modifyNonEmptyLast(
        a.spans,
        (span) => new AST.TemplateLiteralSpan(span.type, span.literal + String(b.literal))
      )
    )
  }
  return AST.TemplateLiteral.make(
    a.head,
    array_.appendAll(
      array_.modifyNonEmptyLast(
        a.spans,
        (span) => new AST.TemplateLiteralSpan(span.type, span.literal + String(b.head))
      ),
      b.spans
    )
  )
}

const getTemplateLiterals = (
  ast: AST.AST
): ReadonlyArray<AST.TemplateLiteral | AST.Literal> => {
  switch (ast._tag) {
    case "Literal":
      return [ast]
    case "NumberKeyword":
    case "StringKeyword":
      return [AST.TemplateLiteral.make("", [new AST.TemplateLiteralSpan(ast, "")])]
    case "Union":
      return array_.flatMap(ast.types, getTemplateLiterals)
    default:
      throw new Error(`unsupported template literal span (${ast})`)
  }
}

const declareConstructor = <
  const TypeParameters extends ReadonlyArray<Schema.Any>,
  I,
  A
>(
  typeParameters: TypeParameters,
  options: {
    readonly decode: (
      ...typeParameters: {
        readonly [K in keyof TypeParameters]: Schema<
          Schema.Type<TypeParameters[K]>,
          Schema.Encoded<TypeParameters[K]>,
          never
        >
      }
    ) => (
      input: unknown,
      options: ParseOptions,
      ast: AST.Declaration
    ) => Effect.Effect<A, ParseResult.ParseIssue, never>
    readonly encode: (
      ...typeParameters: {
        readonly [K in keyof TypeParameters]: Schema<
          Schema.Type<TypeParameters[K]>,
          Schema.Encoded<TypeParameters[K]>,
          never
        >
      }
    ) => (
      input: unknown,
      options: ParseOptions,
      ast: AST.Declaration
    ) => Effect.Effect<I, ParseResult.ParseIssue, never>
  },
  annotations?: Annotations.Schema<A, TypeParameters>
): SchemaClass<A, I, Schema.Context<TypeParameters[number]>> =>
  make(
    new AST.Declaration(
      typeParameters.map((tp) => tp.ast),
      (...typeParameters) => options.decode(...typeParameters.map(make) as any),
      (...typeParameters) => options.encode(...typeParameters.map(make) as any),
      toASTAnnotations(annotations)
    )
  )

const declarePrimitive = <A>(
  is: (input: unknown) => input is A,
  annotations?: Annotations.Schema<A>
): SchemaClass<A> => {
  const decodeUnknown = () => (input: unknown, _: ParseOptions, ast: AST.Declaration) =>
    is(input) ? ParseResult.succeed(input) : ParseResult.fail(new ParseResult.Type(ast, input))
  const encodeUnknown = decodeUnknown
  return make(new AST.Declaration([], decodeUnknown, encodeUnknown, toASTAnnotations(annotations)))
}

/**
 * The constraint `R extends Schema.Context<P[number]>` enforces dependencies solely from `typeParameters`.
 * This ensures that when you call `Schema.to` or `Schema.from`, you receive a schema with a `never` context.
 *
 * @category constructors
 * @since 1.0.0
 */
export const declare: {
  <A>(
    is: (input: unknown) => input is A,
    annotations?: Annotations.Schema<A>
  ): SchemaClass<A>
  <const P extends ReadonlyArray<Schema.Any>, I, A>(
    typeParameters: P,
    options: {
      readonly decode: (
        ...typeParameters: { readonly [K in keyof P]: Schema<Schema.Type<P[K]>, Schema.Encoded<P[K]>, never> }
      ) => (
        input: unknown,
        options: ParseOptions,
        ast: AST.Declaration
      ) => Effect.Effect<A, ParseResult.ParseIssue, never>
      readonly encode: (
        ...typeParameters: { readonly [K in keyof P]: Schema<Schema.Type<P[K]>, Schema.Encoded<P[K]>, never> }
      ) => (
        input: unknown,
        options: ParseOptions,
        ast: AST.Declaration
      ) => Effect.Effect<I, ParseResult.ParseIssue, never>
    },
    annotations?: Annotations.Schema<A, { readonly [K in keyof P]: Schema.Type<P[K]> }>
  ): SchemaClass<A, I, Schema.Context<P[number]>>
} = function() {
  if (Array.isArray(arguments[0])) {
    const typeParameters = arguments[0]
    const options = arguments[1]
    const annotations = arguments[2]
    return declareConstructor(typeParameters, options, annotations)
  }
  const is = arguments[0]
  const annotations = arguments[1]
  return declarePrimitive(is, annotations)
} as any

/**
 * @category type id
 * @since 1.0.0
 */
export const BrandTypeId = Symbol.for("@effect/schema/TypeId/Brand")

/**
 * @category constructors
 * @since 1.0.0
 */
export const fromBrand = <C extends Brand<string | symbol>, A extends Brand.Unbranded<C>>(
  constructor: Brand.Constructor<C>,
  annotations?: Annotations.Filter<C, A>
) =>
<I, R>(self: Schema<A, I, R>): BrandSchema<A & C, I, R> =>
  makeBrandClass<Schema<A & C, I, R>, string | symbol>(
    new AST.Refinement(
      self.ast,
      (a: A, _: ParseOptions, ast: AST.AST): option_.Option<ParseResult.ParseIssue> => {
        const either = constructor.either(a)
        return either_.isLeft(either) ?
          option_.some(new ParseResult.Type(ast, a, either.left.map((v) => v.message).join(", "))) :
          option_.none()
      },
      toASTAnnotations({ typeId: { id: BrandTypeId, annotation: { constructor } }, ...annotations })
    )
  )

/**
 * @category type id
 * @since 1.0.0
 */
export const InstanceOfTypeId = Symbol.for("@effect/schema/TypeId/InstanceOf")

/**
 * @category api interface
 * @since 1.0.0
 */
export interface instanceOf<A> extends AnnotableClass<instanceOf<A>, A> {}

/**
 * @category constructors
 * @since 1.0.0
 */
export const instanceOf = <A extends abstract new(...args: any) => any>(
  constructor: A,
  annotations?: Annotations.Schema<InstanceType<A>>
): instanceOf<InstanceType<A>> =>
  declare(
    (u): u is InstanceType<A> => u instanceof constructor,
    {
      title: constructor.name,
      description: `an instance of ${constructor.name}`,
      pretty: (): pretty_.Pretty<InstanceType<A>> => String,
      typeId: { id: InstanceOfTypeId, annotation: { constructor } },
      ...annotations
    }
  )

/**
 * @category primitives
 * @since 1.0.0
 */
export class Undefined extends make<undefined>(AST.undefinedKeyword) {}

/**
 * @category primitives
 * @since 1.0.0
 */
export class Void extends make<void>(AST.voidKeyword) {}

/**
 * @category primitives
 * @since 1.0.0
 */
export class Null extends make<null>(AST.null) {}

/**
 * @category primitives
 * @since 1.0.0
 */
export class Never extends make<never>(AST.neverKeyword) {}

/**
 * @category primitives
 * @since 1.0.0
 */
export class Unknown extends make<unknown>(AST.unknownKeyword) {}

/**
 * @category primitives
 * @since 1.0.0
 */
export class Any extends make<any>(AST.anyKeyword) {}

/**
 * @category primitives
 * @since 1.0.0
 */
export class BigIntFromSelf extends make<bigint>(AST.bigIntKeyword) {}

/**
 * @category primitives
 * @since 1.0.0
 */
export class SymbolFromSelf extends make<symbol>(AST.symbolKeyword) {}

/** @ignore */
class $String extends make<string>(AST.stringKeyword) {}

/** @ignore */
class $Number extends make<number>(AST.numberKeyword) {}

/** @ignore */
class $Boolean extends make<boolean>(AST.booleanKeyword) {}

/** @ignore */
class $Object extends make<object>(AST.objectKeyword) {}

export {
  /**
   * @category primitives
   * @since 1.0.0
   */
  $Boolean as Boolean,
  /**
   * @category primitives
   * @since 1.0.0
   */
  $Number as Number,
  /**
   * @category primitives
   * @since 1.0.0
   */
  $Object as Object,
  /**
   * @category primitives
   * @since 1.0.0
   */
  $String as String
}

/**
 * @category api interface
 * @since 1.0.0
 */
export interface Union<Members extends ReadonlyArray<Schema.Any>> extends
  AnnotableClass<
    Union<Members>,
    Schema.Type<Members[number]>,
    Schema.Encoded<Members[number]>,
    Schema.Context<Members[number]>
  >
{
  readonly members: Readonly<Members>
  annotations(annotations: Annotations.Schema<Schema.Type<Members[number]>>): Union<Members>
}

const getDefaultUnionAST = <Members extends ReadonlyArray<Schema.Any>>(members: Members): AST.AST =>
  AST.Union.members(members.map((m) => m.ast))

const makeUnionClass = <Members extends ReadonlyArray<Schema.Any>>(
  members: Members,
  ast: AST.AST = getDefaultUnionAST(members)
): Union<Members> =>
  class UnionClass
    extends make<Schema.Type<Members[number]>, Schema.Encoded<Members[number]>, Schema.Context<Members[number]>>(ast)
  {
    static override annotations(annotations: Annotations.Schema<Schema.Type<Members[number]>>): Union<Members> {
      return makeUnionClass(this.members, AST.annotations(this.ast, toASTAnnotations(annotations)))
    }

    static members = [...members] as any as Members
  }

/**
 * @category combinators
 * @since 1.0.0
 */
export function Union<Members extends AST.Members<Schema.Any>>(...members: Members): Union<Members>
export function Union<Member extends Schema.Any>(member: Member): Member
export function Union(): typeof Never
export function Union<Members extends ReadonlyArray<Schema.Any>>(
  ...members: Members
): Schema<Schema.Type<Members[number]>, Schema.Encoded<Members[number]>, Schema.Context<Members[number]>>
export function Union<Members extends ReadonlyArray<Schema.Any>>(
  ...members: Members
):
  | Schema<Schema.Type<Members[number]>, Schema.Encoded<Members[number]>, Schema.Context<Members[number]>>
  | typeof Never
{
  return AST.isMembers(members)
    ? makeUnionClass(members)
    : array_.isNonEmptyReadonlyArray(members)
    ? members[0] as any
    : Never
}

/**
 * @category api interface
 * @since 1.0.0
 */
export interface NullOr<S extends Schema.Any> extends Union<[S, typeof Null]> {
  annotations(annotations: Annotations.Schema<Schema.Type<S> | null>): NullOr<S>
}

/**
 * @category combinators
 * @since 1.0.0
 */
export const NullOr = <S extends Schema.Any>(self: S): NullOr<S> => Union(self, Null)

/**
 * @category api interface
 * @since 1.0.0
 */
export interface UndefinedOr<S extends Schema.Any> extends Union<[S, typeof Undefined]> {
  annotations(annotations: Annotations.Schema<Schema.Type<S> | undefined>): UndefinedOr<S>
}

/**
 * @category combinators
 * @since 1.0.0
 */
export const UndefinedOr = <S extends Schema.Any>(self: S): UndefinedOr<S> => Union(self, Undefined)

/**
 * @category api interface
 * @since 1.0.0
 */
export interface NullishOr<S extends Schema.Any> extends Union<[S, typeof Null, typeof Undefined]> {
  annotations(annotations: Annotations.Schema<Schema.Type<S> | null | undefined>): NullishOr<S>
}

/**
 * @category combinators
 * @since 1.0.0
 */
export const NullishOr = <S extends Schema.Any>(self: S): NullishOr<S> => Union(self, Null, Undefined)

/**
 * @category combinators
 * @since 1.0.0
 */
export const keyof = <A, I, R>(self: Schema<A, I, R>): SchemaClass<keyof A> => make<keyof A>(AST.keyof(self.ast))

/**
 * @since 1.0.0
 */
export interface OptionalElement<E extends Schema.Any>
  extends Schema.Variance<Schema.Type<E>, Schema.Encoded<E>, Schema.Context<E>>
{
  readonly optionalElement: E
}

/**
 * @since 1.0.0
 */
export const optionalElement = <E extends Schema.Any>(self: E): OptionalElement<E> => new OptionalElementImpl(self)

class OptionalElementImpl<E extends Schema.Any> implements OptionalElement<E> {
  readonly [TypeId]!: Schema.Variance<Schema.Type<E>, Schema.Encoded<E>, Schema.Context<E>>[TypeId]
  constructor(readonly optionalElement: E) {}
  toString() {
    return `${this.optionalElement.ast}?`
  }
}

/**
 * @since 1.0.0
 */
export declare namespace TupleType {
  type ElementsType<
    Elements,
    Out extends ReadonlyArray<any> = readonly []
  > = Elements extends readonly [infer Head, ...infer Tail] ?
    Head extends OptionalElement<infer T> ? ElementsType<Tail, readonly [...Out, Schema.Type<T>?]>
    : ElementsType<Tail, readonly [...Out, Schema.Type<Head>]>
    : Out

  type ElementsEncoded<
    Elements,
    Out extends ReadonlyArray<any> = readonly []
  > = Elements extends readonly [infer Head, ...infer Tail] ?
    Head extends OptionalElement<infer T> ? ElementsEncoded<Tail, readonly [...Out, Schema.Encoded<T>?]>
    : ElementsEncoded<Tail, readonly [...Out, Schema.Encoded<Head>]>
    : Out

  /**
   * @since 1.0.0
   */
  export type Element = Schema.Any | OptionalElement<Schema.Any>

  /**
   * @since 1.0.0
   */
  export type Elements = ReadonlyArray<Element>

  /**
   * @since 1.0.0
   */
  export type Type<
    Elements extends TupleType.Elements,
    Rest extends ReadonlyArray<Schema.Any>
  > = Rest extends [infer Head, ...infer Tail] ? Readonly<[
      ...ElementsType<Elements>,
      ...ReadonlyArray<Schema.Type<Head>>,
      ...{ readonly [K in keyof Tail]: Schema.Type<Tail[K]> }
    ]> :
    ElementsType<Elements>

  /**
   * @since 1.0.0
   */
  export type Encoded<
    Elements extends TupleType.Elements,
    Rest extends ReadonlyArray<Schema.Any>
  > = Rest extends [infer Head, ...infer Tail] ? Readonly<[
      ...ElementsEncoded<Elements>,
      ...ReadonlyArray<Schema.Encoded<Head>>,
      ...{ readonly [K in keyof Tail]: Schema.Encoded<Tail[K]> }
    ]> :
    ElementsEncoded<Elements>
}

/**
 * @category api interface
 * @since 1.0.0
 */
export interface TupleType<
  Elements extends TupleType.Elements,
  Rest extends ReadonlyArray<Schema.Any>
> extends
  AnnotableClass<
    TupleType<Elements, Rest>,
    TupleType.Type<Elements, Rest>,
    TupleType.Encoded<Elements, Rest>,
    Schema.Context<Elements[number]> | Schema.Context<Rest[number]>
  >
{
  readonly elements: Readonly<Elements>
  readonly rest: Readonly<Rest>
}

const getDefaultTupleTypeAST = <
  Elements extends TupleType.Elements,
  Rest extends ReadonlyArray<Schema.Any>
>(
  elements: Elements,
  rest: Rest
): AST.AST =>
  new AST.TupleType(
    elements.map((schema) =>
      isSchema(schema) ? new AST.Element(schema.ast, false) : new AST.Element(schema.optionalElement.ast, true)
    ),
    rest.map((e) => e.ast),
    true
  )

const makeTupleTypeClass = <
  Elements extends TupleType.Elements,
  Rest extends ReadonlyArray<Schema.Any>
>(
  elements: Elements,
  rest: Rest,
  ast: AST.AST = getDefaultTupleTypeAST(elements, rest)
) =>
  class TupleTypeClass extends make<
    TupleType.Type<Elements, Rest>,
    TupleType.Encoded<Elements, Rest>,
    Schema.Context<Elements[number]> | Schema.Context<Rest[number]>
  >(ast) {
    static override annotations(
      annotations: Annotations.Schema<TupleType.Type<Elements, Rest>>
    ): TupleType<Elements, Rest> {
      return makeTupleTypeClass(this.elements, this.rest, AST.annotations(this.ast, toASTAnnotations(annotations)))
    }

    static elements = [...elements] as any as Elements

    static rest = [...rest] as any as Rest
  }

/**
 * @category api interface
 * @since 1.0.0
 */
export interface Tuple<Elements extends TupleType.Elements> extends TupleType<Elements, []> {
  annotations(annotations: Annotations.Schema<TupleType.Type<Elements, []>>): Tuple<Elements>
}

/**
 * @category constructors
 * @since 1.0.0
 */
export function Tuple<
  const Elements extends TupleType.Elements,
  Rest extends array_.NonEmptyReadonlyArray<Schema.Any>
>(elements: Elements, ...rest: Rest): TupleType<Elements, Rest>
export function Tuple<Elements extends TupleType.Elements>(...elements: Elements): Tuple<Elements>
export function Tuple(...args: ReadonlyArray<any>): any {
  return Array.isArray(args[0])
    ? makeTupleTypeClass(args[0], args.slice(1))
    : makeTupleTypeClass(args, [])
}

/**
 * @category api interface
 * @since 1.0.0
 */
export interface $Array<Value extends Schema.Any> extends TupleType<[], [Value]> {
  readonly value: Value
  annotations(annotations: Annotations.Schema<TupleType.Type<[], [Value]>>): $Array<Value>
}

const makeArrayClass = <Value extends Schema.Any>(value: Value, ast?: AST.AST): $Array<Value> =>
  class ArrayClass extends makeTupleTypeClass<[], [Value]>([], [value], ast) {
    static override annotations(annotations: Annotations.Schema<TupleType.Type<[], [Value]>>) {
      return makeArrayClass(this.value, AST.annotations(this.ast, toASTAnnotations(annotations)))
    }

    static value = value
  }

const $Array = <Value extends Schema.Any>(value: Value): $Array<Value> => makeArrayClass(value)

export {
  /**
   * @category constructors
   * @since 1.0.0
   */
  $Array as Array
}

/**
 * @category api interface
 * @since 1.0.0
 */
export interface NonEmptyArray<Value extends Schema.Any> extends TupleType<[Value], [Value]> {
  readonly value: Value
  annotations(annotations: Annotations.Schema<TupleType.Type<[Value], [Value]>>): NonEmptyArray<Value>
}

const makeNonEmptyArrayClass = <Value extends Schema.Any>(value: Value, ast?: AST.AST): NonEmptyArray<Value> =>
  class NonEmptyArrayClass extends makeTupleTypeClass<[Value], [Value]>([value], [value], ast) {
    static override annotations(annotations: Annotations.Schema<TupleType.Type<[Value], [Value]>>) {
      return makeNonEmptyArrayClass(this.value, AST.annotations(this.ast, toASTAnnotations(annotations)))
    }

    static value = value
  }

/**
 * @category constructors
 * @since 1.0.0
 */
export const NonEmptyArray = <Value extends Schema.Any>(value: Value): NonEmptyArray<Value> =>
  makeNonEmptyArrayClass(value)

/**
 * @since 1.0.0
 */
export declare namespace PropertySignature {
  /**
   * @since 1.0.0
   */
  export type Token = "?:" | ":"

  /**
   * @since 1.0.0
   */
  export type GetToken<B extends boolean> = B extends true ? "?:" : ":"

  /**
   * @since 1.0.0
   */
  export type Any<Key extends PropertyKey = PropertyKey> = PropertySignature<
    Token,
    any,
    Key,
    Token,
    any,
    boolean,
    unknown
  >

  /**
   * @since 1.0.0
   */
  export type All<Key extends PropertyKey = PropertyKey> =
    | Any<Key>
    | PropertySignature<Token, never, Key, Token, any, boolean, unknown>
    | PropertySignature<Token, any, Key, Token, never, boolean, unknown>
    | PropertySignature<Token, never, Key, Token, never, boolean, unknown>

  /**
   * @since 1.0.0
   */
  export type AST =
    | PropertySignatureDeclaration
    | PropertySignatureTransformation

  /**
   * @since 1.0.0
   */
  export interface Annotations<A> extends Annotations.Doc<A> {}
}

const formatToken = (isOptional: boolean): string => isOptional ? "\"?:\"" : "\":\""

/**
 * @category PropertySignature
 * @since 1.0.0
 */
export class PropertySignatureDeclaration {
  /**
   * @since 1.0.0
   */
  readonly _tag = "PropertySignatureDeclaration"
  constructor(
    readonly type: AST.AST,
    readonly isOptional: boolean,
    readonly isReadonly: boolean,
    readonly annotations: AST.Annotations,
    readonly defaultValue: (() => unknown) | undefined
  ) {}
  /**
   * @since 1.0.0
   */
  toString() {
    const token = formatToken(this.isOptional)
    const type = String(this.type)
    return `PropertySignature<${token}, ${type}, never, ${token}, ${type}>`
  }
}

/**
 * @category PropertySignature
 * @since 1.0.0
 */
export class FromPropertySignature implements AST.Annotated {
  constructor(
    readonly type: AST.AST,
    readonly isOptional: boolean,
    readonly isReadonly: boolean,
    readonly annotations: AST.Annotations,
    readonly fromKey?: PropertyKey | undefined
  ) {}
}

/**
 * @category PropertySignature
 * @since 1.0.0
 */
export class ToPropertySignature implements AST.Annotated {
  constructor(
    readonly type: AST.AST,
    readonly isOptional: boolean,
    readonly isReadonly: boolean,
    readonly annotations: AST.Annotations,
    readonly defaultValue: (() => unknown) | undefined
  ) {}
}

const formatPropertyKey = (p: PropertyKey | undefined): string => {
  if (p === undefined) {
    return "never"
  }
  if (Predicate.isString(p)) {
    return JSON.stringify(p)
  }
  return String(p)
}

/**
 * @category PropertySignature
 * @since 1.0.0
 */
export class PropertySignatureTransformation {
  /**
   * @since 1.0.0
   */
  readonly _tag = "PropertySignatureTransformation"
  constructor(
    readonly from: FromPropertySignature,
    readonly to: ToPropertySignature,
    readonly decode: AST.PropertySignatureTransformation["decode"],
    readonly encode: AST.PropertySignatureTransformation["encode"]
  ) {}
  /**
   * @since 1.0.0
   */
  toString() {
    return `PropertySignature<${formatToken(this.to.isOptional)}, ${this.to.type}, ${
      formatPropertyKey(this.from.fromKey)
    }, ${formatToken(this.from.isOptional)}, ${this.from.type}>`
  }
}

/**
 * @since 1.0.0
 * @category symbol
 */
export const PropertySignatureTypeId: unique symbol = Symbol.for("@effect/schema/PropertySignature")

/**
 * @since 1.0.0
 * @category symbol
 */
export type PropertySignatureTypeId = typeof PropertySignatureTypeId

const propertySignatureAnnotations_ = (
  ast: PropertySignature.AST,
  annotations: AST.Annotations
): PropertySignature.AST => {
  switch (ast._tag) {
    case "PropertySignatureDeclaration": {
      return new PropertySignatureDeclaration(
        ast.type,
        ast.isOptional,
        ast.isReadonly,
        { ...ast.annotations, ...annotations },
        undefined
      )
    }
    case "PropertySignatureTransformation": {
      return new PropertySignatureTransformation(
        new FromPropertySignature(
          ast.from.type,
          ast.from.isOptional,
          ast.from.isReadonly,
          ast.from.annotations
        ),
        new ToPropertySignature(ast.to.type, ast.to.isOptional, ast.to.isReadonly, {
          ...ast.to.annotations,
          ...annotations
        }, undefined),
        ast.decode,
        ast.encode
      )
    }
  }
}

/**
 * @category PropertySignature
 * @since 1.0.0
 */
export interface PropertySignature<
  TypeToken extends PropertySignature.Token,
  Type,
  Key extends PropertyKey,
  EncodedToken extends PropertySignature.Token,
  Encoded,
  HasDefault extends boolean = false,
  R = never
> extends Schema.Variance<Type, Encoded, R>, Pipeable {
  readonly [PropertySignatureTypeId]: null
  readonly _TypeToken: TypeToken
  readonly _EncodedToken: EncodedToken
  readonly _HasDefault: HasDefault
  readonly _Key: Key
  readonly ast: PropertySignature.AST

  annotations(
    annotations: PropertySignature.Annotations<Type>
  ): PropertySignature<TypeToken, Type, Key, EncodedToken, Encoded, HasDefault, R>
}

/** @internal */
export class PropertySignatureImpl<
  TypeToken extends PropertySignature.Token,
  Type,
  Key extends PropertyKey,
  EncodedToken extends PropertySignature.Token,
  Encoded,
  HasDefault extends boolean = false,
  R = never
> implements PropertySignature<TypeToken, Type, Key, EncodedToken, Encoded, HasDefault, R> {
  readonly [TypeId]!: Schema.Variance<Type, Encoded, R>[TypeId]
  readonly [PropertySignatureTypeId] = null
  readonly _TypeToken!: TypeToken
  readonly _Key!: Key
  readonly _EncodedToken!: EncodedToken
  readonly _HasDefault!: HasDefault

  constructor(
    readonly ast: PropertySignature.AST
  ) {}

  pipe() {
    return pipeArguments(this, arguments)
  }

  annotations(
    annotations: PropertySignature.Annotations<Type>
  ): PropertySignature<TypeToken, Type, Key, EncodedToken, Encoded, HasDefault, R> {
    return new PropertySignatureImpl(propertySignatureAnnotations_(this.ast, toASTAnnotations(annotations)))
  }

  toString() {
    return String(this.ast)
  }
}

/**
 * @category PropertySignature
 * @since 1.0.0
 */
export const propertySignature = <A, I, R>(
  self: Schema<A, I, R>
): PropertySignature<PropertySignature.GetToken<false>, A, never, PropertySignature.GetToken<false>, I, false, R> =>
  new PropertySignatureImpl(new PropertySignatureDeclaration(self.ast, false, true, {}, undefined))

/**
 * @category PropertySignature
 * @since 1.0.0
 */
export const withConstructorDefault: {
  <Type>(defaultValue: () => NoInfer<Type>): <
    TypeToken extends PropertySignature.Token,
    Key extends PropertyKey,
    EncodedToken extends PropertySignature.Token,
    Encoded,
    R
  >(
    self: PropertySignature<TypeToken, Type, Key, EncodedToken, Encoded, boolean, R>
  ) => PropertySignature<TypeToken, Type, Key, EncodedToken, Encoded, true, R>
  <
    TypeToken extends PropertySignature.Token,
    Type,
    Key extends PropertyKey,
    EncodedToken extends PropertySignature.Token,
    Encoded,
    R
  >(
    self: PropertySignature<TypeToken, Type, Key, EncodedToken, Encoded, boolean, R>,
    defaultValue: () => NoInfer<Type>
  ): PropertySignature<TypeToken, Type, Key, EncodedToken, Encoded, true, R>
} = dual(2, <
  TypeToken extends PropertySignature.Token,
  Type,
  Key extends PropertyKey,
  EncodedToken extends PropertySignature.Token,
  Encoded,
  R
>(
  self: PropertySignature<TypeToken, Type, Key, EncodedToken, Encoded, boolean, R>,
  defaultValue: () => NoInfer<Type>
): PropertySignature<TypeToken, Type, Key, EncodedToken, Encoded, true, R> => {
  const ast = self.ast
  switch (ast._tag) {
    case "PropertySignatureDeclaration":
      return new PropertySignatureImpl(
        new PropertySignatureDeclaration(ast.type, ast.isOptional, ast.isReadonly, ast.annotations, defaultValue)
      )
    case "PropertySignatureTransformation":
      return new PropertySignatureImpl(
        new PropertySignatureTransformation(
          ast.from,
          new ToPropertySignature(ast.to.type, ast.to.isOptional, ast.to.isReadonly, ast.to.annotations, defaultValue),
          ast.decode,
          ast.encode
        )
      )
  }
})

/**
 * @category PropertySignature
 * @since 1.0.0
 */
export const fromKey: {
  <Key extends PropertyKey>(key: Key): <
    TypeToken extends PropertySignature.Token,
    Type,
    EncodedToken extends PropertySignature.Token,
    Encoded,
    HasDefault extends boolean,
    R
  >(
    self: PropertySignature<TypeToken, Type, PropertyKey, EncodedToken, Encoded, HasDefault, R>
  ) => PropertySignature<TypeToken, Type, Key, EncodedToken, Encoded, HasDefault, R>
  <
    Type,
    TypeToken extends PropertySignature.Token,
    Encoded,
    EncodedToken extends PropertySignature.Token,
    HasDefault extends boolean,
    R,
    Key extends PropertyKey
  >(
    self: PropertySignature<TypeToken, Type, PropertyKey, EncodedToken, Encoded, HasDefault, R>,
    key: Key
  ): PropertySignature<TypeToken, Type, Key, EncodedToken, Encoded, HasDefault, R>
} = dual(2, <
  Type,
  TypeToken extends PropertySignature.Token,
  Encoded,
  EncodedToken extends PropertySignature.Token,
  HasDefault extends boolean,
  R,
  Key extends PropertyKey
>(
  self: PropertySignature<TypeToken, Type, PropertyKey, EncodedToken, Encoded, HasDefault, R>,
  key: Key
): PropertySignature<TypeToken, Type, Key, EncodedToken, Encoded, HasDefault, R> => {
  const ast = self.ast
  switch (ast._tag) {
    case "PropertySignatureDeclaration": {
      return new PropertySignatureImpl(
        new PropertySignatureTransformation(
          new FromPropertySignature(
            ast.type,
            ast.isOptional,
            ast.isReadonly,
            ast.annotations,
            key
          ),
          new ToPropertySignature(AST.typeAST(ast.type), ast.isOptional, ast.isReadonly, {}, undefined),
          identity,
          identity
        )
      )
    }
    case "PropertySignatureTransformation":
      return new PropertySignatureImpl(
        new PropertySignatureTransformation(
          new FromPropertySignature(
            ast.from.type,
            ast.from.isOptional,
            ast.from.isReadonly,
            ast.from.annotations,
            key
          ),
          ast.to,
          ast.decode,
          ast.encode
        )
      )
  }
})

/**
 * - `decode`: `none` as argument means: the value is missing in the input
 * - `encode`: `none` as return value means: the value will be missing in the output
 *
 * @category PropertySignature
 * @since 1.0.0
 */
export const optionalToRequired = <FA, FI, FR, TA, TI, TR>(
  from: Schema<FA, FI, FR>,
  to: Schema<TA, TI, TR>,
  options: {
    readonly decode: (o: option_.Option<FA>) => TI
    readonly encode: (ti: TI) => option_.Option<FA>
  }
): PropertySignature<":", TA, never, "?:", FI, false, FR | TR> =>
  new PropertySignatureImpl(
    new PropertySignatureTransformation(
      new FromPropertySignature(from.ast, true, true, {}, undefined),
      new ToPropertySignature(to.ast, false, true, {}, undefined),
      (o) => option_.some(options.decode(o)),
      option_.flatMap(options.encode)
    )
  )

/**
 * - `decode`:
 *   - `none` as argument means: the value is missing in the input
 *   - `none` as return value means: the value will be missing in the output
 * - `encode`:
 *   - `none` as argument means: the value is missing in the input
 *   - `none` as return value means: the value will be missing in the output
 *
 * @category PropertySignature
 * @since 1.0.0
 */
export const optionalToOptional = <FA, FI, FR, TA, TI, TR>(
  from: Schema<FA, FI, FR>,
  to: Schema<TA, TI, TR>,
  options: {
    readonly decode: (o: option_.Option<FA>) => option_.Option<TI>
    readonly encode: (o: option_.Option<TI>) => option_.Option<FA>
  }
): PropertySignature<"?:", TA, never, "?:", FI, false, FR | TR> =>
  new PropertySignatureImpl(
    new PropertySignatureTransformation(
      new FromPropertySignature(from.ast, true, true, {}, undefined),
      new ToPropertySignature(to.ast, true, true, {}, undefined),
      options.decode,
      options.encode
    )
  )

/**
 * @category PropertySignature
 * @since 1.0.0
 */
export const optional: {
  <
    A,
    const Options extends {
      readonly default?: never
      readonly as?: never
      readonly exact?: true
      readonly nullable?: true
    } | {
      readonly default: () => A
      readonly as?: never
      readonly exact?: true
      readonly nullable?: true
    } | {
      readonly as: "Option"
      readonly default?: never
      readonly exact?: true
      readonly nullable?: true
    } | undefined
  >(
    options?: Options
  ): <I, R>(schema: Schema<A, I, R>) => [undefined] extends [Options] ? PropertySignature<
      "?:",
      A | undefined,
      never,
      "?:",
      I | undefined,
      false,
      R
    > :
    PropertySignature<
      Types.Has<Options, "as" | "default"> extends true ? ":" : "?:",
      | (Types.Has<Options, "as"> extends true ? option_.Option<A> : A)
      | (Types.Has<Options, "as" | "default" | "exact"> extends true ? never : undefined),
      never,
      "?:",
      | I
      | (Types.Has<Options, "nullable"> extends true ? null : never)
      | (Types.Has<Options, "exact"> extends true ? never : undefined),
      false,
      R
    >
  <
    A,
    I,
    R,
    const Options extends {
      readonly default?: never
      readonly as?: never
      readonly exact?: true
      readonly nullable?: true
    } | {
      readonly default: () => A
      readonly as?: never
      readonly exact?: true
      readonly nullable?: true
    } | {
      readonly as: "Option"
      readonly default?: never
      readonly exact?: true
      readonly nullable?: true
    } | undefined
  >(
    schema: Schema<A, I, R>,
    options?: Options
  ): [undefined] extends [Options] ? PropertySignature<
      "?:",
      A | undefined,
      never,
      "?:",
      I | undefined,
      false,
      R
    > :
    PropertySignature<
      Types.Has<Options, "as" | "default"> extends true ? ":" : "?:",
      | (Types.Has<Options, "as"> extends true ? option_.Option<A> : A)
      | (Types.Has<Options, "as" | "default" | "exact"> extends true ? never : undefined),
      never,
      "?:",
      | I
      | (Types.Has<Options, "nullable"> extends true ? null : never)
      | (Types.Has<Options, "exact"> extends true ? never : undefined),
      false,
      R
    >
} = dual((args) => isSchema(args[0]), <A, I, R>(
  schema: Schema<A, I, R>,
  options?: {
    readonly exact?: true
    readonly default?: () => A
    readonly nullable?: true
    readonly as?: "Option"
  }
): PropertySignature<any, any, never, any, any, boolean, any> => {
  const isExact = options?.exact
  const defaultValue = options?.default
  const isNullable = options?.nullable
  const asOption = options?.as == "Option"

  if (isExact) {
    if (defaultValue) {
      if (isNullable) {
        return optionalToRequired(
          NullOr(schema),
          typeSchema(schema),
          {
            decode: option_.match({ onNone: defaultValue, onSome: (a) => a === null ? defaultValue() : a }),
            encode: option_.some
          }
        )
      } else {
        return optionalToRequired(
          schema,
          typeSchema(schema),
          { decode: option_.match({ onNone: defaultValue, onSome: identity }), encode: option_.some }
        )
      }
    } else if (asOption) {
      if (isNullable) {
        return optionalToRequired(
          NullOr(schema),
          OptionFromSelf(typeSchema(schema)),
          { decode: option_.filter(Predicate.isNotNull<A | null>), encode: identity }
        )
      } else {
        return optionalToRequired(
          schema,
          OptionFromSelf(typeSchema(schema)),
          { decode: identity, encode: identity }
        )
      }
    } else {
      if (isNullable) {
        return optionalToOptional(
          NullOr(schema),
          typeSchema(schema),
          { decode: option_.filter(Predicate.isNotNull<A | null>), encode: identity }
        )
      } else {
        return new PropertySignatureImpl(new PropertySignatureDeclaration(schema.ast, true, true, {}, undefined))
      }
    }
  } else {
    if (defaultValue) {
      if (isNullable) {
        return optionalToRequired(
          NullishOr(schema),
          typeSchema(schema),
          {
            decode: option_.match({ onNone: defaultValue, onSome: (a) => (a == null ? defaultValue() : a) }),
            encode: option_.some
          }
        )
      } else {
        return optionalToRequired(
          UndefinedOr(schema),
          typeSchema(schema),
          {
            decode: option_.match({ onNone: defaultValue, onSome: (a) => (a === undefined ? defaultValue() : a) }),
            encode: option_.some
          }
        )
      }
    } else if (asOption) {
      if (isNullable) {
        return optionalToRequired(
          NullishOr(schema),
          OptionFromSelf(typeSchema(schema)),
          { decode: option_.filter<A | null | undefined, A>((a): a is A => a != null), encode: identity }
        )
      } else {
        return optionalToRequired(
          UndefinedOr(schema),
          OptionFromSelf(typeSchema(schema)),
          { decode: option_.filter(Predicate.isNotUndefined<A | undefined>), encode: identity }
        )
      }
    } else {
      if (isNullable) {
        return optionalToOptional(
          NullishOr(schema),
          UndefinedOr(typeSchema(schema)),
          { decode: option_.filter(Predicate.isNotNull<A | null | undefined>), encode: identity }
        )
      } else {
        return new PropertySignatureImpl(
          new PropertySignatureDeclaration(UndefinedOr(schema).ast, true, true, {}, undefined)
        )
      }
    }
  }
})

/**
 * @since 1.0.0
 */
export declare namespace Struct {
  /**
   * @since 1.0.0
   */
  export type Fields = {
    readonly [x: PropertyKey]:
      | Schema.All
      | PropertySignature.All
  }

  type Key<F extends Fields, K extends keyof F> = [K] extends [never] ? never :
    F[K] extends PropertySignature.All<infer Key> ? [Key] extends [never] ? K : Key :
    K

  type EncodedTokenKeys<Fields extends Struct.Fields> = {
    [K in keyof Fields]: Fields[K] extends
      | PropertySignature<PropertySignature.Token, any, PropertyKey, "?:", any, boolean, unknown>
      | PropertySignature<PropertySignature.Token, any, PropertyKey, "?:", never, boolean, unknown>
      | PropertySignature<PropertySignature.Token, never, PropertyKey, "?:", any, boolean, unknown>
      | PropertySignature<PropertySignature.Token, never, PropertyKey, "?:", never, boolean, unknown> ? K
      : never
  }[keyof Fields]

  type TypeTokenKeys<Fields extends Struct.Fields> = {
    [K in keyof Fields]: Fields[K] extends OptionalPropertySignature ? K : never
  }[keyof Fields]

  type OptionalPropertySignature =
    | PropertySignature<"?:", any, PropertyKey, PropertySignature.Token, any, boolean, unknown>
    | PropertySignature<"?:", any, PropertyKey, PropertySignature.Token, never, boolean, unknown>
    | PropertySignature<"?:", never, PropertyKey, PropertySignature.Token, any, boolean, unknown>
    | PropertySignature<"?:", never, PropertyKey, PropertySignature.Token, never, boolean, unknown>

  /**
   * @since 1.0.0
   */
  export type Type<F extends Fields> = Types.UnionToIntersection<
    {
      [K in keyof F]: F[K] extends OptionalPropertySignature ? { readonly [H in K]?: Schema.Type<F[H]> } :
        { readonly [h in K]: Schema.Type<F[h]> }
    }[keyof F]
  > extends infer Q ? Q : never

  /**
   * @since 1.0.0
   */
  export type Encoded<F extends Fields> =
    & { readonly [K in Exclude<keyof F, EncodedTokenKeys<F>> as Key<F, K>]: Schema.Encoded<F[K]> }
    & { readonly [K in EncodedTokenKeys<F> as Key<F, K>]?: Schema.Encoded<F[K]> }

  /**
   * @since 1.0.0
   */
  export type Context<F extends Fields> = Schema.Context<F[keyof F]>

  type PropertySignatureWithDefault =
    | PropertySignature<PropertySignature.Token, any, PropertyKey, PropertySignature.Token, any, true, unknown>
    | PropertySignature<PropertySignature.Token, any, PropertyKey, PropertySignature.Token, never, true, unknown>
    | PropertySignature<PropertySignature.Token, never, PropertyKey, PropertySignature.Token, any, true, unknown>
    | PropertySignature<PropertySignature.Token, never, PropertyKey, PropertySignature.Token, never, true, unknown>

  /**
   * @since 1.0.0
   */
  export type Constructor<F extends Fields> = Types.UnionToIntersection<
    {
      [K in keyof F]: F[K] extends OptionalPropertySignature ? { readonly [H in K]?: Schema.Type<F[H]> } :
        F[K] extends PropertySignatureWithDefault ? { readonly [H in K]?: Schema.Type<F[H]> } :
        { readonly [h in K]: Schema.Type<F[h]> }
    }[keyof F]
  > extends infer Q ? Q : never
}

/**
 * @since 1.0.0
 */
export declare namespace IndexSignature {
  /**
   * @since 1.0.0
   */
  export type Record = { readonly key: Schema.All; readonly value: Schema.All }

  /**
   * @since 1.0.0
   */
  export type Records = ReadonlyArray<Record>

  /**
   * @since 1.0.0
   */
  export type NonEmptyRecords = array_.NonEmptyReadonlyArray<Record>

  /**
   * @since 1.0.0
   */
  export type Type<
    Records extends IndexSignature.Records
  > = Types.UnionToIntersection<
    {
      [K in keyof Records]: {
        readonly [P in Schema.Type<Records[K]["key"]>]: Schema.Type<Records[K]["value"]>
      }
    }[number]
  >

  /**
   * @since 1.0.0
   */
  export type Encoded<
    Records extends IndexSignature.Records
  > = Types.UnionToIntersection<
    {
      [K in keyof Records]: {
        readonly [P in Schema.Encoded<Records[K]["key"]>]: Schema.Encoded<Records[K]["value"]>
      }
    }[number]
  >

  /**
   * @since 1.0.0
   */
  export type Context<Records extends IndexSignature.Records> = {
    [K in keyof Records]: Schema.Context<Records[K]["key"]> | Schema.Context<Records[K]["value"]>
  }[number]
}

/**
 * @since 1.0.0
 */
export declare namespace TypeLiteral {
  /**
   * @since 1.0.0
   */
  export type Type<Fields extends Struct.Fields, Records extends IndexSignature.Records> =
    & Struct.Type<Fields>
    & IndexSignature.Type<Records>

  /**
   * @since 1.0.0
   */
  export type Encoded<Fields extends Struct.Fields, Records extends IndexSignature.Records> =
    & Struct.Encoded<Fields>
    & IndexSignature.Encoded<Records>

  /**
   * @since 1.0.0
   */
  export type Constructor<Fields extends Struct.Fields, Records extends IndexSignature.Records> =
    & Struct.Constructor<Fields>
    & IndexSignature.Type<Records>
}

/**
 * @category api interface
 * @since 1.0.0
 */
export interface TypeLiteral<
  Fields extends Struct.Fields,
  Records extends IndexSignature.Records
> extends
  AnnotableClass<
    TypeLiteral<Fields, Records>,
    Types.Simplify<TypeLiteral.Type<Fields, Records>>,
    Types.Simplify<TypeLiteral.Encoded<Fields, Records>>,
    | Struct.Context<Fields>
    | IndexSignature.Context<Records>
  >
{
  readonly fields: { readonly [K in keyof Fields]: Fields[K] }
  readonly records: Readonly<Records>
  annotations(
    annotations: Annotations.Schema<Types.Simplify<TypeLiteral.Type<Fields, Records>>>
  ): TypeLiteral<Fields, Records>
  make(
    props: Types.Simplify<TypeLiteral.Constructor<Fields, Records>>
  ): Types.Simplify<TypeLiteral.Type<Fields, Records>>
}

const isPropertySignature = (u: unknown): u is PropertySignature.All =>
  Predicate.hasProperty(u, PropertySignatureTypeId)

const getDefaultTypeLiteralAST = <
  Fields extends Struct.Fields,
  const Records extends IndexSignature.Records
>(fields: Fields, records: Records): AST.AST => {
  const ownKeys = util_.ownKeys(fields)
  const pss: Array<AST.PropertySignature> = []
  if (ownKeys.length > 0) {
    const from: Array<AST.PropertySignature> = []
    const to: Array<AST.PropertySignature> = []
    const transformations: Array<AST.PropertySignatureTransformation> = []
    for (let i = 0; i < ownKeys.length; i++) {
      const key = ownKeys[i]
      const field = fields[key]
      if (isPropertySignature(field)) {
        const ast: PropertySignature.AST = field.ast
        switch (ast._tag) {
          case "PropertySignatureDeclaration": {
            const type = ast.type
            const isOptional = ast.isOptional
            const toAnnotations = ast.annotations
            from.push(new AST.PropertySignature(key, type, isOptional, true))
            to.push(new AST.PropertySignature(key, AST.typeAST(type), isOptional, true, toAnnotations))
            pss.push(
              new AST.PropertySignature(key, type, isOptional, true, toAnnotations)
            )
            break
          }
          case "PropertySignatureTransformation": {
            const fromKey = ast.from.fromKey ?? key
            from.push(
              new AST.PropertySignature(fromKey, ast.from.type, ast.from.isOptional, true, ast.from.annotations)
            )
            to.push(
              new AST.PropertySignature(key, ast.to.type, ast.to.isOptional, true, ast.to.annotations)
            )
            transformations.push(new AST.PropertySignatureTransformation(fromKey, key, ast.decode, ast.encode))
            break
          }
        }
      } else {
        from.push(new AST.PropertySignature(key, field.ast, false, true))
        to.push(new AST.PropertySignature(key, AST.typeAST(field.ast), false, true))
        pss.push(new AST.PropertySignature(key, field.ast, false, true))
      }
    }
    if (array_.isNonEmptyReadonlyArray(transformations)) {
      const issFrom: Array<AST.IndexSignature> = []
      const issTo: Array<AST.IndexSignature> = []
      for (const r of records) {
        const { indexSignatures, propertySignatures } = AST.record(r.key.ast, r.value.ast)
        propertySignatures.forEach((ps) => {
          from.push(ps)
          to.push(
            new AST.PropertySignature(ps.name, AST.typeAST(ps.type), ps.isOptional, ps.isReadonly, ps.annotations)
          )
        })
        indexSignatures.forEach((is) => {
          issFrom.push(is)
          issTo.push(new AST.IndexSignature(is.parameter, AST.typeAST(is.type), is.isReadonly))
        })
      }
      return new AST.Transformation(
        new AST.TypeLiteral(from, issFrom, { [AST.TitleAnnotationId]: "Struct (Encoded side)" }),
        new AST.TypeLiteral(to, issTo, { [AST.TitleAnnotationId]: "Struct (Type side)" }),
        new AST.TypeLiteralTransformation(transformations)
      )
    }
  }
  const iss: Array<AST.IndexSignature> = []
  for (const r of records) {
    const { indexSignatures, propertySignatures } = AST.record(r.key.ast, r.value.ast)
    propertySignatures.forEach((ps) => pss.push(ps))
    indexSignatures.forEach((is) => iss.push(is))
  }
  return new AST.TypeLiteral(pss, iss)
}

const getFieldsDefaults = (fields: Struct.Fields): object => {
  const out: any = {}
  const ownKeys = util_.ownKeys(fields)
  for (const key of ownKeys) {
    const field = fields[key]
    if (isPropertySignature(field)) {
      const ast = field.ast
      const defaultValue = ast._tag === "PropertySignatureDeclaration" ? ast.defaultValue : ast.to.defaultValue
      if (defaultValue !== undefined) {
        out[key] = defaultValue()
      }
    }
  }
  return out
}

const makeTypeLiteralClass = <
  Fields extends Struct.Fields,
  const Records extends IndexSignature.Records
>(
  fields: Fields,
  records: Records,
  ast: AST.AST = getDefaultTypeLiteralAST(fields, records)
): TypeLiteral<Fields, Records> => {
  const defaults = getFieldsDefaults(fields)
  return class TypeLiteralClass extends make<
    Types.Simplify<TypeLiteral.Type<Fields, Records>>,
    Types.Simplify<TypeLiteral.Encoded<Fields, Records>>,
    | Struct.Context<Fields>
    | IndexSignature.Context<Records>
  >(ast) {
    static override annotations(
      annotations: Annotations.Schema<Types.Simplify<TypeLiteral.Type<Fields, Records>>>
    ): TypeLiteral<Fields, Records> {
      return makeTypeLiteralClass(this.fields, this.records, AST.annotations(this.ast, toASTAnnotations(annotations)))
    }

    static fields = { ...fields }

    static records = [...records] as Records

    static make(
      props: Types.Simplify<TypeLiteral.Constructor<Fields, Records>>
    ): Types.Simplify<TypeLiteral.Type<Fields, Records>> {
      return ParseResult.validateSync(this)({ ...defaults, ...props as any })
    }
  }
}

/**
 * @category api interface
 * @since 1.0.0
 */
export interface Struct<Fields extends Struct.Fields> extends TypeLiteral<Fields, []> {
  annotations(annotations: Annotations.Schema<Types.Simplify<Struct.Type<Fields>>>): Struct<Fields>
}

/**
 * @category constructors
 * @since 1.0.0
 */
export function Struct<Fields extends Struct.Fields, const Records extends IndexSignature.NonEmptyRecords>(
  fields: Fields,
  ...records: Records
): TypeLiteral<Fields, Records>
export function Struct<Fields extends Struct.Fields>(fields: Fields): Struct<Fields>
export function Struct<Fields extends Struct.Fields, const Records extends IndexSignature.Records>(
  fields: Fields,
  ...records: Records
): TypeLiteral<Fields, Records> {
  return makeTypeLiteralClass(fields, records)
}

/**
 * @category api interface
 * @since 1.0.0
 */
export interface $Record<K extends Schema.All, V extends Schema.All> extends TypeLiteral<{}, [{ key: K; value: V }]> {
  readonly key: K
  readonly value: V
  annotations(
    annotations: Annotations.Schema<Types.Simplify<TypeLiteral.Type<{}, [{ key: K; value: V }]>>>
  ): $Record<K, V>
}

const makeRecordClass = <K extends Schema.All, V extends Schema.All>(key: K, value: V, ast?: AST.AST): $Record<K, V> =>
  class RecordClass extends makeTypeLiteralClass({}, [{ key, value }], ast) {
    static override annotations(
      annotations: Annotations.Schema<Types.Simplify<TypeLiteral.Type<{}, [{ key: K; value: V }]>>>
    ) {
      return makeRecordClass(key, value, AST.annotations(this.ast, toASTAnnotations(annotations)))
    }

    static key = key

    static value = value
  }

/**
 * @category constructors
 * @since 1.0.0
 */
export const Record = <K extends Schema.All, V extends Schema.All>(key: K, value: V): $Record<K, V> =>
  makeRecordClass(key, value)

/**
 * @category struct transformations
 * @since 1.0.0
 */
export const pick = <A, I, Keys extends ReadonlyArray<keyof A & keyof I>>(...keys: Keys) =>
<R>(
  self: Schema<A, I, R>
): SchemaClass<Types.Simplify<Pick<A, Keys[number]>>, Types.Simplify<Pick<I, Keys[number]>>, R> =>
  make(AST.pick(self.ast, keys))

/**
 * @category struct transformations
 * @since 1.0.0
 */
export const omit = <A, I, Keys extends ReadonlyArray<keyof A & keyof I>>(...keys: Keys) =>
<R>(
  self: Schema<A, I, R>
): SchemaClass<Types.Simplify<Omit<A, Keys[number]>>, Types.Simplify<Omit<I, Keys[number]>>, R> =>
  make(AST.omit(self.ast, keys))

/**
 * Given a schema `Schema<A, I, R>` and a key `key: K`, this function extracts a specific field from the `A` type,
 * producing a new schema that represents a transformation from the `{ readonly [key]: I[K] }` type to `A[K]`.
 *
 * @example
 * import * as S from "@effect/schema/Schema"
 *
 * // ---------------------------------------------
 * // use case: pull out a single field from a
 * // struct through a transformation
 * // ---------------------------------------------
 *
 * const mytable = S.Struct({
 *   column1: S.NumberFromString,
 *   column2: S.Number
 * })
 *
 * // const pullOutColumn: S.Schema<number, {
 * //     readonly column1: string;
 * // }, never>
 * const pullOutColumn = mytable.pipe(S.pluck("column1"))
 *
 * console.log(S.decodeUnknownEither(S.Array(pullOutColumn))([{ column1: "1", column2: 100 }, { column1: "2", column2: 300 }]))
 * // Output: { _id: 'Either', _tag: 'Right', right: [ 1, 2 ] }
 *
 * @category struct transformations
 * @since 1.0.0
 */
export const pluck: {
  <A, I, K extends keyof A & keyof I>(
    key: K
  ): <R>(schema: Schema<A, I, R>) => Schema<A[K], { readonly [P in K]: I[P] }, R>
  <A, I, R, K extends keyof A & keyof I>(
    schema: Schema<A, I, R>,
    key: K
  ): Schema<A[K], { readonly [P in K]: I[P] }, R>
} = dual(
  2,
  <A, I, R, K extends keyof A & keyof I>(
    schema: Schema<A, I, R>,
    key: K
  ): Schema<A[K], Types.Simplify<Pick<I, K>>, R> => {
    const ps = AST.getPropertyKeyIndexedAccess(AST.typeAST(schema.ast), key)
    const value = make<A[K], A[K], R>(ps.isOptional ? AST.orUndefined(ps.type) : ps.type)
    return transform(
      schema.pipe(pick(key)),
      value,
      {
        decode: (a: any) => a[key],
        encode: (ak) => ps.isOptional && ak === undefined ? {} : { [key]: ak } as any
      }
    )
  }
)

/**
 * @category branding
 * @since 1.0.0
 */
export interface BrandSchema<A extends Brand<any>, I = A, R = never>
  extends AnnotableClass<BrandSchema<A, I, R>, A, I, R>
{
  make(a: Brand.Unbranded<A>): A
}

/**
 * @category api interface
 * @since 1.0.0
 */
export interface brand<S extends Schema.Any, B extends string | symbol>
  extends BrandSchema<Schema.Type<S> & Brand<B>, Schema.Encoded<S>, Schema.Context<S>>
{
  annotations(annotations: Annotations.Schema<Schema.Type<S> & Brand<B>>): brand<S, B>
}

const makeBrandClass = <S extends Schema.Any, B extends string | symbol>(ast: AST.AST): brand<S, B> =>
  class BrandClass extends make<Schema.Type<S> & Brand<B>, Schema.Encoded<S>, Schema.Context<S>>(ast) {
    static override annotations(annotations: Annotations.Schema<Schema.Type<S> & Brand<B>>): brand<S, B> {
      return makeBrandClass(AST.annotations(this.ast, toASTAnnotations(annotations)))
    }

    static make(a: Brand.Unbranded<Schema.Type<S> & Brand<B>>): Schema.Type<S> & Brand<B> {
      return ParseResult.validateSync(this)(a)
    }
  }

/**
 * Returns a nominal branded schema by applying a brand to a given schema.
 *
 * ```
 * Schema<A> + B -> Schema<A & Brand<B>>
 * ```
 *
 * @param self - The input schema to be combined with the brand.
 * @param brand - The brand to apply.
 *
 * @example
 * import * as Schema from "@effect/schema/Schema"
 *
 * const Int = Schema.Number.pipe(Schema.int(), Schema.brand("Int"))
 * type Int = Schema.Schema.Type<typeof Int> // number & Brand<"Int">
 *
 * @category branding
 * @since 1.0.0
 */
export const brand = <S extends Schema.AnyNoContext, B extends string | symbol>(
  brand: B,
  annotations?: Annotations.Schema<Schema.Type<S> & Brand<B>>
) =>
(self: S): brand<S, B> => {
  const annotation: AST.BrandAnnotation = option_.match(AST.getBrandAnnotation(self.ast), {
    onNone: () => [brand],
    onSome: (brands) => [...brands, brand]
  })
  const ast = AST.annotations(
    self.ast,
    toASTAnnotations({
      // add a default title annotation containing the brand
      title: String(self.ast) + ` & Brand<${util_.formatUnknown(brand)}>`,
      ...annotations,
      [AST.BrandAnnotationId]: annotation
    })
  )
  return makeBrandClass(ast)
}

/**
 * @category combinators
 * @since 1.0.0
 */
export const partial: {
  <const Options extends { readonly exact: true } | undefined>(
    options?: Options
  ): <A, I, R>(
    self: Schema<A, I, R>
  ) => SchemaClass<
    { [K in keyof A]?: A[K] | ([undefined] extends [Options] ? undefined : never) },
    { [K in keyof I]?: I[K] | ([undefined] extends [Options] ? undefined : never) },
    R
  >
  <A, I, R, const Options extends { readonly exact: true } | undefined>(
    self: Schema<A, I, R>,
    options?: Options
  ): SchemaClass<
    { [K in keyof A]?: A[K] | ([undefined] extends [Options] ? undefined : never) },
    { [K in keyof I]?: I[K] | ([undefined] extends [Options] ? undefined : never) },
    R
  >
} = dual((args) => isSchema(args[0]), <A, I, R>(
  self: Schema<A, I, R>,
  options?: { readonly exact: true }
): SchemaClass<Partial<A>, Partial<I>, R> => make(AST.partial(self.ast, options)))

/**
 * @category combinators
 * @since 1.0.0
 */
export const required = <A, I, R>(
  self: Schema<A, I, R>
): SchemaClass<{ [K in keyof A]-?: A[K] }, { [K in keyof I]-?: I[K] }, R> => make(AST.required(self.ast))

/**
 * @category api interface
 * @since 1.0.0
 */
export interface mutable<S extends Schema.Any> extends
  AnnotableClass<
    mutable<S>,
    SimplifyMutable<Schema.Type<S>>,
    SimplifyMutable<Schema.Encoded<S>>,
    Schema.Context<S>
  >
{}

/**
 * Creates a new schema with shallow mutability applied to its properties.
 *
 * @param schema - The original schema to make properties mutable (shallowly).
 *
 * @category combinators
 * @since 1.0.0
 */
export const mutable = <S extends Schema.Any>(schema: S): mutable<S> => make(AST.mutable(schema.ast))

const getExtendErrorMessage = (x: AST.AST, y: AST.AST, path: ReadonlyArray<string>) =>
  errors_.getAPIErrorMessage("Extend", `cannot extend \`${x}\` with \`${y}\` (path [${path?.join(", ")}])`)

const intersectTypeLiterals = (x: AST.AST, y: AST.AST, path: ReadonlyArray<string>): AST.TypeLiteral => {
  if (AST.isTypeLiteral(x) && AST.isTypeLiteral(y)) {
    const propertySignatures = [...x.propertySignatures]
    for (const ps of y.propertySignatures) {
      const name = ps.name
      const i = propertySignatures.findIndex((ps) => ps.name === name)
      if (i === -1) {
        propertySignatures.push(ps)
      } else {
        const { isOptional, type } = propertySignatures[i]
        path = [...path, util_.formatUnknown(name)]
        propertySignatures[i] = new AST.PropertySignature(name, extendAST(type, ps.type, path), isOptional, true)
      }
    }
    return new AST.TypeLiteral(
      propertySignatures,
      x.indexSignatures.concat(y.indexSignatures)
    )
  }
  throw new Error(getExtendErrorMessage(x, y, path))
}

const extendAST = (x: AST.AST, y: AST.AST, path: ReadonlyArray<string>): AST.AST =>
  AST.Union.make(intersectUnionMembers([x], [y], path))

const intersectUnionMembers = (
  xs: ReadonlyArray<AST.AST>,
  ys: ReadonlyArray<AST.AST>,
  path: ReadonlyArray<string>
): Array<AST.AST> =>
  array_.flatMap(xs, (x) =>
    array_.flatMap(ys, (y) => {
      if (AST.isUnion(x)) {
        return intersectUnionMembers(x.types, AST.isUnion(y) ? y.types : [y], path)
      } else if (AST.isUnion(y)) {
        return intersectUnionMembers([x], y.types, path)
      }

      if (AST.isTypeLiteral(x)) {
        if (AST.isTypeLiteral(y)) {
          return [intersectTypeLiterals(x, y, path)]
        } else if (
          AST.isTransformation(y) && AST.isTypeLiteralTransformation(y.transformation)
        ) {
          return [
            new AST.Transformation(
              intersectTypeLiterals(x, y.from, path),
              intersectTypeLiterals(AST.typeAST(x), y.to, path),
              new AST.TypeLiteralTransformation(
                y.transformation.propertySignatureTransformations
              )
            )
          ]
        }
      } else if (
        AST.isTransformation(x) && AST.isTypeLiteralTransformation(x.transformation)
      ) {
        if (AST.isTypeLiteral(y)) {
          return [
            new AST.Transformation(
              intersectTypeLiterals(x.from, y, path),
              intersectTypeLiterals(x.to, AST.typeAST(y), path),
              new AST.TypeLiteralTransformation(
                x.transformation.propertySignatureTransformations
              )
            )
          ]
        } else if (
          AST.isTransformation(y) && AST.isTypeLiteralTransformation(y.transformation)
        ) {
          return [
            new AST.Transformation(
              intersectTypeLiterals(x.from, y.from, path),
              intersectTypeLiterals(x.to, y.to, path),
              new AST.TypeLiteralTransformation(
                x.transformation.propertySignatureTransformations.concat(
                  y.transformation.propertySignatureTransformations
                )
              )
            )
          ]
        }
      }
      throw new Error(getExtendErrorMessage(x, y, path))
    }))

/**
 * @category api interface
 * @since 1.0.0
 */
export interface extend<Self extends Schema.Any, That extends Schema.Any> extends
  AnnotableClass<
    extend<Self, That>,
    Types.Simplify<Schema.Type<Self> & Schema.Type<That>>,
    Types.Simplify<Schema.Encoded<Self> & Schema.Encoded<That>>,
    Schema.Context<Self> | Schema.Context<That>
  >
{}

/**
 * @category combinators
 * @since 1.0.0
 */
export const extend: {
  <That extends Schema.Any>(
    that: That
  ): <Self extends Schema.Any>(self: Self) => extend<Self, That>
  <Self extends Schema.Any, That extends Schema.Any>(
    self: Self,
    that: That
  ): extend<Self, That>
} = dual(
  2,
  <Self extends Schema.Any, That extends Schema.Any>(
    self: Self,
    that: That
  ) => make(extendAST(self.ast, that.ast, []))
)

/**
 * @category combinators
 * @since 1.0.0
 */
export const compose: {
  <D, C extends B, R2, B>(
    to: Schema<D, C, R2>
<<<<<<< HEAD
  ): <A, R1>(from: Schema<B, A, R1>) => SchemaClass<D, A, R1 | R2>
  <D, C, R2>(
    to: Schema<D, C, R2>
  ): <B extends C, A, R1>(from: Schema<B, A, R1>) => SchemaClass<D, A, R1 | R2>
  <C, B, R2>(
    to: Schema<C, B, R2>,
    options?: { readonly strict: true }
  ): <A, R1>(from: Schema<B, A, R1>) => SchemaClass<C, A, R1 | R2>
  <D, C, R2>(
    to: Schema<D, C, R2>,
    options: { readonly strict: false }
  ): <B, A, R1>(from: Schema<B, A, R1>) => SchemaClass<D, A, R1 | R2>
=======
  ): <A, R1>(from: Schema<B, A, R1>) => Schema<D, A, R1 | R2>
  <D, C, R2>(
    to: Schema<D, C, R2>
  ): <B extends C, A, R1>(from: Schema<B, A, R1>) => Schema<D, A, R1 | R2>
  <C, B, R2>(
    to: Schema<C, B, R2>,
    options?: { readonly strict: true }
  ): <A, R1>(from: Schema<B, A, R1>) => Schema<C, A, R1 | R2>
  <D, C, R2>(
    to: Schema<D, C, R2>,
    options: { readonly strict: false }
  ): <B, A, R1>(from: Schema<B, A, R1>) => Schema<D, A, R1 | R2>
>>>>>>> 8206529d

  <B, A, R1, D, C extends B, R2>(
    from: Schema<B, A, R1>,
    to: Schema<D, C, R2>
  ): SchemaClass<D, A, R1 | R2>
  <B extends C, A, R1, D, C, R2>(
    from: Schema<B, A, R1>,
    to: Schema<D, C, R2>
<<<<<<< HEAD
  ): SchemaClass<D, A, R1 | R2>
=======
  ): Schema<D, A, R1 | R2>
>>>>>>> 8206529d
  <B, A, R1, C, R2>(
    from: Schema<B, A, R1>,
    to: Schema<C, B, R2>,
    options?: { readonly strict: true }
<<<<<<< HEAD
  ): SchemaClass<C, A, R1 | R2>
=======
  ): Schema<C, A, R1 | R2>
>>>>>>> 8206529d
  <B, A, R1, D, C, R2>(
    from: Schema<B, A, R1>,
    to: Schema<D, C, R2>,
    options: { readonly strict: false }
  ): SchemaClass<D, A, R1 | R2>
} = dual(
  (args) => isSchema(args[1]),
  <B, A, R1, D, C, R2>(from: Schema<B, A, R1>, to: Schema<D, C, R2>): SchemaClass<D, A, R1 | R2> =>
    make(AST.compose(from.ast, to.ast))
)

/**
 * @category api interface
 * @since 1.0.0
 */
export interface suspend<A, I, R> extends AnnotableClass<suspend<A, I, R>, A, I, R> {}

/**
 * @category constructors
 * @since 1.0.0
 */
export const suspend = <A, I, R>(f: () => Schema<A, I, R>): suspend<A, I, R> => make(new AST.Suspend(() => f().ast))

/**
 * @category api interface
 * @since 1.0.0
 */
export interface filter<A, I = A, R = never> extends AnnotableClass<filter<A, I, R>, A, I, R> {
  make(a: A): A
}

const makeFilterClass = <A, I, R>(ast: AST.AST): filter<A, I, R> =>
  class FilterClass extends make<A, I, R>(ast) {
    static override annotations(annotations: Annotations.Schema<A>): filter<A, I, R> {
      return makeFilterClass(AST.annotations(this.ast, toASTAnnotations(annotations)))
    }

    static make(a: A): A {
      return ParseResult.validateSync(this)(a)
    }
  }

/**
 * @category combinators
 * @since 1.0.0
 */
export function filter<A>(
  f: (a: A, options: ParseOptions, self: AST.Refinement) => option_.Option<ParseResult.ParseIssue>,
  annotations?: Annotations.Filter<A>
): <I, R>(self: Schema<A, I, R>) => filter<A, I, R>
export function filter<C extends A, B extends A, A = C>(
  refinement: Predicate.Refinement<A, B>,
  annotations?: Annotations.Filter<C & B, C>
): <I, R>(self: Schema<C, I, R>) => filter<C & B, I, R>
export function filter<A>(
<<<<<<< HEAD
  predicate: Predicate.Predicate<NoInfer<A>>,
  annotations?: Annotations.Filter<NoInfer<A>>
): <I, R>(self: Schema<A, I, R>) => filter<A, I, R>
=======
  predicate: Predicate.Predicate<Types.NoInfer<A>>,
  annotations?: Annotations.Filter<Types.NoInfer<A>>
): <I, R>(self: Schema<A, I, R>) => Schema<A, I, R>
>>>>>>> 8206529d
export function filter<A>(
  predicate: Predicate.Predicate<A> | AST.Refinement["filter"],
  annotations?: Annotations.Filter<A>
): <I, R>(self: Schema<A, I, R>) => filter<A, I, R> {
  return <I, R>(self: Schema<A, I, R>) => {
    const ast = new AST.Refinement(
      self.ast,
      function filter(a, options, ast) {
        const out = predicate(a, options, ast)
        if (Predicate.isBoolean(out)) {
          return out
            ? option_.none()
            : option_.some(new ParseResult.Type(ast, a))
        }
        return out
      },
      toASTAnnotations(annotations)
    )
    return makeFilterClass(ast)
  }
}

/**
 * @category api interface
 * @since 1.0.0
 */
export interface transformOrFail<From extends Schema.Any, To extends Schema.Any, R> extends
  AnnotableClass<
    transformOrFail<From, To, R>,
    Schema.Type<To>,
    Schema.Encoded<From>,
    Schema.Context<From> | Schema.Context<To> | R
  >
{
  readonly from: From
  readonly to: To
}

const makeTransformationClass = <From extends Schema.Any, To extends Schema.Any, R>(
  from: From,
  to: To,
  ast: AST.AST
): transformOrFail<From, To, R> =>
  class TransformationClass
    extends make<Schema.Type<To>, Schema.Encoded<From>, Schema.Context<From> | Schema.Context<To> | R>(ast)
  {
    static override annotations(annotations: Annotations.Schema<Schema.Type<To>>) {
      return makeTransformationClass<From, To, R>(
        this.from,
        this.to,
        AST.annotations(this.ast, toASTAnnotations(annotations))
      )
    }

    static from = from

    static to = to
  }

/**
 * Create a new `Schema` by transforming the input and output of an existing `Schema`
 * using the provided decoding functions.
 *
 * @category combinators
 * @since 1.0.0
 */
export const transformOrFail: {
  <To extends Schema.Any, From extends Schema.Any, RD, RE>(
    to: To,
    options: {
      readonly decode: (
        fromA: Schema.Type<From>,
        options: ParseOptions,
        ast: AST.Transformation
      ) => Effect.Effect<Schema.Encoded<To>, ParseResult.ParseIssue, RD>
      readonly encode: (
        toI: Schema.Encoded<To>,
        options: ParseOptions,
        ast: AST.Transformation
      ) => Effect.Effect<Schema.Type<From>, ParseResult.ParseIssue, RE>
      readonly strict?: true
    } | {
      readonly decode: (
        fromA: Schema.Type<From>,
        options: ParseOptions,
        ast: AST.Transformation
      ) => Effect.Effect<unknown, ParseResult.ParseIssue, RD>
      readonly encode: (
        toI: Schema.Encoded<To>,
        options: ParseOptions,
        ast: AST.Transformation
      ) => Effect.Effect<unknown, ParseResult.ParseIssue, RE>
      readonly strict: false
    }
  ): (from: From) => transformOrFail<From, To, RD | RE>
  <To extends Schema.Any, From extends Schema.Any, RD, RE>(
    from: From,
    to: To,
    options: {
      readonly decode: (
        fromA: Schema.Type<From>,
        options: ParseOptions,
        ast: AST.Transformation
      ) => Effect.Effect<Schema.Encoded<To>, ParseResult.ParseIssue, RD>
      readonly encode: (
        toI: Schema.Encoded<To>,
        options: ParseOptions,
        ast: AST.Transformation
      ) => Effect.Effect<Schema.Type<From>, ParseResult.ParseIssue, RE>
      readonly strict?: true
    } | {
      readonly decode: (
        fromA: Schema.Type<From>,
        options: ParseOptions,
        ast: AST.Transformation
      ) => Effect.Effect<unknown, ParseResult.ParseIssue, RD>
      readonly encode: (
        toI: Schema.Encoded<To>,
        options: ParseOptions,
        ast: AST.Transformation
      ) => Effect.Effect<unknown, ParseResult.ParseIssue, RE>
      readonly strict: false
    }
  ): transformOrFail<From, To, RD | RE>
} = dual((args) => isSchema(args[0]) && isSchema(args[1]), <FromA, FromI, FromR, ToA, ToI, ToR, RD, RE>(
  from: Schema<FromA, FromI, FromR>,
  to: Schema<ToA, ToI, ToR>,
  options: {
    readonly decode: (
      fromA: FromA,
      options: ParseOptions,
      ast: AST.Transformation
    ) => Effect.Effect<ToI, ParseResult.ParseIssue, RD>
    readonly encode: (
      toI: ToI,
      options: ParseOptions,
      ast: AST.Transformation
    ) => Effect.Effect<FromA, ParseResult.ParseIssue, RE>
  }
): Schema<ToA, FromI, FromR | ToR | RD | RE> =>
  makeTransformationClass(
    from,
    to,
    new AST.Transformation(
      from.ast,
      to.ast,
      new AST.FinalTransformation(options.decode, options.encode)
    )
  ))

/**
 * @category api interface
 * @since 1.0.0
 */
export interface transform<From extends Schema.Any, To extends Schema.Any> extends transformOrFail<From, To, never> {
  annotations(annotations: Annotations.Schema<Schema.Type<To>>): transform<From, To>
}

/**
 * Create a new `Schema` by transforming the input and output of an existing `Schema`
 * using the provided mapping functions.
 *
 * @category combinators
 * @since 1.0.0
 */
export const transform: {
  <To extends Schema.Any, From extends Schema.Any>(
    to: To,
    options: {
      readonly decode: (fromA: Schema.Type<From>) => Schema.Encoded<To>
      readonly encode: (toI: Schema.Encoded<To>) => Schema.Type<From>
      readonly strict?: true
    } | {
      readonly decode: (fromA: Schema.Type<From>) => unknown
      readonly encode: (toI: Schema.Encoded<To>) => unknown
      readonly strict: false
    }
  ): (from: From) => transform<From, To>
  <To extends Schema.Any, From extends Schema.Any>(
    from: From,
    to: To,
    options: {
      readonly decode: (fromA: Schema.Type<From>) => Schema.Encoded<To>
      readonly encode: (toI: Schema.Encoded<To>) => Schema.Type<From>
      readonly strict?: true
    } | {
      readonly decode: (fromA: Schema.Type<From>) => unknown
      readonly encode: (toI: Schema.Encoded<To>) => unknown
      readonly strict: false
    }
  ): transform<From, To>
} = dual(
  (args) => isSchema(args[0]) && isSchema(args[1]),
  <FromA, FromI, FromR, ToA, ToI, ToR>(
    from: Schema<FromA, FromI, FromR>,
    to: Schema<ToA, ToI, ToR>,
    options: {
      readonly decode: (fromA: FromA) => ToI
      readonly encode: (toI: ToI) => FromA
    }
  ): Schema<ToA, FromI, FromR | ToR> =>
    transformOrFail(
      from,
      to,
      {
        decode: (fromA) => ParseResult.succeed(options.decode(fromA)),
        encode: (toI) => ParseResult.succeed(options.encode(toI))
      }
    )
)

/**
 * @category api interface
 * @since 1.0.0
 */
export interface transformLiteral<Type, Encoded> extends Annotable<transformLiteral<Type, Encoded>, Type, Encoded> {}

/**
 * Creates a new `Schema` which transforms literal values.
 *
 * @example
 * import * as S from "@effect/schema/Schema"
 *
 * const schema = S.transformLiteral(0, "a")
 *
 * assert.deepStrictEqual(S.decodeSync(schema)(0), "a")
 *
 * @category constructors
 * @since 1.0.0
 */
export const transformLiteral = <Encoded extends AST.LiteralValue, Type extends AST.LiteralValue>(
  from: Encoded,
  to: Type
): transformLiteral<Type, Encoded> => transform(Literal(from), Literal(to), { decode: () => to, encode: () => from })

/**
 * Creates a new `Schema` which maps between corresponding literal values.
 *
 * @example
 * import * as S from "@effect/schema/Schema"
 *
 * const Animal = S.transformLiterals(
 *   [0, "cat"],
 *   [1, "dog"],
 *   [2, "cow"]
 * )
 *
 * assert.deepStrictEqual(S.decodeSync(Animal)(1), "dog")
 *
 * @category constructors
 * @since 1.0.0
 */
export function transformLiterals<const A extends AST.Members<readonly [from: AST.LiteralValue, to: AST.LiteralValue]>>(
  ...pairs: A
): Union<{ -readonly [I in keyof A]: transformLiteral<A[I][1], A[I][0]> }>
export function transformLiterals<Encoded extends AST.LiteralValue, Type extends AST.LiteralValue>(
  pairs: [Encoded, Type]
): transformLiteral<Type, Encoded>
export function transformLiterals<
  const A extends ReadonlyArray<readonly [from: AST.LiteralValue, to: AST.LiteralValue]>
>(...pairs: A): Schema<A[number][1], A[number][0]>
export function transformLiterals<
  const A extends ReadonlyArray<readonly [from: AST.LiteralValue, to: AST.LiteralValue]>
>(...pairs: A): Schema<A[number][1], A[number][0]> {
  return Union(...pairs.map(([from, to]) => transformLiteral(from, to)))
}

/**
 * Attaches a property signature with the specified key and value to the schema.
 * This API is useful when you want to add a property to your schema which doesn't describe the shape of the input,
 * but rather maps to another schema, for example when you want to add a discriminant to a simple union.
 *
 * @param self - The input schema.
 * @param key - The name of the property to add to the schema.
 * @param value - The value of the property to add to the schema.
 *
 * @example
 * import * as S from "@effect/schema/Schema"
 * import { pipe } from "effect/Function"
 *
 * const Circle = S.Struct({ radius: S.Number })
 * const Square = S.Struct({ sideLength: S.Number })
 * const Shape = S.Union(
 *   Circle.pipe(S.attachPropertySignature("kind", "circle")),
 *   Square.pipe(S.attachPropertySignature("kind", "square"))
 * )
 *
 * assert.deepStrictEqual(S.decodeSync(Shape)({ radius: 10 }), {
 *   kind: "circle",
 *   radius: 10
 * })
 *
 * @category combinators
 * @since 1.0.0
 */
export const attachPropertySignature: {
  <K extends PropertyKey, V extends AST.LiteralValue | symbol, A>(
    key: K,
    value: V,
    annotations?: Annotations.Schema<Types.Simplify<A & { readonly [k in K]: V }>>
  ): <I, R>(
    schema: SchemaClass<A, I, R>
  ) => Schema<Types.Simplify<A & { readonly [k in K]: V }>, I, R>
  <A, I, R, K extends PropertyKey, V extends AST.LiteralValue | symbol>(
    schema: Schema<A, I, R>,
    key: K,
    value: V,
    annotations?: Annotations.Schema<Types.Simplify<A & { readonly [k in K]: V }>>
  ): SchemaClass<Types.Simplify<A & { readonly [k in K]: V }>, I, R>
} = dual(
  (args) => isSchema(args[0]),
  <A, I, R, K extends PropertyKey, V extends AST.LiteralValue | symbol>(
    schema: Schema<A, I, R>,
    key: K,
    value: V,
    annotations?: Annotations.Schema<Types.Simplify<A & { readonly [k in K]: V }>>
  ): SchemaClass<Types.Simplify<A & { readonly [k in K]: V }>, I, R> => {
    const attached = extend(
      typeSchema(schema),
      Struct({ [key]: Predicate.isSymbol(value) ? UniqueSymbolFromSelf(value) : Literal(value) })
    ).ast
    return make(
      new AST.Transformation(
        schema.ast,
        annotations ? AST.annotations(attached, toASTAnnotations(annotations)) : attached,
        new AST.TypeLiteralTransformation(
          [
            new AST.PropertySignatureTransformation(
              key,
              key,
              () => option_.some(value),
              () => option_.none()
            )
          ]
        )
      )
    )
  }
)

/**
 * @category annotations
 * @since 1.0.0
 */
export declare namespace Annotations {
  /**
   * @category annotations
   * @since 1.0.0
   */
  export interface Doc<A> extends AST.Annotations {
    readonly title?: AST.TitleAnnotation
    readonly description?: AST.DescriptionAnnotation
    readonly documentation?: AST.DocumentationAnnotation
    readonly examples?: AST.ExamplesAnnotation<A>
    readonly default?: AST.DefaultAnnotation<A>
  }

  /**
   * @since 1.0.0
   */
  export interface Schema<A, TypeParameters extends ReadonlyArray<any> = readonly []> extends Doc<A> {
    readonly identifier?: AST.IdentifierAnnotation
    readonly message?: AST.MessageAnnotation
    readonly typeId?: AST.TypeAnnotation | { id: AST.TypeAnnotation; annotation: unknown }
    readonly jsonSchema?: AST.JSONSchemaAnnotation
    readonly arbitrary?: (
      ...arbitraries: { readonly [K in keyof TypeParameters]: LazyArbitrary<TypeParameters[K]> }
    ) => LazyArbitrary<A>
    readonly pretty?: (
      ...pretties: { readonly [K in keyof TypeParameters]: pretty_.Pretty<TypeParameters[K]> }
    ) => pretty_.Pretty<A>
    readonly equivalence?: (
      ...equivalences: { readonly [K in keyof TypeParameters]: Equivalence.Equivalence<TypeParameters[K]> }
    ) => Equivalence.Equivalence<A>
    readonly concurrency?: AST.ConcurrencyAnnotation
    readonly batching?: AST.BatchingAnnotation
    readonly parseIssueTitle?: AST.ParseIssueTitleAnnotation
  }

  /**
   * @since 1.0.0
   */
  export interface Filter<A, P = A> extends Schema<A, readonly [P]> {}
}

/**
 * @category annotations
 * @since 1.0.0
 */
export const annotations: {
  <S extends Annotable.All>(annotations: Annotations.Schema<Schema.Type<S>>): (self: S) => Annotable.Self<S>
  <S extends Annotable.All>(self: S, annotations: Annotations.Schema<Schema.Type<S>>): Annotable.Self<S>
} = dual(
  2,
  <A, I, R>(self: Schema<A, I, R>, annotations: Annotations.Schema<A>): Schema<A, I, R> => self.annotations(annotations)
)

/**
 * @category annotations
 * @since 1.0.0
 */
export const message = (message: AST.MessageAnnotation) => <S extends Annotable.All>(self: S): Annotable.Self<S> =>
  self.annotations({ [AST.MessageAnnotationId]: message })

/**
 * @category annotations
 * @since 1.0.0
 */
export const identifier =
  (identifier: AST.IdentifierAnnotation) => <S extends Annotable.All>(self: S): Annotable.Self<S> =>
    self.annotations({ [AST.IdentifierAnnotationId]: identifier })

/**
 * @category annotations
 * @since 1.0.0
 */
export const title = (title: AST.TitleAnnotation) => <S extends Annotable.All>(self: S): Annotable.Self<S> =>
  self.annotations({ [AST.TitleAnnotationId]: title })

/**
 * @category annotations
 * @since 1.0.0
 */
export const description =
  (description: AST.DescriptionAnnotation) => <S extends Annotable.All>(self: S): Annotable.Self<S> =>
    self.annotations({ [AST.DescriptionAnnotationId]: description })

/**
 * @category annotations
 * @since 1.0.0
 */
export const examples =
  <S extends Annotable.All>(examples: AST.ExamplesAnnotation<Schema.Type<S>>) => (self: S): Annotable.Self<S> =>
    self.annotations({ [AST.ExamplesAnnotationId]: examples })

const $default = <S extends Annotable.All>(value: Schema.Type<S>) => (self: S): Annotable.Self<S> =>
  self.annotations({ [AST.DefaultAnnotationId]: value })

export {
  /**
   * @category annotations
   * @since 1.0.0
   */
  $default as default
}

/**
 * @category annotations
 * @since 1.0.0
 */
export const documentation =
  (documentation: AST.DocumentationAnnotation) => <S extends Annotable.All>(self: S): Annotable.Self<S> =>
    self.annotations({ [AST.DocumentationAnnotationId]: documentation })

/**
 * Attaches a JSON Schema annotation to a schema that represents a refinement.
 *
 * If the schema is composed of more than one refinement, the corresponding annotations will be merged.
 *
 * @category annotations
 * @since 1.0.0
 */
export const jsonSchema =
  (jsonSchema: AST.JSONSchemaAnnotation) => <S extends Annotable.All>(self: S): Annotable.Self<S> =>
    self.annotations({ [AST.JSONSchemaAnnotationId]: jsonSchema })

/**
 * @category annotations
 * @since 1.0.0
 */
export const equivalence =
  <S extends Annotable.All>(equivalence: Equivalence.Equivalence<Schema.Type<S>>) => (self: S): Annotable.Self<S> =>
    self.annotations({ [equivalence_.EquivalenceHookId]: () => equivalence })

/**
 * @category annotations
 * @since 1.0.0
 */
export const concurrency =
  (concurrency: AST.ConcurrencyAnnotation) => <S extends Annotable.All>(self: S): Annotable.Self<S> =>
    self.annotations({ [AST.ConcurrencyAnnotationId]: concurrency })

/**
 * @category annotations
 * @since 1.0.0
 */
export const batching = (batching: AST.BatchingAnnotation) => <S extends Annotable.All>(self: S): Annotable.Self<S> =>
  self.annotations({ [AST.BatchingAnnotationId]: batching })

/**
 * @category annotations
 * @since 1.0.0
 */
export const parseIssueTitle =
  (f: AST.ParseIssueTitleAnnotation) => <S extends Annotable.All>(self: S): Annotable.Self<S> =>
    self.annotations({ [AST.ParseIssueTitleAnnotationId]: f })

type Rename<A, M> = {
  [
    K in keyof A as K extends keyof M ? M[K] extends PropertyKey ? M[K]
      : never
      : K
  ]: A[K]
}

/**
 * @category renaming
 * @since 1.0.0
 */
export const rename: {
  <
    A,
    const M extends
      & { readonly [K in keyof A]?: PropertyKey }
      & { readonly [K in Exclude<keyof M, keyof A>]: never }
  >(
    mapping: M
  ): <I, R>(self: Schema<A, I, R>) => SchemaClass<Types.Simplify<Rename<A, M>>, I, R>
  <
    A,
    I,
    R,
    const M extends
      & { readonly [K in keyof A]?: PropertyKey }
      & { readonly [K in Exclude<keyof M, keyof A>]: never }
  >(
    self: Schema<A, I, R>,
    mapping: M
  ): SchemaClass<Types.Simplify<Rename<A, M>>, I, R>
} = dual(
  2,
  <
    A,
    I,
    R,
    const M extends
      & { readonly [K in keyof A]?: PropertyKey }
      & { readonly [K in Exclude<keyof M, keyof A>]: never }
  >(
    self: Schema<A, I, R>,
    mapping: M
  ): SchemaClass<Types.Simplify<Rename<A, M>>, I, R> => make(AST.rename(self.ast, mapping))
)

/**
 * @category type id
 * @since 1.0.0
 */
export const TrimmedTypeId = Symbol.for("@effect/schema/TypeId/Trimmed")

/**
 * Verifies that a string contains no leading or trailing whitespaces.
 *
 * Note. This combinator does not make any transformations, it only validates.
 * If what you were looking for was a combinator to trim strings, then check out the `trim` combinator.
 *
 * @category string filters
 * @since 1.0.0
 */
export const trimmed =
  <A extends string>(annotations?: Annotations.Filter<A>) => <I, R>(self: Schema<A, I, R>): filter<A, I, R> =>
    self.pipe(
      filter((a): a is A => a === a.trim(), {
        typeId: TrimmedTypeId,
        description: "a string with no leading or trailing whitespace",
        ...annotations
      })
    )

/**
 * @category type id
 * @since 1.0.0
 */
export const MaxLengthTypeId: unique symbol = filters_.MaxLengthTypeId

/**
 * @category type id
 * @since 1.0.0
 */
export type MaxLengthTypeId = typeof MaxLengthTypeId

/**
 * @category string filters
 * @since 1.0.0
 */
export const maxLength = <A extends string>(
  maxLength: number,
  annotations?: Annotations.Filter<A>
) =>
<I, R>(self: Schema<A, I, R>): filter<A, I, R> =>
  self.pipe(
    filter(
      (a): a is A => a.length <= maxLength,
      {
        typeId: MaxLengthTypeId,
        description: `a string at most ${maxLength} character(s) long`,
        jsonSchema: { maxLength },
        ...annotations
      }
    )
  )

/**
 * @category type id
 * @since 1.0.0
 */
export const MinLengthTypeId: unique symbol = filters_.MinLengthTypeId

/**
 * @category type id
 * @since 1.0.0
 */
export type MinLengthTypeId = typeof MinLengthTypeId

/**
 * @category string filters
 * @since 1.0.0
 */
export const minLength = <A extends string>(
  minLength: number,
  annotations?: Annotations.Filter<A>
) =>
<I, R>(self: Schema<A, I, R>): filter<A, I, R> =>
  self.pipe(
    filter(
      (a): a is A => a.length >= minLength,
      {
        typeId: MinLengthTypeId,
        description: `a string at least ${minLength} character(s) long`,
        jsonSchema: { minLength },
        ...annotations
      }
    )
  )

/**
 * @category type id
 * @since 1.0.0
 */
export const PatternTypeId = Symbol.for("@effect/schema/TypeId/Pattern")

/**
 * @category string filters
 * @since 1.0.0
 */
export const pattern = <A extends string>(
  regex: RegExp,
  annotations?: Annotations.Filter<A>
) =>
<I, R>(self: Schema<A, I, R>): filter<A, I, R> => {
  const pattern = regex.source
  return self.pipe(
    filter(
      (a): a is A => {
        // The following line ensures that `lastIndex` is reset to `0` in case the user has specified the `g` flag
        regex.lastIndex = 0
        return regex.test(a)
      },
      {
        typeId: { id: PatternTypeId, annotation: { regex } },
        description: `a string matching the pattern ${pattern}`,
        jsonSchema: { pattern },
        arbitrary: () => (fc) => fc.stringMatching(regex) as any,
        ...annotations
      }
    )
  )
}

/**
 * @category type id
 * @since 1.0.0
 */
export const StartsWithTypeId = Symbol.for("@effect/schema/TypeId/StartsWith")

/**
 * @category string filters
 * @since 1.0.0
 */
export const startsWith = <A extends string>(
  startsWith: string,
  annotations?: Annotations.Filter<A>
) =>
<I, R>(self: Schema<A, I, R>): filter<A, I, R> =>
  self.pipe(
    filter(
      (a): a is A => a.startsWith(startsWith),
      {
        typeId: { id: StartsWithTypeId, annotation: { startsWith } },
        description: `a string starting with ${JSON.stringify(startsWith)}`,
        jsonSchema: { pattern: `^${startsWith}` },
        ...annotations
      }
    )
  )

/**
 * @category type id
 * @since 1.0.0
 */
export const EndsWithTypeId = Symbol.for("@effect/schema/TypeId/EndsWith")

/**
 * @category string filters
 * @since 1.0.0
 */
export const endsWith = <A extends string>(
  endsWith: string,
  annotations?: Annotations.Filter<A>
) =>
<I, R>(self: Schema<A, I, R>): filter<A, I, R> =>
  self.pipe(
    filter(
      (a): a is A => a.endsWith(endsWith),
      {
        typeId: { id: EndsWithTypeId, annotation: { endsWith } },
        description: `a string ending with ${JSON.stringify(endsWith)}`,
        jsonSchema: { pattern: `^.*${endsWith}$` },
        ...annotations
      }
    )
  )

/**
 * @category type id
 * @since 1.0.0
 */
export const IncludesTypeId = Symbol.for("@effect/schema/TypeId/Includes")

/**
 * @category string filters
 * @since 1.0.0
 */
export const includes = <A extends string>(
  searchString: string,
  annotations?: Annotations.Filter<A>
) =>
<I, R>(self: Schema<A, I, R>): filter<A, I, R> =>
  self.pipe(
    filter(
      (a): a is A => a.includes(searchString),
      {
        typeId: { id: IncludesTypeId, annotation: { includes: searchString } },
        description: `a string including ${JSON.stringify(searchString)}`,
        jsonSchema: { pattern: `.*${searchString}.*` },
        ...annotations
      }
    )
  )

/**
 * @category type id
 * @since 1.0.0
 */
export const LowercasedTypeId = Symbol.for("@effect/schema/TypeId/Lowercased")

/**
 * Verifies that a string is lowercased.
 *
 * @category string filters
 * @since 1.0.0
 */
export const lowercased =
  <A extends string>(annotations?: Annotations.Filter<A>) => <I, R>(self: Schema<A, I, R>): filter<A, I, R> =>
    self.pipe(
      filter((a): a is A => a === a.toLowerCase(), {
        typeId: LowercasedTypeId,
        description: "a lowercase string",
        ...annotations
      })
    )

/**
 * @category string constructors
 * @since 1.0.0
 */
export class Lowercased extends $String.pipe(
  lowercased({ identifier: "Lowercased", title: "Lowercased" })
) {}

/**
 * @category type id
 * @since 1.0.0
 */
export const UppercasedTypeId = Symbol.for("@effect/schema/TypeId/Uppercased")

/**
 * Verifies that a string is uppercased.
 *
 * @category string filters
 * @since 1.0.0
 */
export const uppercased =
  <A extends string>(annotations?: Annotations.Filter<A>) => <I, R>(self: Schema<A, I, R>): filter<A, I, R> =>
    self.pipe(
      filter((a): a is A => a === a.toUpperCase(), {
        typeId: UppercasedTypeId,
        description: "an uppercase string",
        ...annotations
      })
    )

/**
 * @category string constructors
 * @since 1.0.0
 */
export class Uppercased extends $String.pipe(
  uppercased({ identifier: "Uppercased", title: "Uppercased" })
) {}

/**
 * @category type id
 * @since 1.0.0
 */
export const LengthTypeId: unique symbol = filters_.LengthTypeId

/**
 * @category type id
 * @since 1.0.0
 */
export type LengthTypeId = typeof LengthTypeId

/**
 * @category string filters
 * @since 1.0.0
 */
export const length = <A extends string>(
  length: number | { readonly min: number; readonly max: number },
  annotations?: Annotations.Filter<A>
) =>
<I, R>(self: Schema<A, I, R>): filter<A, I, R> => {
  const minLength = Predicate.isObject(length) ? Math.max(0, Math.floor(length.min)) : Math.max(0, Math.floor(length))
  const maxLength = Predicate.isObject(length) ? Math.max(minLength, Math.floor(length.max)) : minLength
  if (minLength !== maxLength) {
    return self.pipe(
      filter((a): a is A => a.length >= minLength && a.length <= maxLength, {
        typeId: LengthTypeId,
        description: `a string at least ${minLength} character(s) and at most ${maxLength} character(s) long`,
        jsonSchema: { minLength, maxLength },
        ...annotations
      })
    )
  }
  return self.pipe(
    filter((a): a is A => a.length === minLength, {
      typeId: LengthTypeId,
      description: minLength === 1 ? `a single character` : `a string ${minLength} character(s) long`,
      jsonSchema: { minLength, maxLength: minLength },
      ...annotations
    })
  )
}

/**
 * A schema representing a single character.
 *
 * @category string constructors
 * @since 1.0.0
 */
export class Char extends $String.pipe(length(1, { identifier: "Char" })) {}

/**
 * @category string filters
 * @since 1.0.0
 */
export const nonEmpty = <A extends string>(
  annotations?: Annotations.Filter<A>
): <I, R>(self: Schema<A, I, R>) => filter<A, I, R> =>
  minLength(1, {
    description: "a non empty string",
    ...annotations
  })

/**
 * This schema converts a string to lowercase.
 *
 * @category string transformations
 * @since 1.0.0
 */
export class Lowercase extends transform(
  $String,
  Lowercased,
  { decode: (s) => s.toLowerCase(), encode: identity }
).annotations({ identifier: "Lowercase" }) {}

/**
 * This schema converts a string to uppercase.
 *
 * @category string transformations
 * @since 1.0.0
 */
export class Uppercase extends transform(
  $String,
  Uppercased,
  { decode: (s) => s.toUpperCase(), encode: identity }
).annotations({ identifier: "Uppercase" }) {}

/**
 * @category string constructors
 * @since 1.0.0
 */
export class Trimmed extends $String.pipe(
  trimmed({ identifier: "Trimmed", title: "Trimmed" })
) {}

/**
 * This schema allows removing whitespaces from the beginning and end of a string.
 *
 * @category string transformations
 * @since 1.0.0
 */
export class Trim extends transform(
  $String,
  Trimmed,
  { decode: (s) => s.trim(), encode: identity }
).annotations({ identifier: "Trim" }) {}

/**
 * Returns a schema that allows splitting a string into an array of strings.
 *
 * @category string transformations
 * @since 1.0.0
 */
export const split = (separator: string): transform<typeof $String, $Array<typeof $String>> =>
  transform(
    $String,
    $Array($String),
    { decode: string_.split(separator), encode: array_.join(separator) }
  )

/**
 * @since 1.0.0
 */
export type ParseJsonOptions = {
  readonly reviver?: Parameters<typeof JSON.parse>[1]
  readonly replacer?: Parameters<typeof JSON.stringify>[1]
  readonly space?: Parameters<typeof JSON.stringify>[2]
}

const JsonString = $String.annotations({
  [AST.IdentifierAnnotationId]: "JsonString",
  [AST.TitleAnnotationId]: "JsonString",
  [AST.DescriptionAnnotationId]: "a JSON string"
})

/**
 * The `ParseJson` combinator provides a method to convert JSON strings into the `unknown` type using the underlying
 * functionality of `JSON.parse`. It also utilizes `JSON.stringify` for encoding.
 *
 * You can optionally provide a `ParseJsonOptions` to configure both `JSON.parse` and `JSON.stringify` executions.
 *
 * Optionally, you can pass a schema `Schema<A, I, R>` to obtain an `A` type instead of `unknown`.
 *
 * @example
 * import * as S from "@effect/schema/Schema"
 *
 * assert.deepStrictEqual(S.decodeUnknownSync(S.parseJson())(`{"a":"1"}`), { a: "1" })
 * assert.deepStrictEqual(S.decodeUnknownSync(S.parseJson(S.Struct({ a: S.NumberFromString })))(`{"a":"1"}`), { a: 1 })
 *
 * @category string transformations
 * @since 1.0.0
 */
export const parseJson: {
  <A, I, R>(schema: Schema<A, I, R>, options?: ParseJsonOptions): SchemaClass<A, string, R>
  (options?: ParseJsonOptions): SchemaClass<unknown, string>
} = <A, I, R>(schema?: Schema<A, I, R> | ParseJsonOptions, o?: ParseJsonOptions) => {
  if (isSchema(schema)) {
    return compose(parseJson(o), schema as any) as any
  }
  const options: ParseJsonOptions | undefined = schema as any
  return transformOrFail(
    JsonString,
    Unknown,
    {
      decode: (s, _, ast) =>
        ParseResult.try({
          try: () => JSON.parse(s, options?.reviver),
          catch: (e: any) => new ParseResult.Type(ast, s, e.message)
        }),
      encode: (u, _, ast) =>
        ParseResult.try({
          try: () => JSON.stringify(u, options?.replacer, options?.space),
          catch: (e: any) => new ParseResult.Type(ast, u, e.message)
        })
    }
  )
}

/**
 * @category string constructors
 * @since 1.0.0
 */
export class NonEmpty extends $String.pipe(
  nonEmpty({ identifier: "NonEmpty", title: "NonEmpty" })
) {}

/**
 * @category type id
 * @since 1.0.0
 */
export const UUIDTypeId = Symbol.for("@effect/schema/TypeId/UUID")

const uuidRegex = /^[0-9a-fA-F]{8}-[0-9a-fA-F]{4}-[0-9a-fA-F]{4}-[0-9a-fA-F]{4}-[0-9a-fA-F]{12}$/i

/**
 * Represents a Universally Unique Identifier (UUID).
 *
 * This schema ensures that the provided string adheres to the standard UUID format.
 *
 * @category string constructors
 * @since 1.0.0
 */
export class UUID extends $String.pipe(
  pattern(uuidRegex, {
    typeId: UUIDTypeId,
    identifier: "UUID",
    title: "UUID",
    description: "a Universally Unique Identifier",
    arbitrary: (): LazyArbitrary<string> => (fc) => fc.uuid()
  })
) {}

/**
 * @category type id
 * @since 1.0.0
 */
export const ULIDTypeId = Symbol.for("@effect/schema/TypeId/ULID")

const ulidRegex = /^[0-7][0-9A-HJKMNP-TV-Z]{25}$/i

/**
 * Represents a Universally Unique Lexicographically Sortable Identifier (ULID).
 *
 * ULIDs are designed to be compact, URL-safe, and ordered, making them suitable for use as identifiers.
 * This schema ensures that the provided string adheres to the standard ULID format.
 *
 * @category string constructors
 * @since 1.0.0
 */
export class ULID extends $String.pipe(
  pattern(ulidRegex, {
    typeId: ULIDTypeId,
    identifier: "ULID",
    title: "ULID",
    description: "a Universally Unique Lexicographically Sortable Identifier",
    arbitrary: (): LazyArbitrary<string> => (fc) => fc.ulid()
  })
) {}

/**
 * @category type id
 * @since 1.0.0
 */
export const FiniteTypeId = Symbol.for("@effect/schema/TypeId/Finite")

/**
 * Ensures that the provided value is a finite number.
 *
 * This schema filters out non-finite numeric values, allowing only finite numbers to pass through.
 *
 * @category number filters
 * @since 1.0.0
 */
export const finite =
  <A extends number>(annotations?: Annotations.Filter<A>) => <I, R>(self: Schema<A, I, R>): filter<A, I, R> =>
    self.pipe(
      filter((a): a is A => Number.isFinite(a), {
        typeId: FiniteTypeId,
        description: "a finite number",
        ...annotations
      })
    )

/**
 * @category type id
 * @since 1.0.0
 */
export const GreaterThanTypeId: unique symbol = filters_.GreaterThanTypeId

/**
 * @category type id
 * @since 1.0.0
 */
export type GreaterThanTypeId = typeof GreaterThanTypeId

/**
 * This filter checks whether the provided number is greater than the specified minimum.
 *
 * @category number filters
 * @since 1.0.0
 */
export const greaterThan = <A extends number>(
  min: number,
  annotations?: Annotations.Filter<A>
) =>
<I, R>(self: Schema<A, I, R>): filter<A, I, R> =>
  self.pipe(
    filter((a): a is A => a > min, {
      typeId: GreaterThanTypeId,
      description: min === 0 ? "a positive number" : `a number greater than ${min}`,
      jsonSchema: { exclusiveMinimum: min },
      ...annotations
    })
  )

/**
 * @category type id
 * @since 1.0.0
 */
export const GreaterThanOrEqualToTypeId: unique symbol = filters_.GreaterThanOrEqualToTypeId

/**
 * @category type id
 * @since 1.0.0
 */
export type GreaterThanOrEqualToTypeId = typeof GreaterThanOrEqualToTypeId

/**
 * This filter checks whether the provided number is greater than or equal to the specified minimum.
 *
 * @category number filters
 * @since 1.0.0
 */
export const greaterThanOrEqualTo = <A extends number>(
  min: number,
  annotations?: Annotations.Filter<A>
) =>
<I, R>(self: Schema<A, I, R>): filter<A, I, R> =>
  self.pipe(
    filter((a): a is A => a >= min, {
      typeId: GreaterThanOrEqualToTypeId,
      description: min === 0 ? "a non-negative number" : `a number greater than or equal to ${min}`,
      jsonSchema: { minimum: min },
      ...annotations
    })
  )

/**
 * @category type id
 * @since 1.0.0
 */
export const MultipleOfTypeId = Symbol.for("@effect/schema/TypeId/MultipleOf")

/**
 * @category number filters
 * @since 1.0.0
 */
export const multipleOf = <A extends number>(
  divisor: number,
  annotations?: Annotations.Filter<A>
) =>
<I, R>(self: Schema<A, I, R>): filter<A, I, R> =>
  self.pipe(
    filter((a): a is A => number_.remainder(a, divisor) === 0, {
      typeId: MultipleOfTypeId,
      description: `a number divisible by ${divisor}`,
      jsonSchema: { multipleOf: Math.abs(divisor) }, // spec requires positive divisor
      ...annotations
    })
  )

/**
 * @category type id
 * @since 1.0.0
 */
export const IntTypeId: unique symbol = filters_.IntTypeId

/**
 * @category type id
 * @since 1.0.0
 */
export type IntTypeId = typeof IntTypeId

/**
 * @category number filters
 * @since 1.0.0
 */
export const int =
  <A extends number>(annotations?: Annotations.Filter<A>) => <I, R>(self: Schema<A, I, R>): filter<A, I, R> =>
    self.pipe(
      filter((a): a is A => Number.isSafeInteger(a), {
        typeId: IntTypeId,
        title: "integer",
        description: "an integer",
        jsonSchema: { type: "integer" },
        ...annotations
      })
    )

/**
 * @category type id
 * @since 1.0.0
 */
export const LessThanTypeId: unique symbol = filters_.LessThanTypeId

/**
 * @category type id
 * @since 1.0.0
 */
export type LessThanTypeId = typeof LessThanTypeId

/**
 * This filter checks whether the provided number is less than the specified maximum.
 *
 * @category number filters
 * @since 1.0.0
 */
export const lessThan =
  <A extends number>(max: number, annotations?: Annotations.Filter<A>) =>
  <I, R>(self: Schema<A, I, R>): filter<A, I, R> =>
    self.pipe(
      filter((a): a is A => a < max, {
        typeId: LessThanTypeId,
        description: max === 0 ? "a negative number" : `a number less than ${max}`,
        jsonSchema: { exclusiveMaximum: max },
        ...annotations
      })
    )

/**
 * @category type id
 * @since 1.0.0
 */
export const LessThanOrEqualToTypeId: unique symbol = filters_.LessThanOrEqualToTypeId

/**
 * @category type id
 * @since 1.0.0
 */
export type LessThanOrEqualToTypeId = typeof LessThanOrEqualToTypeId

/**
 * This schema checks whether the provided number is less than or equal to the specified maximum.
 *
 * @category number filters
 * @since 1.0.0
 */
export const lessThanOrEqualTo = <A extends number>(
  max: number,
  annotations?: Annotations.Filter<A>
) =>
<I, R>(self: Schema<A, I, R>): filter<A, I, R> =>
  self.pipe(
    filter((a): a is A => a <= max, {
      typeId: LessThanOrEqualToTypeId,
      description: max === 0 ? "a non-positive number" : `a number less than or equal to ${max}`,
      jsonSchema: { maximum: max },
      ...annotations
    })
  )

/**
 * @category type id
 * @since 1.0.0
 */
export const BetweenTypeId: unique symbol = filters_.BetweenTypeId

/**
 * @category type id
 * @since 1.0.0
 */
export type BetweenTypeId = typeof BetweenTypeId

/**
 * This filter checks whether the provided number falls within the specified minimum and maximum values.
 *
 * @category number filters
 * @since 1.0.0
 */
export const between = <A extends number>(
  min: number,
  max: number,
  annotations?: Annotations.Filter<A>
) =>
<I, R>(self: Schema<A, I, R>): filter<A, I, R> =>
  self.pipe(
    filter((a): a is A => a >= min && a <= max, {
      typeId: BetweenTypeId,
      description: `a number between ${min} and ${max}`,
      jsonSchema: { maximum: max, minimum: min },
      ...annotations
    })
  )

/**
 * @category type id
 * @since 1.0.0
 */
export const NonNaNTypeId = Symbol.for("@effect/schema/TypeId/NonNaN")

/**
 * @category number filters
 * @since 1.0.0
 */
export const nonNaN =
  <A extends number>(annotations?: Annotations.Filter<A>) => <I, R>(self: Schema<A, I, R>): filter<A, I, R> =>
    self.pipe(
      filter((a): a is A => !Number.isNaN(a), {
        typeId: NonNaNTypeId,
        description: "a number excluding NaN",
        ...annotations
      })
    )

/**
 * @category number filters
 * @since 1.0.0
 */
export const positive = <A extends number>(
  annotations?: Annotations.Filter<A>
): <I, R>(self: Schema<A, I, R>) => filter<A, I, R> => greaterThan(0, annotations)

/**
 * @category number filters
 * @since 1.0.0
 */
export const negative = <A extends number>(
  annotations?: Annotations.Filter<A>
): <I, R>(self: Schema<A, I, R>) => filter<A, I, R> => lessThan(0, annotations)

/**
 * @category number filters
 * @since 1.0.0
 */
export const nonPositive = <A extends number>(
  annotations?: Annotations.Filter<A>
): <I, R>(self: Schema<A, I, R>) => filter<A, I, R> => lessThanOrEqualTo(0, annotations)

/**
 * @category number filters
 * @since 1.0.0
 */
export const nonNegative = <A extends number>(
  annotations?: Annotations.Filter<A>
): <I, R>(self: Schema<A, I, R>) => filter<A, I, R> => greaterThanOrEqualTo(0, annotations)

/**
 * Clamps a number between a minimum and a maximum value.
 *
 * @category number transformations
 * @since 1.0.0
 */
export const clamp =
  (minimum: number, maximum: number) =>
  <A extends number, I, R>(self: Schema<A, I, R>): transform<Schema<A, I, R>, filter<A>> =>
    transform(
      self,
      self.pipe(typeSchema, between(minimum, maximum)),
      { strict: false, decode: (self) => number_.clamp(self, { minimum, maximum }), encode: identity }
    )

/**
 * This schema transforms a `string` into a `number` by parsing the string using the `Number` function.
 *
 * It returns an error if the value can't be converted (for example when non-numeric characters are provided).
 *
 * The following special string values are supported: "NaN", "Infinity", "-Infinity".
 *
 * @category number constructors
 * @since 1.0.0
 */
export class NumberFromString extends transformOrFail(
  $String,
  $Number,
  {
    decode: (s, _, ast) => ParseResult.fromOption(number_.parse(s), () => new ParseResult.Type(ast, s)),
    encode: (n) => ParseResult.succeed(String(n))
  }
).annotations({ identifier: "NumberFromString" }) {}

/**
 * @category number constructors
 * @since 1.0.0
 */
export class Finite extends $Number.pipe(finite({ identifier: "Finite", title: "Finite" })) {}

/**
 * @category number constructors
 * @since 1.0.0
 */
export class Int extends $Number.pipe(int({ identifier: "Int", title: "Int" })) {}

/**
 * @category number constructors
 * @since 1.0.0
 */
export class NonNaN extends $Number.pipe(nonNaN({ identifier: "NonNaN", title: "NonNaN" })) {}

/**
 * @category number constructors
 * @since 1.0.0
 */
export class Positive extends $Number.pipe(
  positive({ identifier: "Positive", title: "Positive" })
) {}

/**
 * @category number constructors
 * @since 1.0.0
 */
export class Negative extends $Number.pipe(
  negative({ identifier: "Negative", title: "Negative" })
) {}

/**
 * @category number constructors
 * @since 1.0.0
 */
export class NonPositive extends $Number.pipe(
  nonPositive({ identifier: "NonPositive", title: "NonPositive" })
) {}

/**
 * @category number constructors
 * @since 1.0.0
 */
export class NonNegative extends $Number.pipe(
  nonNegative({ identifier: "NonNegative", title: "NonNegative" })
) {}

/**
 * @category type id
 * @since 1.0.0
 */
export const JsonNumberTypeId = Symbol.for("@effect/schema/TypeId/JsonNumber")

/**
 * The `JsonNumber` is a schema for representing JSON numbers. It ensures that the provided value is a valid
 * number by filtering out `NaN` and `(+/-) Infinity`. This is useful when you want to validate and represent numbers in JSON
 * format.
 *
 * @example
 * import * as S from "@effect/schema/Schema"
 *
 * const is = S.is(S.JsonNumber)
 *
 * assert.deepStrictEqual(is(42), true)
 * assert.deepStrictEqual(is(Number.NaN), false)
 * assert.deepStrictEqual(is(Number.POSITIVE_INFINITY), false)
 * assert.deepStrictEqual(is(Number.NEGATIVE_INFINITY), false)
 *
 * @category number constructors
 * @since 1.0.0
 */
export class JsonNumber extends $Number.pipe(
  filter((n) => !Number.isNaN(n) && Number.isFinite(n), {
    typeId: JsonNumberTypeId,
    identifier: "JsonNumber",
    title: "JSON-compatible number",
    description: "a JSON-compatible number, excluding NaN, +Infinity, and -Infinity",
    jsonSchema: { type: "number" }
  })
) {}

/**
 * @category boolean transformations
 * @since 1.0.0
 */
export class Not extends transform($Boolean, $Boolean, { decode: boolean_.not, encode: boolean_.not }) {}

/** @ignore */
class $Symbol extends transform(
  $String,
  SymbolFromSelf,
  { strict: false, decode: (s) => Symbol.for(s), encode: (sym) => sym.description }
).annotations({ identifier: "symbol" }) {}

export {
  /**
   * This schema transforms a `string` into a `symbol`.
   *
   * @category symbol transformations
   * @since 1.0.0
   */
  $Symbol as Symbol
}

/**
 * @category type id
 * @since 1.0.0
 */
export const GreaterThanBigIntTypeId: unique symbol = filters_.GreaterThanBigintTypeId

/**
 * @category type id
 * @since 1.0.0
 */
export type GreaterThanBigIntTypeId = typeof GreaterThanBigIntTypeId

/**
 * @category bigint filters
 * @since 1.0.0
 */
export const greaterThanBigInt = <A extends bigint>(
  min: bigint,
  annotations?: Annotations.Filter<A>
) =>
<I, R>(self: Schema<A, I, R>): filter<A, I, R> =>
  self.pipe(
    filter((a): a is A => a > min, {
      typeId: { id: GreaterThanBigIntTypeId, annotation: { min } },
      description: min === 0n ? "a positive bigint" : `a bigint greater than ${min}n`,
      ...annotations
    })
  )

/**
 * @category type id
 * @since 1.0.0
 */
export const GreaterThanOrEqualToBigIntTypeId: unique symbol = filters_.GreaterThanOrEqualToBigIntTypeId

/**
 * @category type id
 * @since 1.0.0
 */
export type GreaterThanOrEqualToBigIntTypeId = typeof GreaterThanOrEqualToBigIntTypeId

/**
 * @category bigint filters
 * @since 1.0.0
 */
export const greaterThanOrEqualToBigInt = <A extends bigint>(
  min: bigint,
  annotations?: Annotations.Filter<A>
) =>
<I, R>(self: Schema<A, I, R>): filter<A, I, R> =>
  self.pipe(
    filter((a): a is A => a >= min, {
      typeId: { id: GreaterThanOrEqualToBigIntTypeId, annotation: { min } },
      description: min === 0n
        ? "a non-negative bigint"
        : `a bigint greater than or equal to ${min}n`,
      ...annotations
    })
  )

/**
 * @category type id
 * @since 1.0.0
 */
export const LessThanBigIntTypeId: unique symbol = filters_.LessThanBigIntTypeId

/**
 * @category type id
 * @since 1.0.0
 */
export type LessThanBigIntTypeId = typeof LessThanBigIntTypeId

/**
 * @category bigint filters
 * @since 1.0.0
 */
export const lessThanBigInt = <A extends bigint>(
  max: bigint,
  annotations?: Annotations.Filter<A>
) =>
<I, R>(self: Schema<A, I, R>): filter<A, I, R> =>
  self.pipe(
    filter((a): a is A => a < max, {
      typeId: { id: LessThanBigIntTypeId, annotation: { max } },
      description: max === 0n ? "a negative bigint" : `a bigint less than ${max}n`,
      ...annotations
    })
  )

/**
 * @category type id
 * @since 1.0.0
 */
export const LessThanOrEqualToBigIntTypeId: unique symbol = filters_.LessThanOrEqualToBigIntTypeId

/**
 * @category type id
 * @since 1.0.0
 */
export type LessThanOrEqualToBigIntTypeId = typeof LessThanOrEqualToBigIntTypeId

/**
 * @category bigint filters
 * @since 1.0.0
 */
export const lessThanOrEqualToBigInt = <A extends bigint>(
  max: bigint,
  annotations?: Annotations.Filter<A>
) =>
<I, R>(self: Schema<A, I, R>): filter<A, I, R> =>
  self.pipe(
    filter((a): a is A => a <= max, {
      typeId: { id: LessThanOrEqualToBigIntTypeId, annotation: { max } },
      description: max === 0n ? "a non-positive bigint" : `a bigint less than or equal to ${max}n`,
      ...annotations
    })
  )

/**
 * @category type id
 * @since 1.0.0
 */
export const BetweenBigIntTypeId: unique symbol = filters_.BetweenBigintTypeId

/**
 * @category type id
 * @since 1.0.0
 */
export type BetweenBigIntTypeId = typeof BetweenBigIntTypeId

/**
 * @category bigint filters
 * @since 1.0.0
 */
export const betweenBigInt = <A extends bigint>(
  min: bigint,
  max: bigint,
  annotations?: Annotations.Filter<A>
) =>
<I, R>(self: Schema<A, I, R>): filter<A, I, R> =>
  self.pipe(
    filter((a): a is A => a >= min && a <= max, {
      typeId: { id: BetweenBigIntTypeId, annotation: { max, min } },
      description: `a bigint between ${min}n and ${max}n`,
      ...annotations
    })
  )

/**
 * @category bigint filters
 * @since 1.0.0
 */
export const positiveBigInt = <A extends bigint>(
  annotations?: Annotations.Filter<A>
): <I, R>(self: Schema<A, I, R>) => filter<A, I, R> => greaterThanBigInt(0n, annotations)

/**
 * @category bigint filters
 * @since 1.0.0
 */
export const negativeBigInt = <A extends bigint>(
  annotations?: Annotations.Filter<A>
): <I, R>(self: Schema<A, I, R>) => filter<A, I, R> => lessThanBigInt(0n, annotations)

/**
 * @category bigint filters
 * @since 1.0.0
 */
export const nonNegativeBigInt = <A extends bigint>(
  annotations?: Annotations.Filter<A>
): <I, R>(self: Schema<A, I, R>) => filter<A, I, R> => greaterThanOrEqualToBigInt(0n, annotations)

/**
 * @category bigint filters
 * @since 1.0.0
 */
export const nonPositiveBigInt = <A extends bigint>(
  annotations?: Annotations.Filter<A>
): <I, R>(self: Schema<A, I, R>) => filter<A, I, R> => lessThanOrEqualToBigInt(0n, annotations)

/**
 * Clamps a bigint between a minimum and a maximum value.
 *
 * @category bigint transformations
 * @since 1.0.0
 */
export const clampBigInt =
  (minimum: bigint, maximum: bigint) =>
  <A extends bigint, I, R>(self: Schema<A, I, R>): transform<Schema<A, I, R>, filter<A>> =>
    transform(
      self,
      self.pipe(typeSchema, betweenBigInt(minimum, maximum)),
      { strict: false, decode: (self) => bigInt_.clamp(self, { minimum, maximum }), encode: identity }
    )

/** @ignore */
class $BigInt extends transformOrFail(
  $String,
  BigIntFromSelf,
  {
    decode: (s, _, ast) => ParseResult.fromOption(bigInt_.fromString(s), () => new ParseResult.Type(ast, s)),
    encode: (n) => ParseResult.succeed(String(n))
  }
).annotations({ identifier: "bigint" }) {}

export {
  /**
   * This schema transforms a `string` into a `bigint` by parsing the string using the `BigInt` function.
   *
   * It returns an error if the value can't be converted (for example when non-numeric characters are provided).
   *
   * @category bigint transformations
   * @since 1.0.0
   */
  $BigInt as BigInt
}

/**
 * @category bigint constructors
 * @since 1.0.0
 */
export const PositiveBigIntFromSelf: filter<bigint> = BigIntFromSelf.pipe(
  positiveBigInt({ identifier: "PositiveBigintFromSelf", title: "PositiveBigintFromSelf" })
)

/**
 * @category bigint constructors
 * @since 1.0.0
 */
export const PositiveBigInt: filter<bigint, string> = $BigInt.pipe(
  positiveBigInt({ identifier: "PositiveBigint", title: "PositiveBigint" })
)

/**
 * @category bigint constructors
 * @since 1.0.0
 */
export const NegativeBigIntFromSelf: filter<bigint> = BigIntFromSelf.pipe(
  negativeBigInt({ identifier: "NegativeBigintFromSelf", title: "NegativeBigintFromSelf" })
)

/**
 * @category bigint constructors
 * @since 1.0.0
 */
export const NegativeBigInt: filter<bigint, string> = $BigInt.pipe(
  negativeBigInt({ identifier: "NegativeBigint", title: "NegativeBigint" })
)

/**
 * @category bigint constructors
 * @since 1.0.0
 */
export const NonPositiveBigIntFromSelf: filter<bigint> = BigIntFromSelf.pipe(
  nonPositiveBigInt({ identifier: "NonPositiveBigintFromSelf", title: "NonPositiveBigintFromSelf" })
)

/**
 * @category bigint constructors
 * @since 1.0.0
 */
export const NonPositiveBigInt: filter<bigint, string> = $BigInt.pipe(
  nonPositiveBigInt({ identifier: "NonPositiveBigint", title: "NonPositiveBigint" })
)

/**
 * @category bigint constructors
 * @since 1.0.0
 */
export const NonNegativeBigIntFromSelf: filter<bigint> = BigIntFromSelf.pipe(
  nonNegativeBigInt({ identifier: "NonNegativeBigintFromSelf", title: "NonNegativeBigintFromSelf" })
)

/**
 * @category bigint constructors
 * @since 1.0.0
 */
export const NonNegativeBigInt: filter<bigint, string> = $BigInt.pipe(
  nonNegativeBigInt({ identifier: "NonNegativeBigint", title: "NonNegativeBigint" })
)

/**
 * This schema transforms a `number` into a `bigint` by parsing the number using the `BigInt` function.
 *
 * It returns an error if the value can't be safely encoded as a `number` due to being out of range.
 *
 * @category bigint transformations
 * @since 1.0.0
 */
export class BigIntFromNumber extends transformOrFail(
  $Number,
  BigIntFromSelf,
  {
    decode: (n, _, ast) =>
      ParseResult.fromOption(
        bigInt_.fromNumber(n),
        () => new ParseResult.Type(ast, n)
      ),
    encode: (b, _, ast) => ParseResult.fromOption(bigInt_.toNumber(b), () => new ParseResult.Type(ast, b))
  }
).annotations({ identifier: "BigintFromNumber" }) {}

/**
 * @category Secret constructors
 * @since 1.0.0
 */
export class SecretFromSelf extends declare(
  secret_.isSecret,
  {
    identifier: "SecretFromSelf",
    pretty: (): pretty_.Pretty<secret_.Secret> => (secret) => String(secret),
    arbitrary: (): LazyArbitrary<secret_.Secret> => (fc) => fc.string().map((_) => secret_.fromString(_))
  }
) {}

/**
 * A schema that transforms a `string` into a `Secret`.
 *
 * @category Secret transformations
 * @since 1.0.0
 */
export class Secret extends transform(
  $String,
  SecretFromSelf,
  { strict: false, decode: (str) => secret_.fromString(str), encode: (secret) => secret_.value(secret) }
).annotations({ identifier: "Secret" }) {}

/**
 * @category Duration constructors
 * @since 1.0.0
 */
export class DurationFromSelf extends declare(
  duration_.isDuration,
  {
    identifier: "DurationFromSelf",
    pretty: (): pretty_.Pretty<duration_.Duration> => String,
    arbitrary: (): LazyArbitrary<duration_.Duration> => (fc) =>
      fc.oneof(
        fc.constant(duration_.infinity),
        fc.bigUint().map((_) => duration_.nanos(_)),
        fc.bigUint().map((_) => duration_.micros(_)),
        fc.maxSafeNat().map((_) => duration_.millis(_)),
        fc.maxSafeNat().map((_) => duration_.seconds(_)),
        fc.maxSafeNat().map((_) => duration_.minutes(_)),
        fc.maxSafeNat().map((_) => duration_.hours(_)),
        fc.maxSafeNat().map((_) => duration_.days(_)),
        fc.maxSafeNat().map((_) => duration_.weeks(_))
      ),
    equivalence: (): Equivalence.Equivalence<duration_.Duration> => duration_.Equivalence
  }
) {}

/**
 * A schema that transforms a `bigint` tuple into a `Duration`.
 * Treats the value as the number of nanoseconds.
 *
 * @category Duration transformations
 * @since 1.0.0
 */
export class DurationFromNanos extends transformOrFail(
  BigIntFromSelf,
  DurationFromSelf,
  {
    decode: (nanos) => ParseResult.succeed(duration_.nanos(nanos)),
    encode: (duration, _, ast) =>
      option_.match(duration_.toNanos(duration), {
        onNone: () => ParseResult.fail(new ParseResult.Type(ast, duration)),
        onSome: (val) => ParseResult.succeed(val)
      })
  }
).annotations({ identifier: "DurationFromNanos" }) {}

/**
 * A schema that transforms a `number` tuple into a `Duration`.
 * Treats the value as the number of milliseconds.
 *
 * @category Duration transformations
 * @since 1.0.0
 */
export class DurationFromMillis extends transform(
  $Number,
  DurationFromSelf,
  { decode: (ms) => duration_.millis(ms), encode: (n) => duration_.toMillis(n) }
).annotations({ identifier: "DurationFromMillis" }) {}

const hrTime: Schema<readonly [seconds: number, nanos: number]> = Tuple(
  NonNegative.pipe(
    finite({
      [AST.TitleAnnotationId]: "seconds",
      [AST.DescriptionAnnotationId]: "seconds"
    })
  ),
  NonNegative.pipe(
    finite({
      [AST.TitleAnnotationId]: "nanos",
      [AST.DescriptionAnnotationId]: "nanos"
    })
  )
)

/**
 * A schema that transforms a `[number, number]` tuple into a `Duration`.
 *
 * @category Duration transformations
 * @since 1.0.0
 */
export class Duration extends transform(
  hrTime,
  DurationFromSelf,
  {
    decode: ([seconds, nanos]) => duration_.nanos(BigInt(seconds) * BigInt(1e9) + BigInt(nanos)),
    encode: (duration) => duration_.toHrTime(duration)
  }
).annotations({ identifier: "Duration" }) {}

/**
 * Clamps a `Duration` between a minimum and a maximum value.
 *
 * @category Duration transformations
 * @since 1.0.0
 */
export const clampDuration =
  (minimum: duration_.DurationInput, maximum: duration_.DurationInput) =>
  <A extends duration_.Duration, I, R>(self: Schema<A, I, R>): transform<Schema<A, I, R>, filter<A>> =>
    transform(
      self,
      self.pipe(typeSchema, betweenDuration(minimum, maximum)),
      { strict: false, decode: (self) => duration_.clamp(self, { minimum, maximum }), encode: identity }
    )

/**
 * @category type id
 * @since 1.0.0
 */
export const LessThanDurationTypeId = Symbol.for("@effect/schema/TypeId/LessThanDuration")

/**
 * @category Duration filters
 * @since 1.0.0
 */
export const lessThanDuration = <A extends duration_.Duration>(
  max: duration_.DurationInput,
  annotations?: Annotations.Filter<A>
) =>
<I, R>(self: Schema<A, I, R>): filter<A, I, R> =>
  self.pipe(
    filter((a): a is A => duration_.lessThan(a, max), {
      typeId: { id: LessThanDurationTypeId, annotation: { max } },
      description: `a Duration less than ${duration_.decode(max)}`,
      ...annotations
    })
  )

/**
 * @category type id
 * @since 1.0.0
 */
export const LessThanOrEqualToDurationTypeId = Symbol.for(
  "@effect/schema/TypeId/LessThanOrEqualToDuration"
)

/**
 * @category Duration filters
 * @since 1.0.0
 */
export const lessThanOrEqualToDuration = <A extends duration_.Duration>(
  max: duration_.DurationInput,
  annotations?: Annotations.Filter<A>
) =>
<I, R>(self: Schema<A, I, R>): filter<A, I, R> =>
  self.pipe(
    filter((a): a is A => duration_.lessThanOrEqualTo(a, max), {
      typeId: { id: LessThanDurationTypeId, annotation: { max } },
      description: `a Duration less than or equal to ${duration_.decode(max)}`,
      ...annotations
    })
  )

/**
 * @category type id
 * @since 1.0.0
 */
export const GreaterThanDurationTypeId = Symbol.for("@effect/schema/TypeId/GreaterThanDuration")

/**
 * @category Duration filters
 * @since 1.0.0
 */
export const greaterThanDuration = <A extends duration_.Duration>(
  min: duration_.DurationInput,
  annotations?: Annotations.Filter<A>
) =>
<I, R>(self: Schema<A, I, R>): filter<A, I, R> =>
  self.pipe(
    filter((a): a is A => duration_.greaterThan(a, min), {
      typeId: { id: GreaterThanDurationTypeId, annotation: { min } },
      description: `a Duration greater than ${duration_.decode(min)}`,
      ...annotations
    })
  )

/**
 * @category type id
 * @since 1.0.0
 */
export const GreaterThanOrEqualToDurationTypeId = Symbol.for(
  "@effect/schema/TypeId/GreaterThanOrEqualToDuration"
)

/**
 * @category Duration filters
 * @since 1.0.0
 */
export const greaterThanOrEqualToDuration = <A extends duration_.Duration>(
  min: duration_.DurationInput,
  annotations?: Annotations.Filter<A>
) =>
<I, R>(self: Schema<A, I, R>): filter<A, I, R> =>
  self.pipe(
    filter((a): a is A => duration_.greaterThanOrEqualTo(a, min), {
      typeId: { id: GreaterThanOrEqualToDurationTypeId, annotation: { min } },
      description: `a Duration greater than or equal to ${duration_.decode(min)}`,
      ...annotations
    })
  )

/**
 * @category type id
 * @since 1.0.0
 */
export const BetweenDurationTypeId = Symbol.for("@effect/schema/TypeId/BetweenDuration")

/**
 * @category Duration filters
 * @since 1.0.0
 */
export const betweenDuration = <A extends duration_.Duration>(
  minimum: duration_.DurationInput,
  maximum: duration_.DurationInput,
  annotations?: Annotations.Filter<A>
) =>
<I, R>(self: Schema<A, I, R>): filter<A, I, R> =>
  self.pipe(
    filter((a): a is A => duration_.between(a, { minimum, maximum }), {
      typeId: { id: BetweenDurationTypeId, annotation: { maximum, minimum } },
      description: `a Duration between ${duration_.decode(minimum)} and ${duration_.decode(maximum)}`,
      ...annotations
    })
  )

/**
 * @category Uint8Array constructors
 * @since 1.0.0
 */
export const Uint8ArrayFromSelf: Schema<Uint8Array> = declare(
  Predicate.isUint8Array,
  {
    identifier: "Uint8ArrayFromSelf",
    pretty: (): pretty_.Pretty<Uint8Array> => (u8arr) => `new Uint8Array(${JSON.stringify(Array.from(u8arr))})`,
    arbitrary: (): LazyArbitrary<Uint8Array> => (fc) => fc.uint8Array(),
    equivalence: (): Equivalence.Equivalence<Uint8Array> => array_.getEquivalence(Equal.equals) as any
  }
)

const $Uint8Array: Schema<Uint8Array, ReadonlyArray<number>> = transform(
  $Array($Number.pipe(
    between(0, 255, {
      title: "8-bit unsigned integer",
      description: "a 8-bit unsigned integer"
    })
  )).annotations({ description: "an array of 8-bit unsigned integers" }),
  Uint8ArrayFromSelf,
  { decode: (numbers) => Uint8Array.from(numbers), encode: (uint8Array) => Array.from(uint8Array) }
).annotations({ identifier: "Uint8Array" })

export {
  /**
   * A schema that transforms a `number` array into a `Uint8Array`.
   *
   * @category Uint8Array transformations
   * @since 1.0.0
   */
  $Uint8Array as Uint8Array
}

const makeEncodingTransformation = (
  id: string,
  decode: (s: string) => either_.Either<Uint8Array, Encoding.DecodeException>,
  encode: (u: Uint8Array) => string
): Schema<Uint8Array, string> =>
  transformOrFail(
    $String,
    Uint8ArrayFromSelf,
    {
      strict: false,
      decode: (s, _, ast) =>
        either_.mapLeft(
          decode(s),
          (decodeException) => new ParseResult.Type(ast, s, decodeException.message)
        ),
      encode: (u) => ParseResult.succeed(encode(u))
    }
  ).annotations({ identifier: id })

/**
 * @category Encoding transformations
 * @since 1.0.0
 */
export const Base64: Schema<Uint8Array, string> = makeEncodingTransformation(
  "Base64",
  Encoding.decodeBase64,
  Encoding.encodeBase64
)

/**
 * @category Encoding transformations
 * @since 1.0.0
 */
export const Base64Url: Schema<Uint8Array, string> = makeEncodingTransformation(
  "Base64Url",
  Encoding.decodeBase64Url,
  Encoding.encodeBase64Url
)

/**
 * @category Encoding transformations
 * @since 1.0.0
 */
export const Hex: Schema<Uint8Array, string> = makeEncodingTransformation(
  "Hex",
  Encoding.decodeHex,
  Encoding.encodeHex
)

/**
 * @category type id
 * @since 1.0.0
 */
export const MinItemsTypeId: unique symbol = filters_.MinItemsTypeId

/**
 * @category type id
 * @since 1.0.0
 */
export type MinItemsTypeId = typeof MinItemsTypeId

/**
 * @category ReadonlyArray filters
 * @since 1.0.0
 */
export const minItems = <A>(
  n: number,
  annotations?: Annotations.Filter<ReadonlyArray<A>>
) =>
<I, R>(self: Schema<ReadonlyArray<A>, I, R>): filter<ReadonlyArray<A>, I, R> =>
  self.pipe(
    filter((a): a is ReadonlyArray<A> => a.length >= n, {
      typeId: MinItemsTypeId,
      description: `an array of at least ${n} items`,
      jsonSchema: { minItems: n },
      ...annotations
    })
  )

/**
 * @category type id
 * @since 1.0.0
 */
export const MaxItemsTypeId: unique symbol = filters_.MaxItemsTypeId

/**
 * @category type id
 * @since 1.0.0
 */
export type MaxItemsTypeId = typeof MaxItemsTypeId

/**
 * @category ReadonlyArray filters
 * @since 1.0.0
 */
export const maxItems = <A>(
  n: number,
  annotations?: Annotations.Filter<ReadonlyArray<A>>
) =>
<I, R>(self: Schema<ReadonlyArray<A>, I, R>): filter<ReadonlyArray<A>, I, R> =>
  self.pipe(
    filter((a): a is ReadonlyArray<A> => a.length <= n, {
      typeId: MaxItemsTypeId,
      description: `an array of at most ${n} items`,
      jsonSchema: { maxItems: n },
      ...annotations
    })
  )

/**
 * @category type id
 * @since 1.0.0
 */
export const ItemsCountTypeId: unique symbol = filters_.ItemsCountTypeId

/**
 * @category type id
 * @since 1.0.0
 */
export type ItemsCountTypeId = typeof ItemsCountTypeId

/**
 * @category ReadonlyArray filters
 * @since 1.0.0
 */
export const itemsCount = <A>(
  n: number,
  annotations?: Annotations.Filter<ReadonlyArray<A>>
) =>
<I, R>(self: Schema<ReadonlyArray<A>, I, R>): filter<ReadonlyArray<A>, I, R> =>
  self.pipe(
    filter((a): a is ReadonlyArray<A> => a.length === n, {
      typeId: ItemsCountTypeId,
      description: `an array of exactly ${n} item(s)`,
      jsonSchema: { minItems: n, maxItems: n },
      ...annotations
    })
  )

/**
 * @category ReadonlyArray transformations
 * @since 1.0.0
 */
export const getNumberIndexedAccess = <A extends ReadonlyArray<any>, I extends ReadonlyArray<any>, R>(
  self: Schema<A, I, R>
): SchemaClass<A[number], I[number], R> => make(AST.getNumberIndexedAccess(self.ast))

/**
 * Get the first element of a `ReadonlyArray`, or `None` if the array is empty.
 *
 * @category ReadonlyArray transformations
 * @since 1.0.0
 */
export const head = <A, I, R>(self: Schema<ReadonlyArray<A>, I, R>): SchemaClass<option_.Option<A>, I, R> =>
  transform(
    self,
    OptionFromSelf(getNumberIndexedAccess(typeSchema(self))),
    { decode: array_.head, encode: option_.match({ onNone: () => [], onSome: array_.of }) }
  )

/**
 * Retrieves the first element of a `ReadonlyArray`.
 *
 * If the array is empty, it returns the `fallback` argument if provided; otherwise, it fails.
 *
 * @category ReadonlyArray transformations
 * @since 1.0.0
 */
export const headOrElse: {
  <A>(fallback?: LazyArg<A>): <I, R>(self: Schema<ReadonlyArray<A>, I, R>) => SchemaClass<A, I, R>
  <A, I, R>(self: Schema<ReadonlyArray<A>, I, R>, fallback?: LazyArg<A>): SchemaClass<A, I, R>
} = dual(
  (args) => isSchema(args[0]),
  <A, I, R>(self: Schema<ReadonlyArray<A>, I, R>, fallback?: LazyArg<A>): SchemaClass<A, I, R> =>
    transformOrFail(
      self,
      getNumberIndexedAccess(typeSchema(self)),
      {
        decode: (as, _, ast) =>
          as.length > 0
            ? ParseResult.succeed(as[0])
            : fallback
            ? ParseResult.succeed(fallback())
            : ParseResult.fail(new ParseResult.Type(ast, as)),
        encode: (a) => ParseResult.succeed(array_.of(a))
      }
    )
)

/**
 * @category type id
 * @since 1.0.0
 */
export const ValidDateTypeId = Symbol.for("@effect/schema/TypeId/ValidDate")

/**
 * A filter that **excludes invalid** dates (e.g., `new Date("Invalid Date")` is rejected).
 *
 * @category Date filters
 * @since 1.0.0
 */
export const validDate =
  (annotations?: Annotations.Filter<Date>) => <I, R>(self: Schema<Date, I, R>): filter<Date, I, R> =>
    self.pipe(
      filter((a) => !Number.isNaN(a.getTime()), {
        typeId: ValidDateTypeId,
        description: "a valid Date",
        ...annotations
      })
    )

/**
 * Represents a schema for handling potentially **invalid** `Date` instances (e.g., `new Date("Invalid Date")` is not rejected).
 *
 * @category Date constructors
 * @since 1.0.0
 */
export class DateFromSelf extends declare(
  Predicate.isDate,
  {
    identifier: "DateFromSelf",
    description: "a potentially invalid Date instance",
    pretty: (): pretty_.Pretty<Date> => (date) => `new Date(${JSON.stringify(date)})`,
    arbitrary: (): LazyArbitrary<Date> => (fc) => fc.date({ noInvalidDate: false }),
    equivalence: () => Equivalence.Date
  }
) {}

/**
 * Represents a schema for handling only **valid** dates. For example, `new Date("Invalid Date")` is rejected, even though it is an instance of `Date`.
 *
 * @category Date constructors
 * @since 1.0.0
 */
export class ValidDateFromSelf extends DateFromSelf.pipe(
  validDate({
    identifier: "ValidDateFromSelf",
    description: "a valid Date instance"
  })
) {}

/**
 * Represents a schema that converts a `string` into a (potentially invalid) `Date` (e.g., `new Date("Invalid Date")` is not rejected).
 *
 * @category Date transformations
 * @since 1.0.0
 */
export class DateFromString extends transform(
  $String,
  DateFromSelf,
  { decode: (s) => new Date(s), encode: (n) => n.toISOString() }
).annotations({ identifier: "DateFromString" }) {}

/** @ignore */
class $Date extends DateFromString.pipe(
  validDate({ identifier: "Date" })
) {}

export {
  /**
   * A schema that transforms a `string` into a **valid** `Date`, ensuring that invalid dates, such as `new Date("Invalid Date")`, are rejected.
   *
   * @category Date transformations
   * @since 1.0.0
   */
  $Date as Date
}

/**
 * @category Option utils
 * @since 1.0.0
 */
export type OptionEncoded<I> =
  | {
    readonly _tag: "None"
  }
  | {
    readonly _tag: "Some"
    readonly value: I
  }

const OptionNoneEncoded = Struct({
  _tag: Literal("None")
}).annotations({ description: "NoneEncoded" })

const optionSomeEncoded = <A, I, R>(value: Schema<A, I, R>) =>
  Struct({
    _tag: Literal("Some"),
    value
  }).annotations({ description: `SomeEncoded<${format(value)}>` })

const optionEncoded = <A, I, R>(value: Schema<A, I, R>) =>
  Union(
    OptionNoneEncoded,
    optionSomeEncoded(value)
  ).annotations({
    description: `OptionEncoded<${format(value)}>`
  })

const optionDecode = <A>(input: OptionEncoded<A>): option_.Option<A> =>
  input._tag === "None" ? option_.none() : option_.some(input.value)

const optionArbitrary = <A>(value: LazyArbitrary<A>): LazyArbitrary<option_.Option<A>> => (fc) =>
  fc.oneof(
    fc.record({ _tag: fc.constant("None" as const) }),
    fc.record({ _tag: fc.constant("Some" as const), value: value(fc) })
  ).map(optionDecode)

const optionPretty = <A>(value: pretty_.Pretty<A>): pretty_.Pretty<option_.Option<A>> =>
  option_.match({
    onNone: () => "none()",
    onSome: (a) => `some(${value(a)})`
  })

const optionParse =
  <R, A>(decodeUnknown: ParseResult.DecodeUnknown<A, R>): ParseResult.DeclarationDecodeUnknown<option_.Option<A>, R> =>
  (u, options, ast) =>
    option_.isOption(u) ?
      option_.isNone(u) ?
        ParseResult.succeed(option_.none())
        : ParseResult.map(decodeUnknown(u.value, options), option_.some)
      : ParseResult.fail(new ParseResult.Type(ast, u))

/**
 * @category api interface
 * @since 1.0.0
 */
export interface OptionFromSelf<Value extends Schema.Any> extends
  AnnotableClass<
    OptionFromSelf<Value>,
    option_.Option<Schema.Type<Value>>,
    option_.Option<Schema.Encoded<Value>>,
    Schema.Context<Value>
  >
{}

/**
 * @category Option transformations
 * @since 1.0.0
 */
export const OptionFromSelf = <Value extends Schema.Any>(
  value: Value
): OptionFromSelf<Value> => {
  return declare(
    [value],
    {
      decode: (value) => optionParse(ParseResult.decodeUnknown(value)),
      encode: (value) => optionParse(ParseResult.encodeUnknown(value))
    },
    {
      description: `Option<${format(value)}>`,
      pretty: optionPretty,
      arbitrary: optionArbitrary,
      equivalence: option_.getEquivalence
    }
  )
}

const makeNoneEncoded = {
  _tag: "None"
} as const
const makeSomeEncoded = <A>(value: A) => ({
  _tag: "Some",
  value
} as const)

/**
 * @category api interface
 * @since 1.0.0
 */
export interface Option<Value extends Schema.Any> extends
  AnnotableClass<
    Option<Value>,
    option_.Option<Schema.Type<Value>>,
    OptionEncoded<Schema.Encoded<Value>>,
    Schema.Context<Value>
  >
{}

/**
 * @category Option transformations
 * @since 1.0.0
 */
export const Option = <Value extends Schema.Any>(value: Value): Option<Value> => {
  const value_ = asSchema(value)
  return transform(
    optionEncoded(value_),
    OptionFromSelf(typeSchema(value_)),
    {
      decode: optionDecode,
      encode: option_.match({
        onNone: () => makeNoneEncoded,
        onSome: makeSomeEncoded
      })
    }
  )
}

/**
 * @category api interface
 * @since 1.0.0
 */
export interface OptionFromNullOr<Value extends Schema.Any> extends
  AnnotableClass<
    OptionFromNullOr<Value>,
    option_.Option<Schema.Type<Value>>,
    Schema.Encoded<Value> | null,
    Schema.Context<Value>
  >
{}

/**
 * @category Option transformations
 * @since 1.0.0
 */
export const OptionFromNullOr = <Value extends Schema.Any>(
  value: Value
): OptionFromNullOr<Value> => {
  const value_ = asSchema(value)
  return transform(NullOr(value_), OptionFromSelf(typeSchema(value_)), {
    decode: option_.fromNullable,
    encode: option_.getOrNull
  })
}

/**
 * @category api interface
 * @since 1.0.0
 */
export interface OptionFromNullishOr<Value extends Schema.Any> extends
  AnnotableClass<
    OptionFromNullishOr<Value>,
    option_.Option<Schema.Type<Value>>,
    Schema.Encoded<Value> | null | undefined,
    Schema.Context<Value>
  >
{}

/**
 * @category Option transformations
 * @since 1.0.0
 */
export const OptionFromNullishOr = <Value extends Schema.Any>(
  value: Value,
  onNoneEncoding: null | undefined
): OptionFromNullishOr<Value> => {
  const value_ = asSchema(value)
  return transform(
    NullishOr(value_),
    OptionFromSelf(typeSchema(value_)),
    { decode: option_.fromNullable, encode: onNoneEncoding === null ? option_.getOrNull : option_.getOrUndefined }
  )
}

/**
 * @category api interface
 * @since 1.0.0
 */
export interface OptionFromUndefinedOr<Value extends Schema.Any> extends
  AnnotableClass<
    OptionFromUndefinedOr<Value>,
    option_.Option<Schema.Type<Value>>,
    Schema.Encoded<Value> | undefined,
    Schema.Context<Value>
  >
{}

/**
 * @category Option transformations
 * @since 1.0.0
 */
export const OptionFromUndefinedOr = <Value extends Schema.Any>(
  value: Value
): OptionFromUndefinedOr<Value> => {
  const value_ = asSchema(value)
  return transform(UndefinedOr(value_), OptionFromSelf(typeSchema(value_)), {
    decode: option_.fromNullable,
    encode: option_.getOrUndefined
  })
}

/**
 * @category Either utils
 * @since 1.0.0
 */
export type RightEncoded<IA> = {
  readonly _tag: "Right"
  readonly right: IA
}

/**
 * @category Either utils
 * @since 1.0.0
 */
export type LeftEncoded<IE> = {
  readonly _tag: "Left"
  readonly left: IE
}

/**
 * @category Either utils
 * @since 1.0.0
 */
export type EitherEncoded<IR, IL> = RightEncoded<IR> | LeftEncoded<IL>

const rightEncoded = <RA, RI, RR>(right: Schema<RA, RI, RR>): Schema<RightEncoded<RA>, RightEncoded<RI>, RR> =>
  Struct({
    _tag: Literal("Right"),
    right
  }).annotations({ description: `RightEncoded<${format(right)}>` })

const leftEncoded = <LA, LI, LR>(left: Schema<LA, LI, LR>): Schema<LeftEncoded<LA>, LeftEncoded<LI>, LR> =>
  Struct({
    _tag: Literal("Left"),
    left
  }).annotations({ description: `LeftEncoded<${format(left)}>` })

const eitherEncoded = <RA, RI, RR, LA, LI, LR>(
  right: Schema<RA, RI, RR>,
  left: Schema<LA, LI, LR>
) =>
  Union(rightEncoded(right), leftEncoded(left)).annotations({
    description: `EitherEncoded<${format(left)}, ${format(right)}>`
  })

const eitherDecode = <R, L>(input: EitherEncoded<R, L>): either_.Either<R, L> =>
  input._tag === "Left" ? either_.left(input.left) : either_.right(input.right)

const eitherArbitrary = <R, L>(
  right: LazyArbitrary<R>,
  left: LazyArbitrary<L>
): LazyArbitrary<either_.Either<R, L>> =>
(fc) =>
  fc.oneof(
    fc.record({ _tag: fc.constant("Left" as const), left: left(fc) }),
    fc.record({ _tag: fc.constant("Right" as const), right: right(fc) })
  ).map(eitherDecode)

const eitherPretty = <R, L>(
  right: pretty_.Pretty<R>,
  left: pretty_.Pretty<L>
): pretty_.Pretty<either_.Either<R, L>> =>
  either_.match({
    onLeft: (e) => `left(${left(e)})`,
    onRight: (a) => `right(${right(a)})`
  })

const eitherParse = <RR, R, LR, L>(
  parseRight: ParseResult.DecodeUnknown<R, RR>,
  decodeUnknownLeft: ParseResult.DecodeUnknown<L, LR>
): ParseResult.DeclarationDecodeUnknown<either_.Either<R, L>, LR | RR> =>
(u, options, ast) =>
  either_.isEither(u) ?
    either_.match(u, {
      onLeft: (left) => ParseResult.map(decodeUnknownLeft(left, options), either_.left),
      onRight: (right) => ParseResult.map(parseRight(right, options), either_.right)
    })
    : ParseResult.fail(new ParseResult.Type(ast, u))

/**
 * @category api interface
 * @since 1.0.0
 */
export interface EitherFromSelf<R extends Schema.Any, L extends Schema.Any> extends
  AnnotableClass<
    EitherFromSelf<R, L>,
    either_.Either<Schema.Type<R>, Schema.Type<L>>,
    either_.Either<Schema.Encoded<R>, Schema.Encoded<L>>,
    Schema.Context<R> | Schema.Context<L>
  >
{}

/**
 * @category Either transformations
 * @since 1.0.0
 */
export const EitherFromSelf = <R extends Schema.Any, L extends Schema.Any>({ left, right }: {
  readonly left: L
  readonly right: R
}): EitherFromSelf<R, L> => {
  return declare(
    [right, left],
    {
      decode: (right, left) => eitherParse(ParseResult.decodeUnknown(right), ParseResult.decodeUnknown(left)),
      encode: (right, left) => eitherParse(ParseResult.encodeUnknown(right), ParseResult.encodeUnknown(left))
    },
    {
      description: `Either<${format(right)}, ${format(left)}>`,
      pretty: eitherPretty,
      arbitrary: eitherArbitrary,
      equivalence: (right, left) => either_.getEquivalence({ left, right })
    }
  )
}

const makeLeftEncoded = <E>(left: E) => (({
  _tag: "Left",
  left
}) as const)
const makeRightEncoded = <A>(right: A) => (({
  _tag: "Right",
  right
}) as const)

/**
 * @category api interface
 * @since 1.0.0
 */
export interface Either<R extends Schema.Any, L extends Schema.Any> extends
  AnnotableClass<
    Either<R, L>,
    either_.Either<Schema.Type<R>, Schema.Type<L>>,
    EitherEncoded<Schema.Encoded<R>, Schema.Encoded<L>>,
    Schema.Context<R> | Schema.Context<L>
  >
{}

/**
 * @category Either transformations
 * @since 1.0.0
 */
export const Either = <R extends Schema.Any, L extends Schema.Any>({ left, right }: {
  readonly left: L
  readonly right: R
}): Either<R, L> => {
  const right_ = asSchema(right)
  const left_ = asSchema(left)
  return transform(
    eitherEncoded(right_, left_),
    EitherFromSelf({ left: typeSchema(left_), right: typeSchema(right_) }),
    { decode: eitherDecode, encode: either_.match({ onLeft: makeLeftEncoded, onRight: makeRightEncoded }) }
  )
}

/**
 * @category api interface
 * @since 1.0.0
 */
export interface EitherFromUnion<R extends Schema.Any, L extends Schema.Any> extends
  AnnotableClass<
    EitherFromUnion<R, L>,
    either_.Either<Schema.Type<R>, Schema.Type<L>>,
    Schema.Encoded<R> | Schema.Encoded<L>,
    Schema.Context<R> | Schema.Context<L>
  >
{}

/**
 * @example
 * import * as Schema from "@effect/schema/Schema"
 *
 * // Schema<string | number, Either<string, number>>
 * Schema.EitherFromUnion({ left: Schema.String, right: Schema.Number })
 *
 * @category Either transformations
 * @since 1.0.0
 */
export const EitherFromUnion = <R extends Schema.Any, L extends Schema.Any>({ left, right }: {
  readonly left: L
  readonly right: R
}): EitherFromUnion<R, L> => {
  const right_ = asSchema(right)
  const left_ = asSchema(left)
  const toright = typeSchema(right_)
  const toleft = typeSchema(left_)
  const fromRight = transform(right_, rightEncoded(toright), { decode: makeRightEncoded, encode: (r) => r.right })
  const fromLeft = transform(left_, leftEncoded(toleft), { decode: makeLeftEncoded, encode: (l) => l.left })
  return transform(
    Union(fromRight, fromLeft),
    EitherFromSelf({ left: toleft, right: toright }),
    {
      decode: (from) => from._tag === "Left" ? either_.left(from.left) : either_.right(from.right),
      encode: either_.match({ onLeft: makeLeftEncoded, onRight: makeRightEncoded })
    }
  )
}

const mapArbitrary = <K, V>(
  key: LazyArbitrary<K>,
  value: LazyArbitrary<V>
): LazyArbitrary<Map<K, V>> =>
(fc) => fc.array(fc.tuple(key(fc), value(fc))).map((as) => new Map(as))

const readonlyMapPretty = <K, V>(
  key: pretty_.Pretty<K>,
  value: pretty_.Pretty<V>
): pretty_.Pretty<ReadonlyMap<K, V>> =>
(map) =>
  `new Map([${
    Array.from(map.entries())
      .map(([k, v]) => `[${key(k)}, ${value(v)}]`)
      .join(", ")
  }])`

const readonlyMapEquivalence = <K, V>(
  key: Equivalence.Equivalence<K>,
  value: Equivalence.Equivalence<V>
): Equivalence.Equivalence<ReadonlyMap<K, V>> => {
  const arrayEquivalence = array_.getEquivalence(
    Equivalence.make<[K, V]>(([ka, va], [kb, vb]) => key(ka, kb) && value(va, vb))
  )
  return Equivalence.make((a, b) => arrayEquivalence(Array.from(a.entries()), Array.from(b.entries())))
}

const readonlyMapParse = <R, K, V>(
  decodeUnknown: ParseResult.DecodeUnknown<ReadonlyArray<readonly [K, V]>, R>
): ParseResult.DeclarationDecodeUnknown<ReadonlyMap<K, V>, R> =>
(u, options, ast) =>
  Predicate.isMap(u) ?
    ParseResult.map(decodeUnknown(Array.from(u.entries()), options), (as): ReadonlyMap<K, V> => new Map(as))
    : ParseResult.fail(new ParseResult.Type(ast, u))

/**
 * @category api interface
 * @since 1.0.0
 */
export interface ReadonlyMapFromSelf<K extends Schema.Any, V extends Schema.Any> extends
  AnnotableClass<
    ReadonlyMapFromSelf<K, V>,
    ReadonlyMap<Schema.Type<K>, Schema.Type<V>>,
    ReadonlyMap<Schema.Encoded<K>, Schema.Encoded<V>>,
    Schema.Context<K> | Schema.Context<V>
  >
{}

const mapFromSelf_ = <K extends Schema.Any, V extends Schema.Any>(
  key: K,
  value: V,
  description: string
): ReadonlyMapFromSelf<K, V> =>
  declare(
    [key, value],
    {
      decode: (Key, Value) => readonlyMapParse(ParseResult.decodeUnknown($Array(Tuple(Key, Value)))),
      encode: (Key, Value) => readonlyMapParse(ParseResult.encodeUnknown($Array(Tuple(Key, Value))))
    },
    {
      description,
      pretty: readonlyMapPretty,
      arbitrary: mapArbitrary,
      equivalence: readonlyMapEquivalence
    }
  )

/**
 * @category ReadonlyMap
 * @since 1.0.0
 */
export const ReadonlyMapFromSelf = <K extends Schema.Any, V extends Schema.Any>({ key, value }: {
  readonly key: K
  readonly value: V
}): ReadonlyMapFromSelf<K, V> => mapFromSelf_(key, value, `ReadonlyMap<${format(key)}, ${format(value)}>`)

/**
 * @category api interface
 * @since 1.0.0
 */
export interface MapFromSelf<K extends Schema.Any, V extends Schema.Any> extends
  AnnotableClass<
    MapFromSelf<K, V>,
    Map<Schema.Type<K>, Schema.Type<V>>,
    ReadonlyMap<Schema.Encoded<K>, Schema.Encoded<V>>,
    Schema.Context<K> | Schema.Context<V>
  >
{}

/**
 * @category Map
 * @since 1.0.0
 */
export const MapFromSelf = <K extends Schema.Any, V extends Schema.Any>({ key, value }: {
  readonly key: K
  readonly value: V
}): MapFromSelf<K, V> => mapFromSelf_(key, value, `Map<${format(key)}, ${format(value)}>`) as any

/**
 * @category api interface
 * @since 1.0.0
 */
export interface $ReadonlyMap<K extends Schema.Any, V extends Schema.Any> extends
  AnnotableClass<
    $ReadonlyMap<K, V>,
    ReadonlyMap<Schema.Type<K>, Schema.Type<V>>,
    ReadonlyArray<readonly [Schema.Encoded<K>, Schema.Encoded<V>]>,
    Schema.Context<K> | Schema.Context<V>
  >
{}

/**
 * @category ReadonlyMap transformations
 * @since 1.0.0
 */
export const ReadonlyMap = <K extends Schema.Any, V extends Schema.Any>({ key, value }: {
  readonly key: K
  readonly value: V
}): $ReadonlyMap<K, V> => {
  const key_ = asSchema(key)
  const value_ = asSchema(value)
  return transform(
    $Array(Tuple(key_, value_)),
    ReadonlyMapFromSelf({ key: typeSchema(key_), value: typeSchema(value_) }),
    { decode: (as) => new Map(as), encode: (map) => Array.from(map.entries()) }
  )
}

/**
 * @category api interface
 * @since 1.0.0
 */
export interface $Map<K extends Schema.Any, V extends Schema.Any> extends
  AnnotableClass<
    $Map<K, V>,
    Map<Schema.Type<K>, Schema.Type<V>>,
    ReadonlyArray<readonly [Schema.Encoded<K>, Schema.Encoded<V>]>,
    Schema.Context<K> | Schema.Context<V>
  >
{}

const map = <K extends Schema.Any, V extends Schema.Any>({ key, value }: {
  readonly key: K
  readonly value: V
}): $Map<K, V> => {
  const key_ = asSchema(key)
  const value_ = asSchema(value)
  return transform(
    $Array(Tuple(key_, value_)),
    MapFromSelf({ key: typeSchema(key_), value: typeSchema(value_) }),
    { decode: (as) => new Map(as), encode: (map) => Array.from(map.entries()) }
  )
}

export {
  /**
   * @category Map transformations
   * @since 1.0.0
   */
  map as Map
}

const setArbitrary = <A>(item: LazyArbitrary<A>): LazyArbitrary<ReadonlySet<A>> => (fc) =>
  fc.array(item(fc)).map((as) => new Set(as))

const readonlySetPretty = <A>(item: pretty_.Pretty<A>): pretty_.Pretty<ReadonlySet<A>> => (set) =>
  `new Set([${Array.from(set.values()).map((a) => item(a)).join(", ")}])`

const readonlySetEquivalence = <A>(
  item: Equivalence.Equivalence<A>
): Equivalence.Equivalence<ReadonlySet<A>> => {
  const arrayEquivalence = array_.getEquivalence(item)
  return Equivalence.make((a, b) => arrayEquivalence(Array.from(a.values()), Array.from(b.values())))
}

const readonlySetParse = <R, A>(
  decodeUnknown: ParseResult.DecodeUnknown<ReadonlyArray<A>, R>
): ParseResult.DeclarationDecodeUnknown<ReadonlySet<A>, R> =>
(u, options, ast) =>
  Predicate.isSet(u) ?
    ParseResult.map(decodeUnknown(Array.from(u.values()), options), (as): ReadonlySet<A> => new Set(as))
    : ParseResult.fail(new ParseResult.Type(ast, u))

/**
 * @category api interface
 * @since 1.0.0
 */
export interface ReadonlySetFromSelf<Value extends Schema.Any> extends
  AnnotableClass<
    ReadonlySetFromSelf<Value>,
    ReadonlySet<Schema.Type<Value>>,
    ReadonlySet<Schema.Encoded<Value>>,
    Schema.Context<Value>
  >
{}

const setFromSelf_ = <Value extends Schema.Any>(value: Value, description: string): ReadonlySetFromSelf<Value> =>
  declare(
    [value],
    {
      decode: (item) => readonlySetParse(ParseResult.decodeUnknown($Array(item))),
      encode: (item) => readonlySetParse(ParseResult.encodeUnknown($Array(item)))
    },
    {
      description,
      pretty: readonlySetPretty,
      arbitrary: setArbitrary,
      equivalence: readonlySetEquivalence
    }
  )

/**
 * @category ReadonlySet
 * @since 1.0.0
 */
export const ReadonlySetFromSelf = <Value extends Schema.Any>(value: Value): ReadonlySetFromSelf<Value> =>
  setFromSelf_(value, `ReadonlySet<${format(value)}>`)

/**
 * @category api interface
 * @since 1.0.0
 */
export interface SetFromSelf<Value extends Schema.Any> extends
  AnnotableClass<
    SetFromSelf<Value>,
    Set<Schema.Type<Value>>,
    ReadonlySet<Schema.Encoded<Value>>,
    Schema.Context<Value>
  >
{}

/**
 * @category Set
 * @since 1.0.0
 */
export const SetFromSelf = <Value extends Schema.Any>(value: Value): SetFromSelf<Value> =>
  setFromSelf_(value, `Set<${format(value)}>`) as any

/**
 * @category api interface
 * @since 1.0.0
 */
export interface $ReadonlySet<Value extends Schema.Any> extends
  AnnotableClass<
    $ReadonlySet<Value>,
    ReadonlySet<Schema.Type<Value>>,
    ReadonlyArray<Schema.Encoded<Value>>,
    Schema.Context<Value>
  >
{}

/**
 * @category ReadonlySet transformations
 * @since 1.0.0
 */
export const ReadonlySet = <Value extends Schema.Any>(value: Value): $ReadonlySet<Value> => {
  const value_ = asSchema(value)
  return transform(
    $Array(value_),
    ReadonlySetFromSelf(typeSchema(value_)),
    { decode: (as) => new Set(as), encode: (set) => Array.from(set) }
  )
}

/**
 * @category api interface
 * @since 1.0.0
 */
export interface $Set<Value extends Schema.Any> extends
  AnnotableClass<
    $Set<Value>,
    Set<Schema.Type<Value>>,
    ReadonlyArray<Schema.Encoded<Value>>,
    Schema.Context<Value>
  >
{}

const set = <Value extends Schema.Any>(value: Value): $Set<Value> => {
  const value_ = asSchema(value)
  return transform(
    $Array(value_),
    SetFromSelf(typeSchema(value_)),
    { decode: (as) => new Set(as), encode: (set) => Array.from(set) }
  )
}

export {
  /**
   * @category Set transformations
   * @since 1.0.0
   */
  set as Set
}

const bigDecimalPretty = (): pretty_.Pretty<bigDecimal_.BigDecimal> => (val) =>
  `BigDecimal(${bigDecimal_.format(bigDecimal_.normalize(val))})`

const bigDecimalArbitrary = (): LazyArbitrary<bigDecimal_.BigDecimal> => (fc) =>
  fc.tuple(fc.bigInt(), fc.integer()).map(([value, scale]) => bigDecimal_.make(value, scale))

/**
 * @category BigDecimal constructors
 * @since 1.0.0
 */
export class BigDecimalFromSelf extends declare(
  bigDecimal_.isBigDecimal,
  {
    identifier: "BigDecimalFromSelf",
    pretty: bigDecimalPretty,
    arbitrary: bigDecimalArbitrary,
    equivalence: () => bigDecimal_.Equivalence
  }
) {}

/**
 * @category BigDecimal transformations
 * @since 1.0.0
 */
export class BigDecimal extends transformOrFail(
  $String,
  BigDecimalFromSelf,
  {
    decode: (num, _, ast) =>
      bigDecimal_.fromString(num).pipe(option_.match({
        onNone: () => ParseResult.fail(new ParseResult.Type(ast, num)),
        onSome: (val) => ParseResult.succeed(bigDecimal_.normalize(val))
      })),
    encode: (val) => ParseResult.succeed(bigDecimal_.format(bigDecimal_.normalize(val)))
  }
).annotations({ identifier: "BigDecimal" }) {}

/**
 * A schema that transforms a `number` into a `BigDecimal`.
 * When encoding, this Schema will produce incorrect results if the BigDecimal exceeds the 64-bit range of a number.
 *
 * @category BigDecimal transformations
 * @since 1.0.0
 */
export class BigDecimalFromNumber extends transformOrFail(
  $Number,
  BigDecimalFromSelf,
  {
    decode: (num) => ParseResult.succeed(bigDecimal_.fromNumber(num)),
    encode: (val) => ParseResult.succeed(bigDecimal_.unsafeToNumber(val))
  }
).annotations({ identifier: "BigDecimalFromNumber" }) {}

/**
 * @category type id
 * @since 1.0.0
 */
export const GreaterThanBigDecimalTypeId = Symbol.for("@effect/schema/TypeId/GreaterThanBigDecimal")

/**
 * @category BigDecimal filters
 * @since 1.0.0
 */
export const greaterThanBigDecimal = <A extends bigDecimal_.BigDecimal>(
  min: bigDecimal_.BigDecimal,
  annotations?: Annotations.Filter<A>
) =>
<I, R>(self: Schema<A, I, R>): filter<A, I, R> =>
  self.pipe(
    filter((a): a is A => bigDecimal_.greaterThan(a, min), {
      typeId: { id: GreaterThanBigDecimalTypeId, annotation: { min } },
      description: `a BigDecimal greater than ${bigDecimal_.format(min)}`,
      ...annotations
    })
  )

/**
 * @category type id
 * @since 1.0.0
 */
export const GreaterThanOrEqualToBigDecimalTypeId = Symbol.for(
  "@effect/schema/TypeId/GreaterThanOrEqualToBigDecimal"
)

/**
 * @category BigDecimal filters
 * @since 1.0.0
 */
export const greaterThanOrEqualToBigDecimal = <A extends bigDecimal_.BigDecimal>(
  min: bigDecimal_.BigDecimal,
  annotations?: Annotations.Filter<A>
) =>
<I, R>(self: Schema<A, I, R>): filter<A, I, R> =>
  self.pipe(
    filter((a): a is A => bigDecimal_.greaterThanOrEqualTo(a, min), {
      typeId: { id: GreaterThanOrEqualToBigDecimalTypeId, annotation: { min } },
      description: `a BigDecimal greater than or equal to ${bigDecimal_.format(min)}`,
      ...annotations
    })
  )

/**
 * @category type id
 * @since 1.0.0
 */
export const LessThanBigDecimalTypeId = Symbol.for("@effect/schema/TypeId/LessThanBigDecimal")

/**
 * @category BigDecimal filters
 * @since 1.0.0
 */
export const lessThanBigDecimal = <A extends bigDecimal_.BigDecimal>(
  max: bigDecimal_.BigDecimal,
  annotations?: Annotations.Filter<A>
) =>
<I, R>(self: Schema<A, I, R>): filter<A, I, R> =>
  self.pipe(
    filter((a): a is A => bigDecimal_.lessThan(a, max), {
      typeId: { id: LessThanBigDecimalTypeId, annotation: { max } },
      description: `a BigDecimal less than ${bigDecimal_.format(max)}`,
      ...annotations
    })
  )

/**
 * @category type id
 * @since 1.0.0
 */
export const LessThanOrEqualToBigDecimalTypeId = Symbol.for(
  "@effect/schema/TypeId/LessThanOrEqualToBigDecimal"
)

/**
 * @category BigDecimal filters
 * @since 1.0.0
 */
export const lessThanOrEqualToBigDecimal = <A extends bigDecimal_.BigDecimal>(
  max: bigDecimal_.BigDecimal,
  annotations?: Annotations.Filter<A>
) =>
<I, R>(self: Schema<A, I, R>): filter<A, I, R> =>
  self.pipe(
    filter((a): a is A => bigDecimal_.lessThanOrEqualTo(a, max), {
      typeId: { id: LessThanOrEqualToBigDecimalTypeId, annotation: { max } },
      description: `a BigDecimal less than or equal to ${bigDecimal_.format(max)}`,
      ...annotations
    })
  )

/**
 * @category type id
 * @since 1.0.0
 */
export const PositiveBigDecimalTypeId = Symbol.for(
  "@effect/schema/TypeId/PositiveBigDecimal"
)

/**
 * @category BigDecimal filters
 * @since 1.0.0
 */
export const positiveBigDecimal = <A extends bigDecimal_.BigDecimal>(
  annotations?: Annotations.Filter<A>
) =>
<I, R>(self: Schema<A, I, R>): filter<A, I, R> =>
  self.pipe(
    filter((a): a is A => bigDecimal_.isPositive(a), {
      typeId: { id: PositiveBigDecimalTypeId, annotation: {} },
      description: `a positive BigDecimal`,
      ...annotations
    })
  )

/**
 * @category BigDecimal constructors
 * @since 1.0.0
 */
export const PositiveBigDecimalFromSelf: filter<bigDecimal_.BigDecimal> = BigDecimalFromSelf.pipe(
  positiveBigDecimal({
    identifier: "PositiveBigDecimalFromSelf",
    title: "PositiveBigDecimalFromSelf"
  })
)

/**
 * @category type id
 * @since 1.0.0
 */
export const NonNegativeBigDecimalTypeId = Symbol.for(
  "@effect/schema/TypeId/NonNegativeBigDecimal"
)

/**
 * @category BigDecimal filters
 * @since 1.0.0
 */
export const nonNegativeBigDecimal = <A extends bigDecimal_.BigDecimal>(
  annotations?: Annotations.Filter<A>
) =>
<I, R>(self: Schema<A, I, R>): filter<A, I, R> =>
  self.pipe(
    filter((a): a is A => a.value >= 0n, {
      typeId: { id: NonNegativeBigDecimalTypeId, annotation: {} },
      description: `a non-negative BigDecimal`,
      ...annotations
    })
  )

/**
 * @category BigDecimal constructors
 * @since 1.0.0
 */
export const NonNegativeBigDecimalFromSelf: filter<bigDecimal_.BigDecimal> = BigDecimalFromSelf.pipe(
  nonNegativeBigDecimal({
    identifier: "NonNegativeBigDecimalFromSelf",
    title: "NonNegativeBigDecimalFromSelf"
  })
)

/**
 * @category type id
 * @since 1.0.0
 */
export const NegativeBigDecimalTypeId = Symbol.for(
  "@effect/schema/TypeId/NegativeBigDecimal"
)

/**
 * @category BigDecimal filters
 * @since 1.0.0
 */
export const negativeBigDecimal = <A extends bigDecimal_.BigDecimal>(
  annotations?: Annotations.Filter<A>
) =>
<I, R>(self: Schema<A, I, R>): filter<A, I, R> =>
  self.pipe(
    filter((a): a is A => bigDecimal_.isNegative(a), {
      typeId: { id: NegativeBigDecimalTypeId, annotation: {} },
      description: `a negative BigDecimal`,
      ...annotations
    })
  )

/**
 * @category BigDecimal constructors
 * @since 1.0.0
 */
export const NegativeBigDecimalFromSelf: filter<bigDecimal_.BigDecimal> = BigDecimalFromSelf.pipe(
  negativeBigDecimal({
    identifier: "NegativeBigDecimalFromSelf",
    title: "NegativeBigDecimalFromSelf"
  })
)

/**
 * @category type id
 * @since 1.0.0
 */
export const NonPositiveBigDecimalTypeId = Symbol.for(
  "@effect/schema/TypeId/NonPositiveBigDecimal"
)

/**
 * @category BigDecimal filters
 * @since 1.0.0
 */
export const nonPositiveBigDecimal = <A extends bigDecimal_.BigDecimal>(
  annotations?: Annotations.Filter<A>
) =>
<I, R>(self: Schema<A, I, R>): filter<A, I, R> =>
  self.pipe(
    filter((a): a is A => a.value <= 0n, {
      typeId: { id: NonPositiveBigDecimalTypeId, annotation: {} },
      description: `a non-positive BigDecimal`,
      ...annotations
    })
  )

/**
 * @category BigDecimal constructors
 * @since 1.0.0
 */
export const NonPositiveBigDecimalFromSelf: filter<bigDecimal_.BigDecimal> = BigDecimalFromSelf.pipe(
  nonPositiveBigDecimal({
    identifier: "NonPositiveBigDecimalFromSelf",
    title: "NonPositiveBigDecimalFromSelf"
  })
)

/**
 * @category type id
 * @since 1.0.0
 */
export const BetweenBigDecimalTypeId = Symbol.for("@effect/schema/TypeId/BetweenBigDecimal")

/**
 * @category BigDecimal filters
 * @since 1.0.0
 */
export const betweenBigDecimal = <A extends bigDecimal_.BigDecimal>(
  minimum: bigDecimal_.BigDecimal,
  maximum: bigDecimal_.BigDecimal,
  annotations?: Annotations.Filter<A>
) =>
<I, R>(self: Schema<A, I, R>): filter<A, I, R> =>
  self.pipe(
    filter((a): a is A => bigDecimal_.between(a, { minimum, maximum }), {
      typeId: { id: BetweenBigDecimalTypeId, annotation: { maximum, minimum } },
      description: `a BigDecimal between ${bigDecimal_.format(minimum)} and ${bigDecimal_.format(maximum)}`,
      ...annotations
    })
  )

/**
 * Clamps a `BigDecimal` between a minimum and a maximum value.
 *
 * @category BigDecimal transformations
 * @since 1.0.0
 */
export const clampBigDecimal =
  (minimum: bigDecimal_.BigDecimal, maximum: bigDecimal_.BigDecimal) =>
  <A extends bigDecimal_.BigDecimal, I, R>(self: Schema<A, I, R>): transform<Schema<A, I, R>, filter<A>> =>
    transform(
      self,
      self.pipe(typeSchema, betweenBigDecimal(minimum, maximum)),
      { strict: false, decode: (self) => bigDecimal_.clamp(self, { minimum, maximum }), encode: identity }
    )

const chunkArbitrary = <A>(item: LazyArbitrary<A>): LazyArbitrary<chunk_.Chunk<A>> => (fc) =>
  fc.array(item(fc)).map(chunk_.fromIterable)

const chunkPretty = <A>(item: pretty_.Pretty<A>): pretty_.Pretty<chunk_.Chunk<A>> => (c) =>
  `Chunk(${chunk_.toReadonlyArray(c).map(item).join(", ")})`

const chunkParse = <R, A>(
  decodeUnknown: ParseResult.DecodeUnknown<ReadonlyArray<A>, R>
): ParseResult.DeclarationDecodeUnknown<chunk_.Chunk<A>, R> =>
(u, options, ast) =>
  chunk_.isChunk(u) ?
    chunk_.isEmpty(u) ?
      ParseResult.succeed(chunk_.empty())
      : ParseResult.map(decodeUnknown(chunk_.toReadonlyArray(u), options), chunk_.fromIterable)
    : ParseResult.fail(new ParseResult.Type(ast, u))

/**
 * @category api interface
 * @since 1.0.0
 */
export interface ChunkFromSelf<Value extends Schema.Any> extends
  AnnotableClass<
    ChunkFromSelf<Value>,
    chunk_.Chunk<Schema.Type<Value>>,
    chunk_.Chunk<Schema.Encoded<Value>>,
    Schema.Context<Value>
  >
{}

/**
 * @category Chunk transformations
 * @since 1.0.0
 */
export const ChunkFromSelf = <Value extends Schema.Any>(value: Value): ChunkFromSelf<Value> => {
  return declare(
    [value],
    {
      decode: (item) => chunkParse(ParseResult.decodeUnknown($Array(item))),
      encode: (item) => chunkParse(ParseResult.encodeUnknown($Array(item)))
    },
    {
      description: `Chunk<${format(value)}>`,
      pretty: chunkPretty,
      arbitrary: chunkArbitrary,
      equivalence: chunk_.getEquivalence
    }
  )
}

/**
 * @category api interface
 * @since 1.0.0
 */
export interface Chunk<Value extends Schema.Any> extends
  AnnotableClass<
    Chunk<Value>,
    chunk_.Chunk<Schema.Type<Value>>,
    ReadonlyArray<Schema.Encoded<Value>>,
    Schema.Context<Value>
  >
{}

/**
 * @category Chunk transformations
 * @since 1.0.0
 */
export const Chunk = <Value extends Schema.Any>(value: Value): Chunk<Value> => {
  const value_ = asSchema(value)
  return transform(
    $Array(value_),
    ChunkFromSelf(typeSchema(value_)),
    { decode: (as) => as.length === 0 ? chunk_.empty() : chunk_.fromIterable(as), encode: chunk_.toReadonlyArray }
  )
}

const toData = <A extends Readonly<Record<string, any>> | ReadonlyArray<any>>(a: A): A =>
  Array.isArray(a) ? data_.array(a) : data_.struct(a)

const dataArbitrary = <A extends Readonly<Record<string, any>> | ReadonlyArray<any>>(
  item: LazyArbitrary<A>
): LazyArbitrary<A> =>
(fc) => item(fc).map(toData)

const dataPretty = <A extends Readonly<Record<string, any>> | ReadonlyArray<any>>(
  item: pretty_.Pretty<A>
): pretty_.Pretty<A> =>
(d) => `Data(${item(d)})`

const dataParse = <R, A extends Readonly<Record<string, any>> | ReadonlyArray<any>>(
  decodeUnknown: ParseResult.DecodeUnknown<A, R>
): ParseResult.DeclarationDecodeUnknown<A, R> =>
(u, options, ast) =>
  Equal.isEqual(u) ?
    ParseResult.map(decodeUnknown(u, options), toData)
    : ParseResult.fail(new ParseResult.Type(ast, u))

/**
 * @category Data transformations
 * @since 1.0.0
 */
export const DataFromSelf = <
  R,
  I extends Readonly<Record<string, any>> | ReadonlyArray<any>,
  A extends Readonly<Record<string, any>> | ReadonlyArray<any>
>(
  item: Schema<A, I, R>
): SchemaClass<A, I, R> =>
  declare(
    [item],
    {
      decode: (item) => dataParse(ParseResult.decodeUnknown(item)),
      encode: (item) => dataParse(ParseResult.encodeUnknown(item))
    },
    {
      description: `Data<${format(item)}>`,
      pretty: dataPretty,
      arbitrary: dataArbitrary
    }
  )

/**
 * @category Data transformations
 * @since 1.0.0
 */
export const Data = <
  R,
  I extends Readonly<Record<string, any>> | ReadonlyArray<any>,
  A extends Readonly<Record<string, any>> | ReadonlyArray<any>
>(
  item: Schema<A, I, R>
): SchemaClass<A, I, R> =>
  transform(
    item,
    DataFromSelf(typeSchema(item)),
    { strict: false, decode: toData, encode: (a) => Array.isArray(a) ? Array.from(a) : Object.assign({}, a) }
  )

type MissingSelfGeneric<Usage extends string, Params extends string = ""> =
  `Missing \`Self\` generic - use \`class Self extends ${Usage}<Self>()(${Params}{ ... })\``

/**
 * @category api interface
 * @since 1.0.0
 */
export interface Class<Self, Fields extends Struct.Fields, A, I, R, C, Inherited, Proto> extends Schema<Self, I, R> {
  new(
    props: keyof C extends never ? void | {} : C,
    disableValidation?: boolean | undefined
  ): A & Omit<Inherited, keyof A> & Proto

  annotations(annotations: Annotations.Schema<Self>): SchemaClass<Self, I, R>

  readonly fields: { readonly [K in keyof Fields]: Fields[K] }

  readonly identifier: string

  extend<Extended = never>(identifier: string): <newFields extends Struct.Fields>(
    fields: newFields,
    annotations?: Annotations.Schema<Extended>
  ) => [Extended] extends [never] ? MissingSelfGeneric<"Base.extend">
    : Class<
      Extended,
      Fields & newFields,
      Types.Simplify<A & Struct.Type<newFields>>,
      Types.Simplify<I & Struct.Encoded<newFields>>,
      R | Struct.Context<newFields>,
      Types.Simplify<C & Struct.Constructor<newFields>>,
      Self,
      Proto
    >

  transformOrFail<Transformed = never>(identifier: string): <
    newFields extends Struct.Fields,
    R2,
    R3
  >(
    fields: newFields,
    options: {
      readonly decode: (
        input: A,
        options: ParseOptions,
        ast: AST.Transformation
      ) => Effect.Effect<Types.Simplify<A & Struct.Type<newFields>>, ParseResult.ParseIssue, R2>
      readonly encode: (
        input: Types.Simplify<A & Struct.Type<newFields>>,
        options: ParseOptions,
        ast: AST.Transformation
      ) => Effect.Effect<A, ParseResult.ParseIssue, R3>
    },
    annotations?: Annotations.Schema<Transformed>
  ) => [Transformed] extends [never] ? MissingSelfGeneric<"Base.transform">
    : Class<
      Transformed,
      Fields & newFields,
      Types.Simplify<A & Struct.Type<newFields>>,
      I,
      R | Struct.Context<newFields> | R2 | R3,
      Types.Simplify<C & Struct.Constructor<newFields>>,
      Self,
      Proto
    >

  transformOrFailFrom<Transformed = never>(identifier: string): <
    newFields extends Struct.Fields,
    R2,
    R3
  >(
    fields: newFields,
    options: {
      readonly decode: (
        input: I,
        options: ParseOptions,
        ast: AST.Transformation
      ) => Effect.Effect<Types.Simplify<I & Struct.Encoded<newFields>>, ParseResult.ParseIssue, R2>
      readonly encode: (
        input: Types.Simplify<I & Struct.Encoded<newFields>>,
        options: ParseOptions,
        ast: AST.Transformation
      ) => Effect.Effect<I, ParseResult.ParseIssue, R3>
    },
    annotations?: Annotations.Schema<Transformed>
  ) => [Transformed] extends [never] ? MissingSelfGeneric<"Base.transformFrom">
    : Class<
      Transformed,
      Fields & newFields,
      Types.Simplify<A & Struct.Type<newFields>>,
      I,
      R | Struct.Context<newFields> | R2 | R3,
      Types.Simplify<C & Struct.Constructor<newFields>>,
      Self,
      Proto
    >
}

/**
 * @category classes
 * @since 1.0.0
 */
export const Class = <Self = never>(identifier: string) =>
<Fields extends Struct.Fields>(
  fields: Fields,
  annotations?: Annotations.Schema<Self>
): [Self] extends [never] ? MissingSelfGeneric<"Class">
  : Class<
    Self,
    Fields,
    Types.Simplify<Struct.Type<Fields>>,
    Types.Simplify<Struct.Encoded<Fields>>,
    Struct.Context<Fields>,
    Types.Simplify<Struct.Constructor<Fields>>,
    {},
    {}
  > => makeClass({ kind: "Class", identifier, fields, Base: data_.Class, annotations })

/**
 * @category classes
 * @since 1.0.0
 */
export const TaggedClass = <Self = never>(identifier?: string) =>
<Tag extends string, Fields extends Struct.Fields>(
  tag: Tag,
  fields: Fields,
  annotations?: Annotations.Schema<Self>
): [Self] extends [never] ? MissingSelfGeneric<"TaggedClass", `"Tag", `>
  : Class<
    Self,
    { readonly _tag: Literal<[Tag]> } & Fields,
    Types.Simplify<{ readonly _tag: Tag } & Struct.Type<Fields>>,
    Types.Simplify<{ readonly _tag: Tag } & Struct.Encoded<Fields>>,
    Struct.Context<Fields>,
    Types.Simplify<Struct.Constructor<Fields>>,
    {},
    {}
  > =>
  makeClass({
    kind: "TaggedClass",
    identifier: identifier ?? tag,
    fields: extendFields({ _tag: Literal(tag) }, fields),
    Base: data_.Class,
    tag: { _tag: tag },
    annotations
  })

/**
 * @category classes
 * @since 1.0.0
 */
export const TaggedError = <Self = never>(identifier?: string) =>
<Tag extends string, Fields extends Struct.Fields>(
  tag: Tag,
  fields: Fields,
  annotations?: Annotations.Schema<Self>
): [Self] extends [never] ? MissingSelfGeneric<"TaggedError", `"Tag", `>
  : Class<
    Self,
    { readonly _tag: Literal<[Tag]> } & Fields,
    Types.Simplify<{ readonly _tag: Tag } & Struct.Type<Fields>>,
    Types.Simplify<{ readonly _tag: Tag } & Struct.Encoded<Fields>>,
    Struct.Context<Fields>,
    Types.Simplify<Struct.Constructor<Fields>>,
    {},
    cause_.YieldableError
  > =>
{
  class Base extends data_.Error {}
  ;(Base.prototype as any).name = tag
  return makeClass({
    kind: "TaggedError",
    identifier: identifier ?? tag,
    fields: extendFields({ _tag: Literal(tag) }, fields),
    Base,
    tag: { _tag: tag },
    annotations,
    toStringOverride(self) {
      if ((Predicate.isString(self.message) && self.message.length > 0)) {
        let message = `${self._tag}: ${self.message}`
        if (Predicate.isString(self.stack)) {
          message = `${message}\n${self.stack.split("\n").slice(1).join("\n")}`
        }
        return message
      }
    }
  })
}

/**
 * @category classes
 * @since 1.0.0
 */
export interface TaggedRequest<Tag extends string, S, SI, SR, A, AI, E, EI, RR>
  extends Request.Request<A, E>, Serializable.SerializableWithResult<S, SI, SR, A, AI, E, EI, RR>
{
  readonly _tag: Tag
}

/**
 * @category classes
 * @since 1.0.0
 */
export declare namespace TaggedRequest {
  /**
   * @category classes
   * @since 1.0.0
   */
  export type Any =
    | TaggedRequest<string, any, any, any, any, any, any, any, any>
    | TaggedRequest<string, any, any, any, any, any, never, never, any>
}

/**
 * @category classes
 * @since 1.0.0
 */
export const TaggedRequest =
  <Self = never>(identifier?: string) =>
  <Tag extends string, Fields extends Struct.Fields, EA, EI, ER, AA, AI, AR>(
    tag: Tag,
    Failure: Schema<EA, EI, ER>,
    Success: Schema<AA, AI, AR>,
    fields: Fields,
    annotations?: Annotations.Schema<Self>
  ): [Self] extends [never] ? MissingSelfGeneric<"TaggedRequest", `"Tag", SuccessSchema, FailureSchema, `>
    : Class<
      Self,
      { readonly _tag: Literal<[Tag]> } & Fields,
      Types.Simplify<{ readonly _tag: Tag } & Struct.Type<Fields>>,
      Types.Simplify<{ readonly _tag: Tag } & Struct.Encoded<Fields>>,
      Struct.Context<Fields>,
      Types.Simplify<Struct.Constructor<Fields>>,
      TaggedRequest<
        Tag,
        Self,
        { readonly _tag: Tag } & Struct.Encoded<Fields>,
        Struct.Context<Fields>,
        AA,
        AI,
        EA,
        EI,
        ER | AR
      >,
      {}
    > =>
  {
    class SerializableRequest extends Request.Class<any, any, { readonly _tag: string }> {
      get [serializable_.symbol]() {
        return this.constructor
      }
      get [serializable_.symbolResult]() {
        return { Failure, Success }
      }
    }
    return makeClass({
      kind: "TaggedRequest",
      identifier: identifier ?? tag,
      fields: extendFields({ _tag: Literal(tag) }, fields),
      Base: SerializableRequest,
      tag: { _tag: tag },
      annotations
    })
  }

const extendFields = (a: Struct.Fields, b: Struct.Fields): Struct.Fields => {
  const out = { ...a }
  for (const name of util_.ownKeys(b)) {
    if (name in a) {
      throw new Error(errors_.getDuplicatePropertySignatureErrorMessage(name))
    }
    out[name] = b[name]
  }
  return out
}

const makeClass = ({ Base, annotations, fields, fromSchema, identifier, kind, tag, toStringOverride }: {
  kind: string
  identifier: string
  fields: Struct.Fields
  Base: new(...args: ReadonlyArray<any>) => any
  fromSchema?: Schema.Any | undefined
  tag?: { _tag: AST.LiteralValue } | undefined
  annotations?: Annotations.Schema<any> | undefined
  toStringOverride?: (self: any) => string | undefined
}): any => {
  const classSymbol = Symbol.for(`@effect/schema/${kind}/${identifier}`)
  const schema = fromSchema ?? Struct(fields)
  const validate = ParseResult.validateSync(schema)
  const from = option_.match(AST.getTitleAnnotation(schema.ast), {
    onNone: () => schema.annotations({ title: `${identifier} (Encoded side)` }),
    onSome: () => schema
  })

  const defaults = getFieldsDefaults(fields)

  return class extends Base {
    constructor(
      props: { [x: string | symbol]: unknown } = {},
      disableValidation: boolean = false
    ) {
      props = { ...defaults, ...props }
      if (tag !== undefined) {
        props = { ...props, ...tag }
      }
      if (disableValidation !== true) {
        props = validate(props)
      }
      super(props, true)
    }

    // ----------------
    // Schema interface
    // ----------------

    static [TypeId] = variance

    static get ast() {
      const toSchema = typeSchema(schema)
      const guard = ParseResult.is(toSchema)
      const fallbackInstanceOf = (u: unknown) => Predicate.hasProperty(u, classSymbol) && guard(u)
      const encode = ParseResult.encodeUnknown(toSchema)
      const declaration: Schema.Any = declare(
        [toSchema],
        {
          decode: () => (input, _, ast) =>
            input instanceof this || fallbackInstanceOf(input)
              ? ParseResult.succeed(input)
              : ParseResult.fail(new ParseResult.Type(ast, input)),
          encode: () => (input, options) =>
            input instanceof this
              ? ParseResult.succeed(input)
              : ParseResult.map(
                encode(input, options),
                (props) => new this(props, true)
              )
        },
        {
          identifier,
          title: identifier,
          description: `an instance of ${identifier}`,
          pretty: (pretty) => (self: any) => `${identifier}(${pretty(self)})`,
          arbitrary: (arb) => (fc: any) => arb(fc).map((props: any) => new this(props)),
          equivalence: identity,
          [AST.SurrogateAnnotationId]: toSchema.ast,
          ...annotations
        }
      )
      const transformation = transform(
        from,
        declaration,
        { decode: (input) => new this(input, true), encode: identity }
      ).annotations({ [AST.SurrogateAnnotationId]: schema.ast })
      return transformation.ast
    }

    static pipe() {
      return pipeArguments(this, arguments)
    }

    static annotations(annotations: Annotations.Schema<any>) {
      return make(this.ast).annotations(annotations)
    }

    static toString() {
      return `(${String(from)} <-> ${identifier})`
    }

    // ----------------
    // Class interface
    // ----------------

    static fields = { ...fields }

    static identifier = identifier

    static extend<Extended>(identifier: string) {
      return (newFields: Struct.Fields, annotations?: Annotations.Schema<Extended>) => {
        const extendedFields = extendFields(fields, newFields)
        return makeClass({
          kind,
          identifier,
          fields: extendedFields,
          Base: this,
          tag,
          annotations
        })
      }
    }

    static transformOrFail<Transformed>(identifier: string) {
      return (newFields: Struct.Fields, options: any, annotations?: Annotations.Schema<Transformed>) => {
        const transformedFields: Struct.Fields = extendFields(fields, newFields)
        return makeClass({
          kind,
          identifier,
          fromSchema: transformOrFail(
            schema,
            typeSchema(Struct(transformedFields)),
            options
          ),
          fields: transformedFields,
          Base: this,
          tag,
          annotations
        })
      }
    }

    static transformOrFailFrom<Transformed>(identifier: string) {
      return (newFields: Struct.Fields, options: any, annotations?: Annotations.Schema<Transformed>) => {
        const transformedFields: Struct.Fields = extendFields(fields, newFields)
        return makeClass({
          kind,
          identifier,
          fromSchema: transformOrFail(
            encodedSchema(schema),
            Struct(transformedFields),
            options
          ),
          fields: transformedFields,
          Base: this,
          tag,
          annotations
        })
      }
    }

    // ----------------
    // other
    // ----------------

    get [classSymbol]() {
      return classSymbol
    }

    toString() {
      if (toStringOverride !== undefined) {
        const out = toStringOverride(this)
        if (out !== undefined) {
          return out
        }
      }
      return `${identifier}({ ${
        util_.ownKeys(fields).map((p: any) => `${util_.formatPropertyKey(p)}: ${util_.formatUnknown(this[p])}`)
          .join(", ")
      } })`
    }
  }
}

/**
 * @category FiberId
 * @since 1.0.0
 */
export type FiberIdEncoded =
  | {
    readonly _tag: "Composite"
    readonly left: FiberIdEncoded
    readonly right: FiberIdEncoded
  }
  | {
    readonly _tag: "None"
  }
  | {
    readonly _tag: "Runtime"
    readonly id: number
    readonly startTimeMillis: number
  }

const FiberIdNoneEncoded = Struct({
  _tag: Literal("None")
}).annotations({ identifier: "FiberIdNoneEncoded" })

const FiberIdRuntimeEncoded = Struct({
  _tag: Literal("Runtime"),
  id: Int.annotations({
    title: "id",
    description: "id"
  }),
  startTimeMillis: Int.annotations({
    title: "startTimeMillis",
    description: "startTimeMillis"
  })
}).annotations({ identifier: "FiberIdRuntimeEncoded" })

const FiberIdCompositeEncoded = Struct({
  _tag: Literal("Composite"),
  left: suspend(() => FiberIdEncoded),
  right: suspend(() => FiberIdEncoded)
}).annotations({ identifier: "FiberIdCompositeEncoded" })

const FiberIdEncoded: Schema<FiberIdEncoded> = Union(
  FiberIdNoneEncoded,
  FiberIdRuntimeEncoded,
  FiberIdCompositeEncoded
).annotations({ identifier: "FiberIdEncoded" })

const fiberIdArbitrary: LazyArbitrary<fiberId_.FiberId> = (fc) =>
  fc.letrec((tie) => ({
    None: fc.record({ _tag: fc.constant("None" as const) }),
    Runtime: fc.record({ _tag: fc.constant("Runtime" as const), id: fc.integer(), startTimeMillis: fc.integer() }),
    Composite: fc.record({ _tag: fc.constant("Composite" as const), left: tie("FiberId"), right: tie("FiberId") }),
    FiberId: fc.oneof(tie("None"), tie("Runtime"), tie("Composite")) as any as fastCheck_.Arbitrary<fiberId_.FiberId>
  })).FiberId.map(fiberIdDecode)

const fiberIdPretty: pretty_.Pretty<fiberId_.FiberId> = (fiberId) => {
  switch (fiberId._tag) {
    case "None":
      return "FiberId.none"
    case "Runtime":
      return `FiberId.runtime(${fiberId.id}, ${fiberId.startTimeMillis})`
    case "Composite":
      return `FiberId.composite(${fiberIdPretty(fiberId.right)}, ${fiberIdPretty(fiberId.left)})`
  }
}

/**
 * @category FiberId constructors
 * @since 1.0.0
 */
export class FiberIdFromSelf extends declare(
  fiberId_.isFiberId,
  {
    identifier: "FiberIdFromSelf",
    pretty: () => fiberIdPretty,
    arbitrary: () => fiberIdArbitrary
  }
) {}

const fiberIdDecode = (input: FiberIdEncoded): fiberId_.FiberId => {
  switch (input._tag) {
    case "None":
      return fiberId_.none
    case "Runtime":
      return fiberId_.runtime(input.id, input.startTimeMillis)
    case "Composite":
      return fiberId_.composite(fiberIdDecode(input.left), fiberIdDecode(input.right))
  }
}

const fiberIdEncode = (input: fiberId_.FiberId): FiberIdEncoded => {
  switch (input._tag) {
    case "None":
      return { _tag: "None" }
    case "Runtime":
      return { _tag: "Runtime", id: input.id, startTimeMillis: input.startTimeMillis }
    case "Composite":
      return {
        _tag: "Composite",
        left: fiberIdEncode(input.left),
        right: fiberIdEncode(input.right)
      }
  }
}

/**
 * @category FiberId transformations
 * @since 1.0.0
 */
export class FiberId extends transform(
  FiberIdEncoded,
  FiberIdFromSelf,
  { decode: fiberIdDecode, encode: fiberIdEncode }
).annotations({ identifier: "FiberId" }) {}

/**
 * @category Cause utils
 * @since 1.0.0
 */
export type CauseEncoded<E> =
  | {
    readonly _tag: "Empty"
  }
  | {
    readonly _tag: "Fail"
    readonly error: E
  }
  | {
    readonly _tag: "Die"
    readonly defect: unknown
  }
  | {
    readonly _tag: "Interrupt"
    readonly fiberId: FiberIdEncoded
  }
  | {
    readonly _tag: "Sequential"
    readonly left: CauseEncoded<E>
    readonly right: CauseEncoded<E>
  }
  | {
    readonly _tag: "Parallel"
    readonly left: CauseEncoded<E>
    readonly right: CauseEncoded<E>
  }

const causeDieEncoded = <R>(defect: Schema<unknown, unknown, R>) =>
  Struct({
    _tag: Literal("Die"),
    defect
  })

const CauseEmptyEncoded = Struct({
  _tag: Literal("Empty")
})

const causeFailEncoded = <E, EI, R>(error: Schema<E, EI, R>) =>
  Struct({
    _tag: Literal("Fail"),
    error
  })

const CauseInterruptEncoded = Struct({
  _tag: Literal("Interrupt"),
  fiberId: FiberIdEncoded
})

const causeParallelEncoded = <E, EI, R>(causeEncoded: Schema<CauseEncoded<E>, CauseEncoded<EI>, R>) =>
  Struct({
    _tag: Literal("Parallel"),
    left: causeEncoded,
    right: causeEncoded
  })

const causeSequentialEncoded = <E, EI, R>(causeEncoded: Schema<CauseEncoded<E>, CauseEncoded<EI>, R>) =>
  Struct({
    _tag: Literal("Sequential"),
    left: causeEncoded,
    right: causeEncoded
  })

const causeEncoded = <E, EI, R1, R2>(
  error: Schema<E, EI, R1>,
  defect: Schema<unknown, unknown, R2>
): Schema<CauseEncoded<E>, CauseEncoded<EI>, R1 | R2> => {
  const recur = suspend(() => out)
  const out: Schema<CauseEncoded<E>, CauseEncoded<EI>, R1 | R2> = Union(
    CauseEmptyEncoded,
    causeFailEncoded(error),
    causeDieEncoded(defect),
    CauseInterruptEncoded,
    causeSequentialEncoded(recur),
    causeParallelEncoded(recur)
  ).annotations({ description: `CauseEncoded<${format(error)}>` })
  return out
}

const causeArbitrary = <E>(
  error: LazyArbitrary<E>,
  defect: LazyArbitrary<unknown>
): LazyArbitrary<cause_.Cause<E>> =>
(fc) =>
  fc.letrec((tie) => ({
    Empty: fc.record({ _tag: fc.constant("Empty" as const) }),
    Fail: fc.record({ _tag: fc.constant("Fail" as const), error: error(fc) }),
    Die: fc.record({ _tag: fc.constant("Die" as const), defect: defect(fc) }),
    Interrupt: fc.record({ _tag: fc.constant("Interrupt" as const), fiberId: fiberIdArbitrary(fc) }),
    Sequential: fc.record({ _tag: fc.constant("Sequential" as const), left: tie("Cause"), right: tie("Cause") }),
    Parallel: fc.record({ _tag: fc.constant("Parallel" as const), left: tie("Cause"), right: tie("Cause") }),
    Cause: fc.oneof(
      tie("Empty"),
      tie("Fail"),
      tie("Die"),
      tie("Interrupt"),
      tie("Sequential"),
      tie("Parallel")
    ) as any as fastCheck_.Arbitrary<cause_.Cause<E>>
  })).Cause.map(causeDecode)

const causePretty = <E>(error: pretty_.Pretty<E>): pretty_.Pretty<cause_.Cause<E>> => (cause) => {
  const f = (cause: cause_.Cause<E>): string => {
    switch (cause._tag) {
      case "Empty":
        return "Cause.empty"
      case "Fail":
        return `Cause.fail(${error(cause.error)})`
      case "Die":
        return `Cause.die(${cause_.pretty(cause)})`
      case "Interrupt":
        return `Cause.interrupt(${fiberIdPretty(cause.fiberId)})`
      case "Sequential":
        return `Cause.sequential(${f(cause.left)}, ${f(cause.right)})`
      case "Parallel":
        return `Cause.parallel(${f(cause.left)}, ${f(cause.right)})`
    }
  }
  return f(cause)
}

const causeParse = <R, A>(
  decodeUnknown: ParseResult.DecodeUnknown<CauseEncoded<A>, R>
): ParseResult.DeclarationDecodeUnknown<cause_.Cause<A>, R> =>
(u, options, ast) =>
  cause_.isCause(u) ?
    ParseResult.map(decodeUnknown(causeEncode(u), options), causeDecode)
    : ParseResult.fail(new ParseResult.Type(ast, u))

/**
 * @category api interface
 * @since 1.0.0
 */
export interface CauseFromSelf<E extends Schema.Any, DR> extends
  AnnotableClass<
    CauseFromSelf<E, DR>,
    cause_.Cause<Schema.Type<E>>,
    cause_.Cause<Schema.Encoded<E>>,
    Schema.Context<E> | DR
  >
{}

/**
 * @category Cause transformations
 * @since 1.0.0
 */
export const CauseFromSelf = <E extends Schema.Any, DR = never>({ defect = Unknown, error }: {
  readonly error: E
  readonly defect?: Schema<unknown, unknown, DR> | undefined
}): CauseFromSelf<E, DR> => {
  return declare(
    [error, defect],
    {
      decode: (error, defect) => causeParse(ParseResult.decodeUnknown(causeEncoded(error, defect))),
      encode: (error, defect) => causeParse(ParseResult.encodeUnknown(causeEncoded(error, defect)))
    },
    {
      description: `Cause<${format(error)}>`,
      pretty: causePretty,
      arbitrary: causeArbitrary
    }
  )
}

function causeDecode<E>(cause: CauseEncoded<E>): cause_.Cause<E> {
  switch (cause._tag) {
    case "Empty":
      return cause_.empty
    case "Fail":
      return cause_.fail(cause.error)
    case "Die":
      return cause_.die(cause.defect)
    case "Interrupt":
      return cause_.interrupt(fiberIdDecode(cause.fiberId))
    case "Sequential":
      return cause_.sequential(causeDecode(cause.left), causeDecode(cause.right))
    case "Parallel":
      return cause_.parallel(causeDecode(cause.left), causeDecode(cause.right))
  }
}

function causeEncode<E>(cause: cause_.Cause<E>): CauseEncoded<E> {
  switch (cause._tag) {
    case "Empty":
      return { _tag: "Empty" }
    case "Fail":
      return { _tag: "Fail", error: cause.error }
    case "Die":
      return { _tag: "Die", defect: cause.defect }
    case "Interrupt":
      return { _tag: "Interrupt", fiberId: cause.fiberId }
    case "Sequential":
      return {
        _tag: "Sequential",
        left: causeEncode(cause.left),
        right: causeEncode(cause.right)
      }
    case "Parallel":
      return {
        _tag: "Parallel",
        left: causeEncode(cause.left),
        right: causeEncode(cause.right)
      }
  }
}

/**
 * @category Cause transformations
 * @since 1.0.0
 */
export const CauseDefectUnknown = transform(
  Unknown,
  Unknown,
  {
    decode: (u) => {
      if (Predicate.isObject(u) && "message" in u && typeof u.message === "string") {
        const err = new Error(u.message, { cause: u })
        if ("name" in u && typeof u.name === "string") {
          err.name = u.name
        }
        err.stack = "stack" in u && typeof u.stack === "string" ? u.stack : ""
        return err
      }
      return String(u)
    },
    encode: (defect) => {
      if (defect instanceof Error) {
        return {
          name: defect.name,
          message: defect.message
        }
      }
      return String(defect)
    }
  }
)

/**
 * @category api interface
 * @since 1.0.0
 */
export interface Cause<E extends Schema.All, DR> extends
  AnnotableClass<
    Cause<E, DR>,
    cause_.Cause<Schema.Type<E>>,
    CauseEncoded<Schema.Encoded<E>>,
    Schema.Context<E> | DR
  >
{}

/**
 * @category Cause transformations
 * @since 1.0.0
 */
export const Cause = <E extends Schema.All, DR = never>({ defect = CauseDefectUnknown, error }: {
  readonly error: E
  readonly defect?: Schema<unknown, unknown, DR> | undefined
}): Cause<E, DR> => {
  const error_ = asSchema(error)
  return transform(
    causeEncoded(error_, defect),
    CauseFromSelf({ error: typeSchema(error_), defect: typeSchema(defect) }),
    { decode: causeDecode, encode: causeEncode }
  )
}

/**
 * @category Exit utils
 * @since 1.0.0
 */
export type ExitEncoded<A, E> =
  | {
    readonly _tag: "Failure"
    readonly cause: CauseEncoded<E>
  }
  | {
    readonly _tag: "Success"
    readonly value: A
  }

const exitFailureEncoded = <E, EI, ER, DR>(
  error: Schema<E, EI, ER>,
  defect: Schema<unknown, unknown, DR>
) =>
  Struct({
    _tag: Literal("Failure"),
    cause: causeEncoded(error, defect)
  }).annotations({ description: `FailureEncoded<${format(error)}>` })

const exitSuccessEncoded = <A, I, R>(
  value: Schema<A, I, R>
) =>
  Struct({
    _tag: Literal("Success"),
    value
  }).annotations({ description: `SuccessEncoded<${format(value)}>` })

const exitEncoded = <A, I, R, E, EI, ER, DR>(
  value: Schema<A, I, R>,
  error: Schema<E, EI, ER>,
  defect: Schema<unknown, unknown, DR>
): Schema<ExitEncoded<A, E>, ExitEncoded<I, EI>, ER | R | DR> =>
  Union(
    exitFailureEncoded(error, defect),
    exitSuccessEncoded(value)
  ).annotations({
    description: `ExitEncoded<${format(value)}, ${format(error)}>`
  })

const exitDecode = <A, E>(input: ExitEncoded<A, E>): exit_.Exit<A, E> => {
  switch (input._tag) {
    case "Failure":
      return exit_.failCause(causeDecode(input.cause))
    case "Success":
      return exit_.succeed(input.value)
  }
}

const exitArbitrary = <A, E>(
  value: LazyArbitrary<A>,
  error: LazyArbitrary<E>,
  defect: LazyArbitrary<unknown>
): LazyArbitrary<exit_.Exit<A, E>> =>
(fc) =>
  fc.oneof(
    fc.record({ _tag: fc.constant("Failure" as const), cause: causeArbitrary(error, defect)(fc) }),
    fc.record({ _tag: fc.constant("Success" as const), value: value(fc) })
  ).map(exitDecode)

const exitPretty =
  <A, E>(value: pretty_.Pretty<A>, error: pretty_.Pretty<E>): pretty_.Pretty<exit_.Exit<A, E>> => (exit) =>
    exit._tag === "Failure"
      ? `Exit.failCause(${causePretty(error)(exit.cause)})`
      : `Exit.succeed(${value(exit.value)})`

const exitParse = <A, R, E, ER>(
  decodeUnknownValue: ParseResult.DecodeUnknown<A, R>,
  decodeUnknownCause: ParseResult.DecodeUnknown<cause_.Cause<E>, ER>
): ParseResult.DeclarationDecodeUnknown<exit_.Exit<A, E>, ER | R> =>
(u, options, ast) =>
  exit_.isExit(u) ?
    exit_.match(u, {
      onFailure: (cause) => ParseResult.map(decodeUnknownCause(cause, options), exit_.failCause),
      onSuccess: (value) => ParseResult.map(decodeUnknownValue(value, options), exit_.succeed)
    })
    : ParseResult.fail(new ParseResult.Type(ast, u))

/**
 * @category api interface
 * @since 1.0.0
 */
export interface ExitFromSelf<A extends Schema.Any, E extends Schema.Any, DR> extends
  AnnotableClass<
    ExitFromSelf<A, E, DR>,
    exit_.Exit<Schema.Type<A>, Schema.Type<E>>,
    exit_.Exit<Schema.Encoded<A>, Schema.Encoded<E>>,
    Schema.Context<A> | Schema.Context<E> | DR
  >
{}

/**
 * @category Exit transformations
 * @since 1.0.0
 */
export const ExitFromSelf = <A extends Schema.Any, E extends Schema.Any, DR = never>(
  { defect = Unknown, failure, success }: {
    readonly failure: E
    readonly success: A
    readonly defect?: Schema<unknown, unknown, DR> | undefined
  }
): ExitFromSelf<A, E, DR> =>
  declare(
    [success, failure, defect],
    {
      decode: (success, failure, defect) =>
        exitParse(
          ParseResult.decodeUnknown(success),
          ParseResult.decodeUnknown(CauseFromSelf({ error: failure, defect }))
        ),
      encode: (success, failure, defect) =>
        exitParse(
          ParseResult.encodeUnknown(success),
          ParseResult.encodeUnknown(CauseFromSelf({ error: failure, defect }))
        )
    },
    {
      description: `Exit<${format(success)}, ${format(failure)}>`,
      pretty: exitPretty,
      arbitrary: exitArbitrary
    }
  )

/**
 * @category api interface
 * @since 1.0.0
 */
export interface Exit<A extends Schema.All, E extends Schema.All, DR> extends
  AnnotableClass<
    Exit<A, E, DR>,
    exit_.Exit<Schema.Type<A>, Schema.Type<E>>,
    ExitEncoded<Schema.Encoded<A>, Schema.Encoded<E>>,
    Schema.Context<A> | Schema.Context<E> | DR
  >
{}

/**
 * @category Exit transformations
 * @since 1.0.0
 */
export const Exit = <A extends Schema.All, E extends Schema.All, DR = never>(
  { defect = CauseDefectUnknown, failure, success }: {
    readonly failure: E
    readonly success: A
    readonly defect?: Schema<unknown, unknown, DR> | undefined
  }
): Exit<A, E, DR> => {
  const success_ = asSchema(success)
  const failure_ = asSchema(failure)
  return transform(
    exitEncoded(success_, failure_, defect),
    ExitFromSelf({ failure: typeSchema(failure_), success: typeSchema(success_), defect: typeSchema(defect) }),
    {
      decode: exitDecode,
      encode: (exit) =>
        exit._tag === "Failure"
          ? { _tag: "Failure", cause: exit.cause } as const
          : { _tag: "Success", value: exit.value } as const
    }
  )
}

const hashSetArbitrary = <A>(item: LazyArbitrary<A>): LazyArbitrary<hashSet_.HashSet<A>> => (fc) =>
  fc.array(item(fc)).map((as) => hashSet_.fromIterable(as))

const hashSetPretty = <A>(item: pretty_.Pretty<A>): pretty_.Pretty<hashSet_.HashSet<A>> => (set) =>
  `HashSet(${Array.from(set).map((a) => item(a)).join(", ")})`

const hashSetEquivalence = <A>(
  item: Equivalence.Equivalence<A>
): Equivalence.Equivalence<hashSet_.HashSet<A>> => {
  const arrayEquivalence = array_.getEquivalence(item)
  return Equivalence.make((a, b) => arrayEquivalence(Array.from(a), Array.from(b)))
}

const hashSetParse = <R, A>(
  decodeUnknown: ParseResult.DecodeUnknown<ReadonlyArray<A>, R>
): ParseResult.DeclarationDecodeUnknown<hashSet_.HashSet<A>, R> =>
(u, options, ast) =>
  hashSet_.isHashSet(u) ?
    ParseResult.map(
      decodeUnknown(Array.from(u), options),
      (as): hashSet_.HashSet<A> => hashSet_.fromIterable(as)
    )
    : ParseResult.fail(new ParseResult.Type(ast, u))

/**
 * @category api interface
 * @since 1.0.0
 */
export interface HashSetFromSelf<Value extends Schema.Any> extends
  AnnotableClass<
    HashSetFromSelf<Value>,
    hashSet_.HashSet<Schema.Type<Value>>,
    hashSet_.HashSet<Schema.Encoded<Value>>,
    Schema.Context<Value>
  >
{}

/**
 * @category HashSet transformations
 * @since 1.0.0
 */
export const HashSetFromSelf = <Value extends Schema.Any>(
  value: Value
): HashSetFromSelf<Value> => {
  return declare(
    [value],
    {
      decode: (item) => hashSetParse(ParseResult.decodeUnknown($Array(item))),
      encode: (item) => hashSetParse(ParseResult.encodeUnknown($Array(item)))
    },
    {
      description: `HashSet<${format(value)}>`,
      pretty: hashSetPretty,
      arbitrary: hashSetArbitrary,
      equivalence: hashSetEquivalence
    }
  )
}

/**
 * @category api interface
 * @since 1.0.0
 */
export interface HashSet<Value extends Schema.Any> extends
  AnnotableClass<
    HashSet<Value>,
    hashSet_.HashSet<Schema.Type<Value>>,
    ReadonlyArray<Schema.Encoded<Value>>,
    Schema.Context<Value>
  >
{}

/**
 * @category HashSet transformations
 * @since 1.0.0
 */
export const HashSet = <Value extends Schema.Any>(value: Value): HashSet<Value> => {
  const value_ = asSchema(value)
  return transform(
    $Array(value_),
    HashSetFromSelf(typeSchema(value_)),
    { decode: (as) => hashSet_.fromIterable(as), encode: (set) => Array.from(set) }
  )
}

const hashMapArbitrary = <K, V>(
  key: LazyArbitrary<K>,
  value: LazyArbitrary<V>
): LazyArbitrary<hashMap_.HashMap<K, V>> =>
(fc) => fc.array(fc.tuple(key(fc), value(fc))).map((as) => hashMap_.fromIterable(as))

const hashMapPretty = <K, V>(
  key: pretty_.Pretty<K>,
  value: pretty_.Pretty<V>
): pretty_.Pretty<hashMap_.HashMap<K, V>> =>
(map) =>
  `HashMap([${
    Array.from(map)
      .map(([k, v]) => `[${key(k)}, ${value(v)}]`)
      .join(", ")
  }])`

const hashMapEquivalence = <K, V>(
  key: Equivalence.Equivalence<K>,
  value: Equivalence.Equivalence<V>
): Equivalence.Equivalence<hashMap_.HashMap<K, V>> => {
  const arrayEquivalence = array_.getEquivalence(
    Equivalence.make<[K, V]>(([ka, va], [kb, vb]) => key(ka, kb) && value(va, vb))
  )
  return Equivalence.make((a, b) => arrayEquivalence(Array.from(a), Array.from(b)))
}

const hashMapParse = <R, K, V>(
  decodeUnknown: ParseResult.DecodeUnknown<ReadonlyArray<readonly [K, V]>, R>
): ParseResult.DeclarationDecodeUnknown<hashMap_.HashMap<K, V>, R> =>
(u, options, ast) =>
  hashMap_.isHashMap(u) ?
    ParseResult.map(decodeUnknown(Array.from(u), options), (as): hashMap_.HashMap<K, V> => hashMap_.fromIterable(as))
    : ParseResult.fail(new ParseResult.Type(ast, u))

/**
 * @category api interface
 * @since 1.0.0
 */
export interface HashMapFromSelf<K extends Schema.Any, V extends Schema.Any> extends
  AnnotableClass<
    HashMapFromSelf<K, V>,
    hashMap_.HashMap<Schema.Type<K>, Schema.Type<V>>,
    hashMap_.HashMap<Schema.Encoded<K>, Schema.Encoded<V>>,
    Schema.Context<K> | Schema.Context<V>
  >
{}

/**
 * @category HashMap transformations
 * @since 1.0.0
 */
export const HashMapFromSelf = <K extends Schema.Any, V extends Schema.Any>({ key, value }: {
  readonly key: K
  readonly value: V
}): HashMapFromSelf<K, V> => {
  return declare(
    [key, value],
    {
      decode: (key, value) => hashMapParse(ParseResult.decodeUnknown($Array(Tuple(key, value)))),
      encode: (key, value) => hashMapParse(ParseResult.encodeUnknown($Array(Tuple(key, value))))
    },
    {
      description: `HashMap<${format(key)}, ${format(value)}>`,
      pretty: hashMapPretty,
      arbitrary: hashMapArbitrary,
      equivalence: hashMapEquivalence
    }
  )
}

/**
 * @category api interface
 * @since 1.0.0
 */
export interface HashMap<K extends Schema.Any, V extends Schema.Any> extends
  AnnotableClass<
    HashMap<K, V>,
    hashMap_.HashMap<Schema.Type<K>, Schema.Type<V>>,
    ReadonlyArray<readonly [Schema.Encoded<K>, Schema.Encoded<V>]>,
    Schema.Context<K> | Schema.Context<V>
  >
{}

/**
 * @category HashMap transformations
 * @since 1.0.0
 */
export const HashMap = <K extends Schema.Any, V extends Schema.Any>({ key, value }: {
  readonly key: K
  readonly value: V
}): HashMap<K, V> => {
  const key_ = asSchema(key)
  const value_ = asSchema(value)
  return transform(
    $Array(Tuple(key_, value_)),
    HashMapFromSelf({ key: typeSchema(key_), value: typeSchema(value_) }),
    { decode: (as) => hashMap_.fromIterable(as), encode: (map) => Array.from(map) }
  )
}

const listArbitrary = <A>(item: LazyArbitrary<A>): LazyArbitrary<list_.List<A>> => (fc) =>
  fc.array(item(fc)).map((as) => list_.fromIterable(as))

const listPretty = <A>(item: pretty_.Pretty<A>): pretty_.Pretty<list_.List<A>> => (set) =>
  `List(${Array.from(set).map((a) => item(a)).join(", ")})`

const listEquivalence = <A>(
  item: Equivalence.Equivalence<A>
): Equivalence.Equivalence<list_.List<A>> => {
  const arrayEquivalence = array_.getEquivalence(item)
  return Equivalence.make((a, b) => arrayEquivalence(Array.from(a), Array.from(b)))
}

const listParse = <R, A>(
  decodeUnknown: ParseResult.DecodeUnknown<ReadonlyArray<A>, R>
): ParseResult.DeclarationDecodeUnknown<list_.List<A>, R> =>
(u, options, ast) =>
  list_.isList(u) ?
    ParseResult.map(
      decodeUnknown(Array.from(u), options),
      (as): list_.List<A> => list_.fromIterable(as)
    )
    : ParseResult.fail(new ParseResult.Type(ast, u))

/**
 * @category api interface
 * @since 1.0.0
 */
export interface ListFromSelf<Value extends Schema.Any> extends
  AnnotableClass<
    ListFromSelf<Value>,
    list_.List<Schema.Type<Value>>,
    list_.List<Schema.Encoded<Value>>,
    Schema.Context<Value>
  >
{}

/**
 * @category List transformations
 * @since 1.0.0
 */
export const ListFromSelf = <Value extends Schema.Any>(
  value: Value
): ListFromSelf<Value> => {
  return declare(
    [value],
    {
      decode: (item) => listParse(ParseResult.decodeUnknown($Array(item))),
      encode: (item) => listParse(ParseResult.encodeUnknown($Array(item)))
    },
    {
      description: `List<${format(value)}>`,
      pretty: listPretty,
      arbitrary: listArbitrary,
      equivalence: listEquivalence
    }
  )
}

/**
 * @category api interface
 * @since 1.0.0
 */
export interface List<Value extends Schema.Any> extends
  AnnotableClass<
    List<Value>,
    list_.List<Schema.Type<Value>>,
    ReadonlyArray<Schema.Encoded<Value>>,
    Schema.Context<Value>
  >
{}

/**
 * @category List transformations
 * @since 1.0.0
 */
export const List = <Value extends Schema.Any>(value: Value): List<Value> => {
  const value_ = asSchema(value)
  return transform(
    $Array(value_),
    ListFromSelf(typeSchema(value_)),
    { decode: (as) => list_.fromIterable(as), encode: (set) => Array.from(set) }
  )
}

const sortedSetArbitrary =
  <A>(item: LazyArbitrary<A>, ord: Order.Order<A>): LazyArbitrary<sortedSet_.SortedSet<A>> => (fc) =>
    fc.array(item(fc)).map((as) => sortedSet_.fromIterable(as, ord))

const sortedSetPretty = <A>(item: pretty_.Pretty<A>): pretty_.Pretty<sortedSet_.SortedSet<A>> => (set) =>
  `new SortedSet([${Array.from(sortedSet_.values(set)).map((a) => item(a)).join(", ")}])`

const sortedSetParse = <R, A>(
  decodeUnknown: ParseResult.DecodeUnknown<ReadonlyArray<A>, R>,
  ord: Order.Order<A>
): ParseResult.DeclarationDecodeUnknown<sortedSet_.SortedSet<A>, R> =>
(u, options, ast) =>
  sortedSet_.isSortedSet(u) ?
    ParseResult.map(decodeUnknown(Array.from(sortedSet_.values(u)), options), (as): sortedSet_.SortedSet<A> =>
      sortedSet_.fromIterable(as, ord))
    : ParseResult.fail(new ParseResult.Type(ast, u))

/**
 * @category api interface
 * @since 1.0.0
 */
export interface SortedSetFromSelf<Value extends Schema.Any> extends
  AnnotableClass<
    SortedSetFromSelf<Value>,
    sortedSet_.SortedSet<Schema.Type<Value>>,
    sortedSet_.SortedSet<Schema.Encoded<Value>>,
    Schema.Context<Value>
  >
{}

/**
 * @category SortedSet transformations
 * @since 1.0.0
 */
export const SortedSetFromSelf = <Value extends Schema.Any>(
  value: Value,
  ordA: Order.Order<Schema.Type<Value>>,
  ordI: Order.Order<Schema.Encoded<Value>>
): SortedSetFromSelf<Value> => {
  return declare(
    [value],
    {
      decode: (item) => sortedSetParse(ParseResult.decodeUnknown($Array(item)), ordA),
      encode: (item) => sortedSetParse(ParseResult.encodeUnknown($Array(item)), ordI)
    },
    {
      description: `SortedSet<${format(value)}>`,
      pretty: sortedSetPretty,
      arbitrary: (arb) => sortedSetArbitrary(arb, ordA),
      equivalence: () => sortedSet_.getEquivalence<Schema.Type<Value>>()
    }
  )
}

/**
 * @category api interface
 * @since 1.0.0
 */
export interface SortedSet<Value extends Schema.Any> extends
  AnnotableClass<
    SortedSet<Value>,
    sortedSet_.SortedSet<Schema.Type<Value>>,
    ReadonlyArray<Schema.Encoded<Value>>,
    Schema.Context<Value>
  >
{}

/**
 * @category SortedSet transformations
 * @since 1.0.0
 */
export const SortedSet = <Value extends Schema.Any>(
  value: Value,
  ordA: Order.Order<Schema.Type<Value>>
): SortedSet<Value> => {
  const value_ = asSchema(value)
  const to = typeSchema(value_)
  return transform(
    $Array(value_),
    SortedSetFromSelf<typeof to>(to, ordA, ordA),
    { decode: (as) => sortedSet_.fromIterable(as, ordA), encode: (set) => Array.from(sortedSet_.values(set)) }
  )
}

/**
 * Converts an arbitrary value to a `boolean` by testing whether it is truthy.
 * Uses `!!val` to coerce the value to a `boolean`.
 *
 * @see https://developer.mozilla.org/docs/Glossary/Truthy
 * @category boolean constructors
 * @since 1.0.0
 */
export class BooleanFromUnknown extends transform(
  Unknown,
  $Boolean,
  { decode: Predicate.isTruthy, encode: identity }
).annotations({ identifier: "BooleanFromUnknown" }) {}<|MERGE_RESOLUTION|>--- conflicted
+++ resolved
@@ -2609,7 +2609,6 @@
 export const compose: {
   <D, C extends B, R2, B>(
     to: Schema<D, C, R2>
-<<<<<<< HEAD
   ): <A, R1>(from: Schema<B, A, R1>) => SchemaClass<D, A, R1 | R2>
   <D, C, R2>(
     to: Schema<D, C, R2>
@@ -2622,20 +2621,6 @@
     to: Schema<D, C, R2>,
     options: { readonly strict: false }
   ): <B, A, R1>(from: Schema<B, A, R1>) => SchemaClass<D, A, R1 | R2>
-=======
-  ): <A, R1>(from: Schema<B, A, R1>) => Schema<D, A, R1 | R2>
-  <D, C, R2>(
-    to: Schema<D, C, R2>
-  ): <B extends C, A, R1>(from: Schema<B, A, R1>) => Schema<D, A, R1 | R2>
-  <C, B, R2>(
-    to: Schema<C, B, R2>,
-    options?: { readonly strict: true }
-  ): <A, R1>(from: Schema<B, A, R1>) => Schema<C, A, R1 | R2>
-  <D, C, R2>(
-    to: Schema<D, C, R2>,
-    options: { readonly strict: false }
-  ): <B, A, R1>(from: Schema<B, A, R1>) => Schema<D, A, R1 | R2>
->>>>>>> 8206529d
 
   <B, A, R1, D, C extends B, R2>(
     from: Schema<B, A, R1>,
@@ -2644,20 +2629,12 @@
   <B extends C, A, R1, D, C, R2>(
     from: Schema<B, A, R1>,
     to: Schema<D, C, R2>
-<<<<<<< HEAD
   ): SchemaClass<D, A, R1 | R2>
-=======
-  ): Schema<D, A, R1 | R2>
->>>>>>> 8206529d
   <B, A, R1, C, R2>(
     from: Schema<B, A, R1>,
     to: Schema<C, B, R2>,
     options?: { readonly strict: true }
-<<<<<<< HEAD
   ): SchemaClass<C, A, R1 | R2>
-=======
-  ): Schema<C, A, R1 | R2>
->>>>>>> 8206529d
   <B, A, R1, D, C, R2>(
     from: Schema<B, A, R1>,
     to: Schema<D, C, R2>,
@@ -2713,15 +2690,9 @@
   annotations?: Annotations.Filter<C & B, C>
 ): <I, R>(self: Schema<C, I, R>) => filter<C & B, I, R>
 export function filter<A>(
-<<<<<<< HEAD
-  predicate: Predicate.Predicate<NoInfer<A>>,
-  annotations?: Annotations.Filter<NoInfer<A>>
-): <I, R>(self: Schema<A, I, R>) => filter<A, I, R>
-=======
   predicate: Predicate.Predicate<Types.NoInfer<A>>,
   annotations?: Annotations.Filter<Types.NoInfer<A>>
-): <I, R>(self: Schema<A, I, R>) => Schema<A, I, R>
->>>>>>> 8206529d
+): <I, R>(self: Schema<A, I, R>) => filter<A, I, R>
 export function filter<A>(
   predicate: Predicate.Predicate<A> | AST.Refinement["filter"],
   annotations?: Annotations.Filter<A>
