/**
 * @since 1.0.0
 */

import * as BigDecimal from "effect/BigDecimal"
import * as BigInt_ from "effect/BigInt"
import * as Brand from "effect/Brand"
import * as Cause from "effect/Cause"
import * as Chunk from "effect/Chunk"
import * as Data from "effect/Data"
import * as Duration from "effect/Duration"
import type * as Effect from "effect/Effect"
import * as Either from "effect/Either"
import * as Encoding from "effect/Encoding"
import * as Equal from "effect/Equal"
import * as Equivalence from "effect/Equivalence"
import * as Exit from "effect/Exit"
import * as FiberId from "effect/FiberId"
import { dual, identity } from "effect/Function"
import * as N from "effect/Number"
import * as Option from "effect/Option"
import type { Pipeable } from "effect/Pipeable"
import { pipeArguments } from "effect/Pipeable"
import * as Predicate from "effect/Predicate"
import * as ReadonlyArray from "effect/ReadonlyArray"
import * as Request from "effect/Request"
import * as Secret from "effect/Secret"
import * as S from "effect/String"
import type { Equals, Mutable, Simplify } from "effect/Types"
import type { Arbitrary } from "./Arbitrary.js"
import * as arbitrary from "./Arbitrary.js"
import * as ArrayFormatter from "./ArrayFormatter.js"
import type { ParseOptions } from "./AST.js"
import * as AST from "./AST.js"
import * as Format from "./Format.js"
import * as Internal from "./internal/ast.js"
import * as InternalBigInt from "./internal/bigint.js"
import * as filters from "./internal/filters.js"
import * as hooks from "./internal/hooks.js"
import * as InternalSchema from "./internal/schema.js"
import * as InternalSerializable from "./internal/serializable.js"
import * as Parser from "./Parser.js"
import * as ParseResult from "./ParseResult.js"
import * as Pretty from "./Pretty.js"
import type * as Serializable from "./Serializable.js"

/**
 * @since 1.0.0
 * @category symbol
 */
export const TypeId: unique symbol = InternalSchema.TypeId

/**
 * @since 1.0.0
 * @category symbol
 */
export type TypeId = typeof TypeId

/**
 * @category model
 * @since 1.0.0
 */
export interface Schema<From, To = From> extends Schema.Variance<From, To>, Pipeable {
  readonly ast: AST.AST
}

/**
 * @since 1.0.0
 */
export declare module Schema {
  /**
   * @since 1.0.0
   */
  export interface Variance<From, To> {
    readonly [TypeId]: {
      readonly From: (_: From) => From
      readonly To: (_: To) => To
    }
  }

  /**
   * @since 1.0.0
   */
  export type From<S extends { readonly [TypeId]: { readonly From: (..._: any) => any } }> = Parameters<
    S[TypeId]["From"]
  >[0]

  /**
   * @since 1.0.0
   */
  export type To<S extends { readonly [TypeId]: { readonly To: (..._: any) => any } }> = Parameters<
    S[TypeId]["To"]
  >[0]

  /**
   * @since 1.0.0
   */
  export type ToAsserts<S extends Schema<any>> = (
    input: unknown,
    options?: AST.ParseOptions
  ) => asserts input is Schema.To<S>
}

/**
 * @since 1.0.0
 */
export const from = <I, A>(schema: Schema<I, A>): Schema<I> => make(AST.from(schema.ast))

/**
 * @since 1.0.0
 */
export const to = <I, A>(schema: Schema<I, A>): Schema<A> => make(AST.to(schema.ast))

/* c8 ignore start */
export {
  /**
   * @category validation
   * @since 1.0.0
   */
  asserts,
  /**
   * @category decoding
   * @since 1.0.0
   */
  decode,
  /**
   * @category decoding
   * @since 1.0.0
   */
  decodeEither,
  /**
   * @category decoding
   * @since 1.0.0
   */
  decodeOption,
  /**
   * @category decoding
   * @since 1.0.0
   */
  decodePromise,
  /**
   * @category decoding
   * @since 1.0.0
   */
  decodeSync,
  /**
   * @category encoding
   * @since 1.0.0
   */
  encode,
  /**
   * @category encoding
   * @since 1.0.0
   */
  encodeEither,
  /**
   * @category encoding
   * @since 1.0.0
   */
  encodeOption,
  /**
   * @category encoding
   * @since 1.0.0
   */
  encodePromise,
  /**
   * @category encoding
   * @since 1.0.0
   */
  encodeSync,
  /**
   * @category validation
   * @since 1.0.0
   */
  is,
  /**
   * @category parsing
   * @since 1.0.0
   */
  parse,
  /**
   * @category parsing
   * @since 1.0.0
   */
  parseEither,
  /**
   * @category parsing
   * @since 1.0.0
   */
  parseOption,
  /**
   * @category parsing
   * @since 1.0.0
   */
  parsePromise,
  /**
   * @category parsing
   * @since 1.0.0
   */
  parseSync,
  /**
   * @category validation
   * @since 1.0.0
   */
  validate,
  /**
   * @category validation
   * @since 1.0.0
   */
  validateEither,
  /**
   * @category validation
   * @since 1.0.0
   */
  validateOption,
  /**
   * @category validation
   * @since 1.0.0
   */
  validatePromise,
  /**
   * @category validation
   * @since 1.0.0
   */
  validateSync
} from "./Parser.js"
/* c8 ignore end */

/**
 * Tests if a value is a `Schema`.
 *
 * @category guards
 * @since 1.0.0
 */
export const isSchema = (u: unknown): u is Schema<unknown, unknown> =>
  Predicate.isObject(u) && TypeId in u && "ast" in u

const variance = {
  From: (_: any) => _,
  To: (_: any) => _
}

class SchemaImpl<From, To> implements Schema<From, To> {
  readonly [TypeId] = variance
  constructor(readonly ast: AST.AST) {}
  pipe() {
    return pipeArguments(this, arguments)
  }
}

/**
 * @category constructors
 * @since 1.0.0
 */
export const make = <I, A>(ast: AST.AST): Schema<I, A> => new SchemaImpl(ast)

const makeLiteral = <Literal extends AST.LiteralValue>(value: Literal): Schema<Literal> =>
  make(AST.createLiteral(value))

/**
 * @category constructors
 * @since 1.0.0
 */
export const literal = <Literals extends ReadonlyArray<AST.LiteralValue>>(
  ...literals: Literals
): Schema<Literals[number]> => union(...literals.map((literal) => makeLiteral(literal)))

/**
 * @category constructors
 * @since 1.0.0
 */
export const uniqueSymbol = <S extends symbol>(
  symbol: S,
  annotations?: AST.Annotations
): Schema<S> => make(AST.createUniqueSymbol(symbol, annotations))

/**
 * @category constructors
 * @since 1.0.0
 */
export const enums = <A extends { [x: string]: string | number }>(
  enums: A
): Schema<A[keyof A]> =>
  make(
    AST.createEnums(
      Object.keys(enums).filter(
        (key) => typeof enums[enums[key]] !== "number"
      ).map((key) => [key, enums[key]])
    )
  )

/**
 * @since 1.0.0
 */
export type Join<T> = T extends [infer Head, ...infer Tail]
  ? `${Head & (string | number | bigint | boolean | null | undefined)}${Tail extends [] ? ""
    : Join<Tail>}`
  : never

/**
 * @category constructors
 * @since 1.0.0
 */
export const templateLiteral = <T extends [Schema<any>, ...Array<Schema<any>>]>(
  ...[head, ...tail]: T
): Schema<Join<{ [K in keyof T]: Schema.To<T[K]> }>> => {
  let types: ReadonlyArray<AST.TemplateLiteral | AST.Literal> = getTemplateLiterals(head.ast)
  for (const span of tail) {
    types = ReadonlyArray.flatMap(
      types,
      (a) => getTemplateLiterals(span.ast).map((b) => combineTemplateLiterals(a, b))
    )
  }
  return make(AST.createUnion(types))
}

const combineTemplateLiterals = (
  a: AST.TemplateLiteral | AST.Literal,
  b: AST.TemplateLiteral | AST.Literal
): AST.TemplateLiteral | AST.Literal => {
  if (AST.isLiteral(a)) {
    return AST.isLiteral(b) ?
      AST.createLiteral(String(a.literal) + String(b.literal)) :
      AST.createTemplateLiteral(String(a.literal) + b.head, b.spans)
  }
  if (AST.isLiteral(b)) {
    return AST.createTemplateLiteral(
      a.head,
      ReadonlyArray.modifyNonEmptyLast(
        a.spans,
        (span) => ({ ...span, literal: span.literal + String(b.literal) })
      )
    )
  }
  return AST.createTemplateLiteral(
    a.head,
    ReadonlyArray.appendAll(
      ReadonlyArray.modifyNonEmptyLast(
        a.spans,
        (span) => ({ ...span, literal: span.literal + String(b.head) })
      ),
      b.spans
    )
  )
}

const getTemplateLiterals = (
  ast: AST.AST
): ReadonlyArray<AST.TemplateLiteral | AST.Literal> => {
  switch (ast._tag) {
    case "Literal":
      return [ast]
    case "NumberKeyword":
    case "StringKeyword":
      return [AST.createTemplateLiteral("", [{ type: ast, literal: "" }])]
    case "Union":
      return ReadonlyArray.flatMap(ast.types, getTemplateLiterals)
    default:
      throw new Error(`templateLiteral: unsupported template literal span ${ast._tag}`)
  }
}

/**
  @category constructors
  @since 1.0.0
*/
export const declare = (
  typeParameters: ReadonlyArray<Schema<any>>,
  type: Schema<any>,
  decode: (
    isDecoding: boolean,
    ...typeParameters: ReadonlyArray<Schema<any>>
  ) => (input: any, options: ParseOptions, ast: AST.AST) => ParseResult.ParseResult<any>,
  annotations?: AST.Annotations
): Schema<any> =>
  make(AST.createDeclaration(
    typeParameters.map((tp) => tp.ast),
    type.ast,
    (isDecoding, ...typeParameters) => decode(isDecoding, ...typeParameters.map(make)),
    annotations
  ))

/**
 * @category type id
 * @since 1.0.0
 */
export const BrandTypeId = Symbol.for("@effect/schema/TypeId/Brand")

/**
 * @category constructors
 * @since 1.0.0
 */
export const fromBrand = <C extends Brand.Brand<string | symbol>>(
  constructor: Brand.Brand.Constructor<C>,
  options?: FilterAnnotations<Brand.Brand.Unbranded<C>>
) =>
<I, A extends Brand.Brand.Unbranded<C>>(self: Schema<I, A>): Schema<I, A & C> => {
  return make(AST.createRefinement(
    self.ast,
    (a: A, _: ParseOptions, ast: AST.AST): Option.Option<ParseResult.ParseError> => {
      const e = constructor.either(a)
      return Either.isLeft(e) ?
        Option.some(ParseResult.parseError(ParseResult.type(ast, a, e.left.map((v) => v.message).join(", ")))) :
        Option.none()
    },
    toAnnotations({ typeId: { id: BrandTypeId, params: { constructor } }, ...options })
  ))
}

/**
 * @category type id
 * @since 1.0.0
 */
export const InstanceOfTypeId = Symbol.for("@effect/schema/TypeId/InstanceOf")

/**
 * @category constructors
 * @since 1.0.0
 */
export const instanceOf = <A extends abstract new(...args: any) => any>(
  constructor: A,
  options?: FilterAnnotations<InstanceType<A>>
): Schema<InstanceType<A>, InstanceType<A>> => {
  return declare(
    [],
    unknown,
    () => (u, _, ast) =>
      u instanceof constructor ?
        ParseResult.succeed(u)
        : ParseResult.fail(ParseResult.type(ast, u)),
    {
      [AST.TypeAnnotationId]: InstanceOfTypeId,
      [InstanceOfTypeId]: { constructor },
      [AST.DescriptionAnnotationId]: `an instance of ${constructor.name}`,
      ...toAnnotations(options)
    }
  )
}

const _undefined: Schema<undefined> = make(AST.undefinedKeyword)

const _void: Schema<void> = make(AST.voidKeyword)

const _null: Schema<null> = make(AST._null)

export {
  /**
   * @category primitives
   * @since 1.0.0
   */
  _null as null,
  /**
   * @category primitives
   * @since 1.0.0
   */
  _undefined as undefined,
  /**
   * @category primitives
   * @since 1.0.0
   */
  _void as void
}

/**
 * @category primitives
 * @since 1.0.0
 */
export const never: Schema<never> = make(AST.neverKeyword)

/**
 * @category primitives
 * @since 1.0.0
 */
export const unknown: Schema<unknown> = make(AST.unknownKeyword)

/**
 * @category primitives
 * @since 1.0.0
 */
export const any: Schema<any> = make(AST.anyKeyword)

/**
 * @category primitives
 * @since 1.0.0
 */
export const string: Schema<string> = make(AST.stringKeyword)

/**
 * @category primitives
 * @since 1.0.0
 */
export const number: Schema<number> = make(AST.numberKeyword)

/**
 * @category primitives
 * @since 1.0.0
 */
export const boolean: Schema<boolean> = make(AST.booleanKeyword)

/**
 * @category primitives
 * @since 1.0.0
 */
export const bigintFromSelf: Schema<bigint> = make(AST.bigIntKeyword)

/**
 * @category primitives
 * @since 1.0.0
 */
export const symbolFromSelf: Schema<symbol> = make(AST.symbolKeyword)

/**
 * @category primitives
 * @since 1.0.0
 */
export const object: Schema<object> = make(AST.objectKeyword)

/**
 * @category combinators
 * @since 1.0.0
 */
export const union = <Members extends ReadonlyArray<Schema<any>>>(
  ...members: Members
): Schema<Schema.From<Members[number]>, Schema.To<Members[number]>> => make(AST.createUnion(members.map((m) => m.ast)))

/**
 * @category combinators
 * @since 1.0.0
 */
export const nullable = <From, To>(self: Schema<From, To>): Schema<From | null, To | null> => union(_null, self)

/**
 * @category combinators
 * @since 1.0.0
 */
export const orUndefined = <From, To>(
  self: Schema<From, To>
): Schema<From | undefined, To | undefined> => union(_undefined, self)

/**
 * @category combinators
 * @since 1.0.0
 */
export const nullish = <From, To>(
  self: Schema<From, To>
): Schema<From | null | undefined, To | null | undefined> => union(_null, _undefined, self)

/**
 * @category combinators
 * @since 1.0.0
 */
export const keyof = <I, A>(schema: Schema<I, A>): Schema<keyof A> => make(AST.keyof(schema.ast))

/**
 * @category combinators
 * @since 1.0.0
 */
export const tuple = <Elements extends ReadonlyArray<Schema<any>>>(
  ...elements: Elements
): Schema<
  { readonly [K in keyof Elements]: Schema.From<Elements[K]> },
  { readonly [K in keyof Elements]: Schema.To<Elements[K]> }
> =>
  make(
    AST.createTuple(
      elements.map((schema) => AST.createElement(schema.ast, false)),
      Option.none(),
      true
    )
  )

/**
 * @category combinators
 * @since 1.0.0
 */
export const rest = <IR, R>(rest: Schema<IR, R>) =>
<I extends ReadonlyArray<any>, A extends ReadonlyArray<any>>(
  self: Schema<I, A>
): Schema<readonly [...I, ...Array<IR>], readonly [...A, ...Array<R>]> => {
  if (AST.isTuple(self.ast)) {
    return make(AST.appendRestElement(self.ast, rest.ast))
  }
  throw new Error("`rest` is not supported on this schema")
}

/**
 * @category combinators
 * @since 1.0.0
 */
export const element = <IE, E>(element: Schema<IE, E>) =>
<I extends ReadonlyArray<any>, A extends ReadonlyArray<any>>(
  self: Schema<I, A>
): Schema<readonly [...I, IE], readonly [...A, E]> => {
  if (AST.isTuple(self.ast)) {
    return make(AST.appendElement(self.ast, AST.createElement(element.ast, false)))
  }
  throw new Error("`element` is not supported on this schema")
}

/**
 * @category combinators
 * @since 1.0.0
 */
export const optionalElement =
  <IE, E>(element: Schema<IE, E>) =>
  <I extends ReadonlyArray<any>, A extends ReadonlyArray<any>>(
    self: Schema<I, A>
  ): Schema<readonly [...I, IE?], readonly [...A, E?]> => {
    if (AST.isTuple(self.ast)) {
      return make(AST.appendElement(self.ast, AST.createElement(element.ast, true)))
    }
    throw new Error("`optionalElement` is not supported on this schema")
  }

/**
 * @category combinators
 * @since 1.0.0
 */
export const array = <I, A>(item: Schema<I, A>): Schema<ReadonlyArray<I>, ReadonlyArray<A>> =>
  make(AST.createTuple([], Option.some([item.ast]), true))

/**
 * @category combinators
 * @since 1.0.0
 */
export const nonEmptyArray = <I, A>(
  item: Schema<I, A>
): Schema<readonly [I, ...Array<I>], readonly [A, ...Array<A>]> => tuple(item).pipe(rest(item))

/**
 * @since 1.0.0
 */
export interface PropertySignature<From, FromIsOptional, To, ToIsOptional> extends Schema.Variance<From, To>, Pipeable {
  readonly FromIsOptional: FromIsOptional
  readonly ToIsOptional: ToIsOptional
}

type PropertySignatureAST =
  | {
    readonly _tag: "Declaration"
    readonly from: AST.AST
    readonly isOptional: boolean
    readonly annotations?: AST.Annotations | undefined
  }
  | {
    readonly _tag: "OptionalToRequired"
    readonly from: AST.AST
    readonly to: AST.AST
    readonly decode: AST.FinalPropertySignatureTransformation["decode"]
    readonly encode: AST.FinalPropertySignatureTransformation["encode"]
    readonly annotations?: AST.Annotations | undefined
  }

/** @internal */
export class PropertySignatureImpl<From, FromIsOptional, To, ToIsOptional> {
  readonly [TypeId]: {
    readonly From: (_: From) => From
    readonly To: (_: To) => To
  } = variance
  readonly FromIsOptional!: FromIsOptional
  readonly ToIsOptional!: ToIsOptional

  constructor(
    readonly propertySignatureAST: PropertySignatureAST
  ) {}

  pipe() {
    return pipeArguments(this, arguments)
  }
}

/**
 * @since 1.0.0
 */
export const propertySignatureAnnotations = (annotations: DocAnnotations) =>
<S extends StructFields[PropertyKey]>(
  self: S
): S extends Schema<infer I, infer A> ? PropertySignature<I, false, A, false> : S => {
  if (isSchema(self)) {
    return new PropertySignatureImpl({
      _tag: "Declaration",
      from: self.ast,
      isOptional: false,
      annotations: toAnnotations(annotations)
    }) as any
  }
  return new PropertySignatureImpl({
    ...(self as any).propertySignatureAST,
    annotations: toAnnotations(annotations)
  }) as any
}

/**
 * @category optional
 * @since 1.0.0
 */
export const optionalToRequired = <I, A, B>(
  from: Schema<I, A>,
  to: Schema<B>,
  decode: (o: Option.Option<A>) => B, // `none` here means: the value is missing in the input
  encode: (b: B) => Option.Option<A>, // `none` here means: the value will be missing in the output
  options?: DocAnnotations
): PropertySignature<I, true, B, false> =>
  new PropertySignatureImpl({
    _tag: "OptionalToRequired",
    from: from.ast,
    to: to.ast,
    decode: (o) => Option.some(decode(o)),
    encode: Option.flatMap(encode),
    annotations: toAnnotations(options)
  })

/**
 * @since 1.0.0
 */
export const optional: {
  <I, A>(
    schema: Schema<I, A>,
    options: { readonly exact: true; readonly default: () => A; readonly nullable: true }
  ): PropertySignature<I | null, true, A, false>
  <I, A>(
    schema: Schema<I, A>,
    options: { readonly exact: true; readonly default: () => A }
  ): PropertySignature<I, true, A, false>
  <I, A>(
    schema: Schema<I, A>,
    options: { readonly exact: true; readonly nullable: true; readonly as: "Option" }
  ): PropertySignature<I | null, true, Option.Option<A>, false>
  <I, A>(
    schema: Schema<I, A>,
    options: { readonly exact: true; readonly as: "Option" }
  ): PropertySignature<I, true, Option.Option<A>, false>
  <I, A>(
    schema: Schema<I, A>,
    options: { readonly exact: true }
  ): PropertySignature<I, true, A, true>
  <I, A>(
    schema: Schema<I, A>,
    options: { readonly default: () => A; readonly nullable: true }
  ): PropertySignature<I | null | undefined, true, A, false>
  <I, A>(
    schema: Schema<I, A>,
    options: { readonly default: () => A }
  ): PropertySignature<I | undefined, true, A, false>
  <I, A>(
    schema: Schema<I, A>,
    options: { readonly nullable: true; readonly as: "Option" }
  ): PropertySignature<I | undefined | null, true, Option.Option<A>, false>
  <I, A>(
    schema: Schema<I, A>,
    options: { readonly as: "Option" }
  ): PropertySignature<I | undefined, true, Option.Option<A>, false>
  <I, A>(schema: Schema<I, A>): PropertySignature<I | undefined, true, A | undefined, true>
} = <I, A>(
  schema: Schema<I, A>,
  options?: {
    readonly exact?: true
    readonly default?: () => A
    readonly nullable?: true
    readonly as?: "Option"
  }
): PropertySignature<any, any, any, any> => {
  const isExact = options?.exact
  const value = options?.default
  const isNullable = options?.nullable
  const asOption = options?.as == "Option"

  if (isExact) {
    if (value) {
      if (isNullable) {
        return optionalToRequired(
          nullable(schema),
          to(schema),
          Option.match({ onNone: value, onSome: (a) => a === null ? value() : a }),
          Option.some
        )
      } else {
        return optionalToRequired(
          schema,
          to(schema),
          Option.match({ onNone: value, onSome: identity }),
          Option.some
        )
      }
    } else {
      if (asOption) {
        if (isNullable) {
          return optionalToRequired(
            nullable(schema),
            optionFromSelf(to(schema)),
            Option.filter(Predicate.isNotNull),
            identity
          )
        } else {
          return optionalToRequired(
            schema,
            optionFromSelf(to(schema)),
            identity,
            identity
          )
        }
      }
      return new PropertySignatureImpl({
        _tag: "Declaration",
        from: schema.ast,
        isOptional: true
      })
    }
  } else {
    if (value) {
      if (isNullable) {
        return optionalToRequired(
          nullish(schema),
          to(schema),
          Option.match({ onNone: value, onSome: (a) => (a == null ? value() : a) }),
          Option.some
        )
      } else {
        return optionalToRequired(
          orUndefined(schema),
          to(schema),
          Option.match({ onNone: value, onSome: (a) => (a === undefined ? value() : a) }),
          Option.some
        )
      }
    } else {
      if (asOption) {
        if (isNullable) {
          return optionalToRequired(
            nullish(schema),
            optionFromSelf(to(schema)),
            Option.filter((a: A | null | undefined): a is A => a != null),
            identity
          )
        } else {
          return optionalToRequired(
            orUndefined(schema),
            optionFromSelf(to(schema)),
            Option.filter(Predicate.isNotUndefined),
            identity
          )
        }
      }
      return new PropertySignatureImpl({
        _tag: "Declaration",
        from: orUndefined(schema).ast,
        isOptional: true
      })
    }
  }
}

/**
 * @since 1.0.0
 */
export type FromOptionalKeys<Fields> = {
  [K in keyof Fields]: Fields[K] extends
    | PropertySignature<any, true, any, boolean>
    | PropertySignature<never, true, never, boolean> ? K
    : never
}[keyof Fields]

/**
 * @since 1.0.0
 */
export type ToOptionalKeys<Fields> = {
  [K in keyof Fields]: Fields[K] extends
    | PropertySignature<any, boolean, any, true>
    | PropertySignature<never, boolean, never, true> ? K
    : never
}[keyof Fields]

/**
 * @since 1.0.0
 */
export type StructFields = Record<
  PropertyKey,
  | Schema<any, any>
  | Schema<never, never>
  | PropertySignature<any, boolean, any, boolean>
  | PropertySignature<never, boolean, never, boolean>
>

/**
 * @since 1.0.0
 */
export type FromStruct<Fields extends StructFields> =
  & { readonly [K in Exclude<keyof Fields, FromOptionalKeys<Fields>>]: Schema.From<Fields[K]> }
  & { readonly [K in FromOptionalKeys<Fields>]?: Schema.From<Fields[K]> }

/**
 * @since 1.0.0
 */
export type ToStruct<Fields extends StructFields> =
  & { readonly [K in Exclude<keyof Fields, ToOptionalKeys<Fields>>]: Schema.To<Fields[K]> }
  & { readonly [K in ToOptionalKeys<Fields>]?: Schema.To<Fields[K]> }

/**
 * @category combinators
 * @since 1.0.0
 */
export const struct = <Fields extends StructFields>(
  fields: Fields
): Schema<Simplify<FromStruct<Fields>>, Simplify<ToStruct<Fields>>> => {
  const ownKeys = Internal.ownKeys(fields)
  const pss: Array<AST.PropertySignature> = []
  const pssFrom: Array<AST.PropertySignature> = []
  const pssTo: Array<AST.PropertySignature> = []
  const psTransformations: Array<AST.PropertySignatureTransform> = []
  for (let i = 0; i < ownKeys.length; i++) {
    const key = ownKeys[i]
    const field = fields[key] as any
    if ("propertySignatureAST" in field) {
      const psAst: PropertySignatureAST = field.propertySignatureAST
      const from = psAst.from
      const annotations = psAst.annotations
      switch (psAst._tag) {
        case "Declaration":
          pss.push(AST.createPropertySignature(key, from, psAst.isOptional, true, annotations))
          pssFrom.push(AST.createPropertySignature(key, from, psAst.isOptional, true))
          pssTo.push(
            AST.createPropertySignature(key, AST.to(from), psAst.isOptional, true, annotations)
          )
          break
        case "OptionalToRequired":
          pssFrom.push(AST.createPropertySignature(key, from, true, true))
          pssTo.push(AST.createPropertySignature(key, psAst.to, false, true, annotations))
          psTransformations.push(
            AST.createPropertySignatureTransform(
              key,
              key,
              AST.createFinalPropertySignatureTransformation(psAst.decode, psAst.encode)
            )
          )
          break
      }
    } else {
      pss.push(AST.createPropertySignature(key, field.ast, false, true))
      pssFrom.push(AST.createPropertySignature(key, field.ast, false, true))
      pssTo.push(AST.createPropertySignature(key, AST.to(field.ast), false, true))
    }
  }
  if (ReadonlyArray.isNonEmptyReadonlyArray(psTransformations)) {
    return make(
      AST.createTransform(
        AST.createTypeLiteral(pssFrom, []),
        AST.createTypeLiteral(pssTo, []),
        AST.createTypeLiteralTransformation(
          psTransformations
        )
      )
    )
  }
  return make(AST.createTypeLiteral(pss, []))
}

/**
 * @category combinators
 * @since 1.0.0
 */
export const pick = <A, Keys extends ReadonlyArray<keyof A>>(...keys: Keys) =>
<I extends { [K in keyof A]?: any }>(
  self: Schema<I, A>
): Schema<Simplify<Pick<I, Keys[number]>>, Simplify<Pick<A, Keys[number]>>> => {
  const ast = self.ast
  if (AST.isTransform(ast)) {
    if (AST.isTypeLiteralTransformation(ast.transformation)) {
      const propertySignatureTransformations = ast.transformation.propertySignatureTransformations
        .filter((t) => (keys as ReadonlyArray<PropertyKey>).includes(t.to))
      if (ReadonlyArray.isNonEmptyReadonlyArray(propertySignatureTransformations)) {
        return make(
          AST.createTransform(
            AST.pick(ast.from, keys),
            AST.pick(ast.to, keys),
            AST.createTypeLiteralTransformation(propertySignatureTransformations)
          )
        )
      } else {
        return make(AST.pick(ast.from, keys))
      }
    }
    throw new Error(`pick: cannot handle this kind of transformation`)
  }
  return make(AST.pick(ast, keys))
}

/**
 * @category combinators
 * @since 1.0.0
 */
export const omit = <A, Keys extends ReadonlyArray<keyof A>>(...keys: Keys) =>
<I extends { [K in keyof A]?: any }>(
  self: Schema<I, A>
): Schema<Simplify<Omit<I, Keys[number]>>, Simplify<Omit<A, Keys[number]>>> => {
  const ast = self.ast
  if (AST.isTransform(ast)) {
    if (AST.isTypeLiteralTransformation(ast.transformation)) {
      const propertySignatureTransformations = ast.transformation.propertySignatureTransformations
        .filter((t) => !(keys as ReadonlyArray<PropertyKey>).includes(t.to))
      if (ReadonlyArray.isNonEmptyReadonlyArray(propertySignatureTransformations)) {
        return make(
          AST.createTransform(
            AST.omit(ast.from, keys),
            AST.omit(ast.to, keys),
            AST.createTypeLiteralTransformation(propertySignatureTransformations)
          )
        )
      } else {
        return make(AST.omit(ast.from, keys))
      }
    }
    throw new Error(`omit: cannot handle this kind of transformation`)
  }
  return make(AST.omit(ast, keys))
}

/**
 * @category model
 * @since 1.0.0
 */
export interface BrandSchema<From, To extends Brand.Brand<any>> extends Schema<From, To>, Brand.Brand.Constructor<To> {}

const appendBrandAnnotation = <B extends string | symbol>(
  ast: AST.AST,
  brand: B,
  options?: DocAnnotations
): AST.AST => {
  if (AST.isTransform(ast)) {
    return AST.createTransform(
      ast.from,
      appendBrandAnnotation(ast.to, brand, options),
      ast.transformation,
      ast.annotations
    )
  }
  const annotations = toAnnotations(options)
  annotations[AST.BrandAnnotationId] = [...getBrands(ast), brand]
  return AST.mergeAnnotations(ast, annotations)
}

/**
 * Returns a nominal branded schema by applying a brand to a given schema.
 *
 * ```
 * Schema<A> + B -> Schema<A & Brand<B>>
 * ```
 *
 * @param self - The input schema to be combined with the brand.
 * @param brand - The brand to apply.
 *
 * @example
 * import * as Schema from "@effect/schema/Schema"
 *
 * const Int = Schema.number.pipe(Schema.int(), Schema.brand("Int"))
 * type Int = Schema.Schema.To<typeof Int> // number & Brand<"Int">
 *
 * @category combinators
 * @since 1.0.0
 */
export const brand = <B extends string | symbol, A>(
  brand: B,
  options?: DocAnnotations
) =>
<I>(self: Schema<I, A>): BrandSchema<I, A & Brand.Brand<B>> => {
  const ast = appendBrandAnnotation(self.ast, brand, options)
  const schema = make(ast)
  const validateSync = Parser.validateSync(schema)
  const validateOption = Parser.validateOption(schema)
  const validateEither = Parser.validateEither(schema)
  const is = Parser.is(schema)
  const out: any = Object.assign((input: unknown) => validateSync(input), {
    [Brand.RefinedConstructorsTypeId]: Brand.RefinedConstructorsTypeId,
    [TypeId]: variance,
    ast,
    option: (input: unknown) => validateOption(input),
    either: (input: unknown) =>
      Either.mapLeft(
        validateEither(input),
        (e) =>
          ArrayFormatter.formatIssues([e.error]).map((err) => ({
            meta: err.path,
            message: err.message
          }))
      ),
    is: (input: unknown): input is A & Brand.Brand<B> => is(input),
    pipe() {
      return pipeArguments(this, arguments)
    }
  })
  return out
}

const getBrands = (ast: AST.AST): Array<string> =>
  (ast.annotations[AST.BrandAnnotationId] as Array<string> | undefined) || []

/**
 * @category combinators
 * @since 1.0.0
 */
export const partial = <I, A>(
  self: Schema<I, A>
): Schema<Simplify<Partial<I>>, Simplify<Partial<A>>> => make(AST.partial(self.ast))

/**
 * @category combinators
 * @since 1.0.0
 */
export const required = <I, A>(
  self: Schema<I, A>
): Schema<Simplify<Required<I>>, Simplify<Required<A>>> => make(AST.required(self.ast))

/**
 * Creates a new schema with shallow mutability applied to its properties.
 *
 * @param schema - The original schema to make properties mutable (shallowly).
 *
 * @category combinators
 * @since 1.0.0
 */
export const mutable = <I, A>(
  schema: Schema<I, A>
): Schema<Simplify<Mutable<I>>, Simplify<Mutable<A>>> => {
  const ast = AST.mutable(schema.ast)
  return ast === schema.ast ? schema as any : make(ast)
}

/**
 * @category combinators
 * @since 1.0.0
 */
export const record = <IK extends string | symbol, AK extends IK, IV, AV>(
  key: Schema<IK, AK>,
  value: Schema<IV, AV>
): Schema<{ readonly [k in IK]: IV }, { readonly [k in AK]: AV }> => make(AST.createRecord(key.ast, value.ast, true))

/** @internal */
export const intersectUnionMembers = (xs: ReadonlyArray<AST.AST>, ys: ReadonlyArray<AST.AST>) => {
  return AST.createUnion(
    xs.flatMap((x) => {
      return ys.map((y) => {
        if (AST.isTypeLiteral(x)) {
          if (AST.isTypeLiteral(y)) {
            // isTypeLiteral(x) && isTypeLiteral(y)
            return AST.createTypeLiteral(
              x.propertySignatures.concat(y.propertySignatures),
              x.indexSignatures.concat(y.indexSignatures)
            )
          } else if (
            AST.isTransform(y) && AST.isTypeLiteralTransformation(y.transformation) &&
            AST.isTypeLiteral(y.from) && AST.isTypeLiteral(y.to)
          ) {
            // isTypeLiteral(x) && isTransform(y)
            const from = AST.createTypeLiteral(
              x.propertySignatures.concat(y.from.propertySignatures),
              x.indexSignatures.concat(y.from.indexSignatures)
            )
            const to = AST.createTypeLiteral(
              AST.getToPropertySignatures(x.propertySignatures).concat(y.to.propertySignatures),
              AST.getToIndexSignatures(x.indexSignatures).concat(y.to.indexSignatures)
            )
            return AST.createTransform(
              from,
              to,
              AST.createTypeLiteralTransformation(
                y.transformation.propertySignatureTransformations
              )
            )
          }
        } else if (
          AST.isTransform(x) && AST.isTypeLiteralTransformation(x.transformation) &&
          AST.isTypeLiteral(x.from) && AST.isTypeLiteral(x.to)
        ) {
          if (AST.isTypeLiteral(y)) {
            // isTransform(x) && isTypeLiteral(y)
            const from = AST.createTypeLiteral(
              x.from.propertySignatures.concat(y.propertySignatures),
              x.from.indexSignatures.concat(y.indexSignatures)
            )
            const to = AST.createTypeLiteral(
              x.to.propertySignatures.concat(AST.getToPropertySignatures(y.propertySignatures)),
              x.to.indexSignatures.concat(AST.getToIndexSignatures(y.indexSignatures))
            )
            return AST.createTransform(
              from,
              to,
              AST.createTypeLiteralTransformation(
                x.transformation.propertySignatureTransformations
              )
            )
          } else if (
            AST.isTransform(y) && AST.isTypeLiteralTransformation(y.transformation) &&
            AST.isTypeLiteral(y.from) && AST.isTypeLiteral(y.to)
          ) {
            // isTransform(x) && isTransform(y)
            const from = AST.createTypeLiteral(
              x.from.propertySignatures.concat(y.from.propertySignatures),
              x.from.indexSignatures.concat(y.from.indexSignatures)
            )
            const to = AST.createTypeLiteral(
              x.to.propertySignatures.concat(y.to.propertySignatures),
              x.to.indexSignatures.concat(y.to.indexSignatures)
            )
            return AST.createTransform(
              from,
              to,
              AST.createTypeLiteralTransformation(
                x.transformation.propertySignatureTransformations.concat(
                  y.transformation.propertySignatureTransformations
                )
              )
            )
          }
        }
        throw new Error("`extend` can only handle type literals or unions of type literals")
      })
    })
  )
}

/**
 * @category combinators
 * @since 1.0.0
 */
export const extend: {
  <IB, B>(
    that: Schema<IB, B>
  ): <I, A>(self: Schema<I, A>) => Schema<Simplify<I & IB>, Simplify<A & B>>
  <I, A, IB, B>(self: Schema<I, A>, that: Schema<IB, B>): Schema<Simplify<I & IB>, Simplify<A & B>>
} = dual(
  2,
  <I, A, IB, B>(
    self: Schema<I, A>,
    that: Schema<IB, B>
  ): Schema<Simplify<I & IB>, Simplify<A & B>> =>
    make(
      intersectUnionMembers(
        AST.isUnion(self.ast) ? self.ast.types : [self.ast],
        AST.isUnion(that.ast) ? that.ast.types : [that.ast]
      )
    )
)

/**
 * @category combinators
 * @since 1.0.0
 */
export const compose: {
  <C, D>(bc: Schema<C, D>): <A, B>(ab: Schema<A, B>) => Schema<A, D>
  <A, B, C, D>(ab: Schema<A, B>, cd: Schema<C, D>): Schema<A, D>
} = dual(
  2,
  <A, B, C, D>(ab: Schema<A, B>, cd: Schema<C, D>): Schema<A, D> => make(AST.compose(ab.ast, cd.ast))
)

/**
 * @category combinators
 * @since 1.0.0
 */
export const suspend = <I, A = I>(
  f: () => Schema<I, A>,
  annotations?: AST.Annotations
): Schema<I, A> => make(AST.createSuspend(() => f().ast, annotations))

/**
 * @category combinators
 * @since 1.0.0
 */
export function filter<A>(
  f: (a: A, options: ParseOptions, self: AST.AST) => Option.Option<ParseResult.ParseError>,
  options?: FilterAnnotations<A>
): <I>(self: Schema<I, A>) => Schema<I, A>
export function filter<C extends A, B extends A, A = C>(
  refinement: Predicate.Refinement<A, B>,
  options?: FilterAnnotations<A>
): <I>(self: Schema<I, C>) => Schema<I, C & B>
export function filter<B extends A, A = B>(
  predicate: Predicate.Predicate<A>,
  options?: FilterAnnotations<A>
): <I>(self: Schema<I, B>) => Schema<I, B>
export function filter<A>(
  predicate:
    | Predicate.Predicate<A>
    | ((a: A, options: ParseOptions, self: AST.AST) => Option.Option<ParseResult.ParseError>),
  options?: FilterAnnotations<A>
): <I>(self: Schema<I, A>) => Schema<I, A> {
  return (self) =>
    make(AST.createRefinement(
      self.ast,
      (a: A, options, ast: AST.AST) => {
        const out = predicate(a, options, ast)
        if (Predicate.isBoolean(out)) {
          return out
            ? Option.none()
            : Option.some(ParseResult.parseError(ParseResult.type(ast, a)))
        }
        return out
      },
      toAnnotations(options)
    ))
}

/**
 * Create a new `Schema` by transforming the input and output of an existing `Schema`
 * using the provided decoding functions.
 *
 * @category combinators
 * @since 1.0.0
 */
export const transformOrFail: {
  <C, D, B>(
    to: Schema<C, D>,
    decode: (b: B, options: ParseOptions, ast: AST.AST) => ParseResult.ParseResult<C>,
    encode: (c: C, options: ParseOptions, ast: AST.AST) => ParseResult.ParseResult<B>
  ): <A>(self: Schema<A, B>) => Schema<A, D>
  <C, D, B>(
    to: Schema<C, D>,
    decode: (b: B, options: ParseOptions, ast: AST.AST) => ParseResult.ParseResult<C>,
    encode: (c: C, options: ParseOptions, ast: AST.AST) => ParseResult.ParseResult<B>,
    annotations: AST.Annotated["annotations"]
  ): <A>(self: Schema<A, B>) => Schema<A, D>
  <C, D, B>(
    to: Schema<C, D>,
    decode: (b: B, options: ParseOptions, ast: AST.AST) => ParseResult.ParseResult<unknown>,
    encode: (c: C, options: ParseOptions, ast: AST.AST) => ParseResult.ParseResult<unknown>,
    options: { strict: false }
  ): <A>(self: Schema<A, B>) => Schema<A, D>
  <C, D, B>(
    to: Schema<C, D>,
    decode: (b: B, options: ParseOptions, ast: AST.AST) => ParseResult.ParseResult<unknown>,
    encode: (c: C, options: ParseOptions, ast: AST.AST) => ParseResult.ParseResult<unknown>,
    annotations: AST.Annotated["annotations"],
    options: { strict: false }
  ): <A>(self: Schema<A, B>) => Schema<A, D>
  <A, B, C, D>(
    from: Schema<A, B>,
    to: Schema<C, D>,
    decode: (b: B, options: ParseOptions, ast: AST.AST) => ParseResult.ParseResult<C>,
    encode: (c: C, options: ParseOptions, ast: AST.AST) => ParseResult.ParseResult<B>
  ): Schema<A, D>
  <A, B, C, D>(
    from: Schema<A, B>,
    to: Schema<C, D>,
    decode: (b: B, options: ParseOptions, ast: AST.AST) => ParseResult.ParseResult<C>,
    encode: (c: C, options: ParseOptions, ast: AST.AST) => ParseResult.ParseResult<B>,
    annotations: AST.Annotated["annotations"]
  ): Schema<A, D>
  <A, B, C, D>(
    from: Schema<A, B>,
    to: Schema<C, D>,
    decode: (b: B, options: ParseOptions, ast: AST.AST) => ParseResult.ParseResult<unknown>,
    encode: (c: C, options: ParseOptions, ast: AST.AST) => ParseResult.ParseResult<unknown>,
    options: { strict: false }
  ): Schema<A, D>
  <A, B, C, D>(
    from: Schema<A, B>,
    to: Schema<C, D>,
    decode: (b: B, options: ParseOptions, ast: AST.AST) => ParseResult.ParseResult<unknown>,
    encode: (c: C, options: ParseOptions, ast: AST.AST) => ParseResult.ParseResult<unknown>,
    annotations: AST.Annotated["annotations"],
    options: { strict: false }
  ): Schema<A, D>
} = dual((args) => isSchema(args[0]) && isSchema(args[1]), <A, B, C, D>(
  from: Schema<A, B>,
  to: Schema<C, D>,
  decode: (b: B, options: ParseOptions, ast: AST.AST) => ParseResult.ParseResult<unknown>,
  encode: (c: C, options: ParseOptions, ast: AST.AST) => ParseResult.ParseResult<unknown>,
  annotations: AST.Annotated["annotations"] = {}
): Schema<A, D> =>
  make(
    AST.createTransform(
      from.ast,
      to.ast,
      AST.createFinalTransformation(decode, encode),
      annotations
    )
  ))

/**
 * Create a new `Schema` by transforming the input and output of an existing `Schema`
 * using the provided mapping functions.
 *
 * @category combinators
 * @since 1.0.0
 */
export const transform: {
  <C, D, B>(
    to: Schema<C, D>,
    decode: (b: B, options: ParseOptions, ast: AST.AST) => C,
    encode: (c: C, options: ParseOptions, ast: AST.AST) => B
  ): <A>(self: Schema<A, B>) => Schema<A, D>
  <C, D, B>(
    to: Schema<C, D>,
    decode: (b: B, options: ParseOptions, ast: AST.AST) => C,
    encode: (c: C, options: ParseOptions, ast: AST.AST) => B,
    annotations: AST.Annotated["annotations"]
  ): <A>(self: Schema<A, B>) => Schema<A, D>
  <C, D, B>(
    to: Schema<C, D>,
    decode: (b: B, options: ParseOptions, ast: AST.AST) => unknown,
    encode: (c: C, options: ParseOptions, ast: AST.AST) => unknown,
    options: { strict: false }
  ): <A>(self: Schema<A, B>) => Schema<A, D>
  <C, D, B>(
    to: Schema<C, D>,
    decode: (b: B, options: ParseOptions, ast: AST.AST) => unknown,
    encode: (c: C, options: ParseOptions, ast: AST.AST) => unknown,
    annotations: AST.Annotated["annotations"],
    options: { strict: false }
  ): <A>(self: Schema<A, B>) => Schema<A, D>
  <A, B, C, D>(
    from: Schema<A, B>,
    to: Schema<C, D>,
    decode: (b: B, options: ParseOptions, ast: AST.AST) => C,
    encode: (c: C, options: ParseOptions, ast: AST.AST) => B
  ): Schema<A, D>
  <A, B, C, D>(
    from: Schema<A, B>,
    to: Schema<C, D>,
    decode: (b: B, options: ParseOptions, ast: AST.AST) => C,
    encode: (c: C, options: ParseOptions, ast: AST.AST) => B,
    annotations: AST.Annotated["annotations"]
  ): Schema<A, D>
  <A, B, C, D>(
    from: Schema<A, B>,
    to: Schema<C, D>,
    decode: (b: B, options: ParseOptions, ast: AST.AST) => unknown,
    encode: (c: C, options: ParseOptions, ast: AST.AST) => unknown,
    options: { strict: false }
  ): Schema<A, D>
  <A, B, C, D>(
    from: Schema<A, B>,
    to: Schema<C, D>,
    decode: (b: B, options: ParseOptions, ast: AST.AST) => unknown,
    encode: (c: C, options: ParseOptions, ast: AST.AST) => unknown,
    annotations: AST.Annotated["annotations"],
    options: { strict: false }
  ): Schema<A, D>
} = dual(
  (args) => isSchema(args[0]) && isSchema(args[1]),
  <A, B, C, D>(
    from: Schema<A, B>,
    to: Schema<C, D>,
    decode: (b: B, options: ParseOptions, ast: AST.AST) => C,
    encode: (c: C, options: ParseOptions, ast: AST.AST) => B,
    annotations: AST.Annotated["annotations"] = {}
  ): Schema<A, D> =>
    transformOrFail(
      from,
      to,
      (a, options, ast) => Either.right(decode(a, options, ast)),
      (b, options, ast) => Either.right(encode(b, options, ast)),
      annotations
    )
)

/**
 * Creates a new `Schema` which transforms literal values.
 *
 * @example
 * import * as S from "@effect/schema/Schema"
 *
 * const schema = S.transformLiteral(0, "a")
 *
 * assert.deepStrictEqual(S.decodeSync(schema)(0), "a")
 *
 * @category constructors
 * @since 1.0.0
 */
export const transformLiteral = <From extends AST.LiteralValue, To extends AST.LiteralValue>(
  from: From,
  to: To
): Schema<From, To> => transform(literal(from), literal(to), () => to, () => from)

/**
 * Creates a new `Schema` which maps between corresponding literal values.
 *
 * @example
 * import * as S from "@effect/schema/Schema"
 *
 * const Animal = S.transformLiterals(
 *   [0, "cat"],
 *   [1, "dog"],
 *   [2, "cow"]
 * )
 *
 * assert.deepStrictEqual(S.decodeSync(Animal)(1), "dog")
 *
 * @category constructors
 * @since 1.0.0
 */
export const transformLiterals = <
  const A extends ReadonlyArray<readonly [from: AST.LiteralValue, to: AST.LiteralValue]>
>(
  ...pairs: A
): Schema<A[number][0], A[number][1]> => union(...pairs.map(([from, to]) => transformLiteral(from, to)))

/**
 * Attaches a property signature with the specified key and value to the schema.
 * This API is useful when you want to add a property to your schema which doesn't describe the shape of the input,
 * but rather maps to another schema, for example when you want to add a discriminant to a simple union.
 *
 * @param self - The input schema.
 * @param key - The name of the property to add to the schema.
 * @param value - The value of the property to add to the schema.
 *
 * @example
 * import * as S from "@effect/schema/Schema"
 * import { pipe } from "effect/Function"
 *
 * const Circle = S.struct({ radius: S.number })
 * const Square = S.struct({ sideLength: S.number })
 * const Shape = S.union(
 *   Circle.pipe(S.attachPropertySignature("kind", "circle")),
 *   Square.pipe(S.attachPropertySignature("kind", "square"))
 * )
 *
 * assert.deepStrictEqual(S.decodeSync(Shape)({ radius: 10 }), {
 *   kind: "circle",
 *   radius: 10
 * })
 *
 * @category combinators
 * @since 1.0.0
 */
export const attachPropertySignature: {
  <K extends PropertyKey, V extends AST.LiteralValue | symbol>(
    key: K,
    value: V,
    options?: DocAnnotations
  ): <I, A extends object>(
    schema: Schema<I, A>
  ) => Schema<I, Simplify<A & { readonly [k in K]: V }>>
  <I, A, K extends PropertyKey, V extends AST.LiteralValue | symbol>(
    schema: Schema<I, A>,
    key: K,
    value: V,
    options?: DocAnnotations
  ): Schema<I, Simplify<A & { readonly [k in K]: V }>>
} = dual(
  (args) => isSchema(args[0]),
  <I, A, K extends PropertyKey, V extends AST.LiteralValue | symbol>(
    schema: Schema<I, A>,
    key: K,
    value: V,
    options?: DocAnnotations
  ): Schema<I, Simplify<A & { readonly [k in K]: V }>> => {
    const attached = extend(
      to(schema),
      struct({ [key]: Predicate.isSymbol(value) ? uniqueSymbol(value) : literal(value) })
    ).ast
    return make(AST.createTransform(
      schema.ast,
      options ? AST.mergeAnnotations(attached, toAnnotations(options)) : attached,
      AST.createTypeLiteralTransformation(
        [
          AST.createPropertySignatureTransform(
            key,
            key,
            AST.createFinalPropertySignatureTransformation(
              () => Option.some(value),
              () => Option.none()
            )
          )
        ]
      )
    ))
  }
)

const toAnnotations = <A>(
  options?: FilterAnnotations<A>
): Mutable<AST.Annotations> => {
  if (!options) {
    return {}
  }
  const out: Mutable<AST.Annotations> = {}

  // symbols are reserved for custom annotations
  const custom = Object.getOwnPropertySymbols(options)
  for (const sym of custom) {
    out[sym] = options[sym]
  }

  // string keys are reserved as /schema namespace
  if (options.typeId !== undefined) {
    const typeId = options.typeId
    if (typeof typeId === "object") {
      out[AST.TypeAnnotationId] = typeId.id
      out[typeId.id] = typeId.params
    } else {
      out[AST.TypeAnnotationId] = typeId
    }
  }
  const move = (from: keyof FilterAnnotations<A>, to: symbol) => {
    if (options[from] !== undefined) {
      out[to] = options[from]
    }
  }
  move("message", AST.MessageAnnotationId)
  move("identifier", AST.IdentifierAnnotationId)
  move("title", AST.TitleAnnotationId)
  move("description", AST.DescriptionAnnotationId)
  move("examples", AST.ExamplesAnnotationId)
  move("default", AST.DefaultAnnotationId)
  move("documentation", AST.DocumentationAnnotationId)
  move("jsonSchema", AST.JSONSchemaAnnotationId)
  move("arbitrary", hooks.ArbitraryHookId)
  move("pretty", hooks.PrettyHookId)
  move("equivalence", hooks.EquivalenceHookId)

  return out
}

/**
 * @since 1.0.0
 */
export interface DocAnnotations extends AST.Annotations {
  readonly identifier?: AST.IdentifierAnnotation
  readonly title?: AST.TitleAnnotation
  readonly description?: AST.DescriptionAnnotation
  readonly examples?: AST.ExamplesAnnotation
  readonly default?: AST.DefaultAnnotation
  readonly documentation?: AST.DocumentationAnnotation
}

/**
 * @since 1.0.0
 */
export interface FilterAnnotations<A> extends DocAnnotations {
  readonly message?: AST.MessageAnnotation<A>
  readonly typeId?: AST.TypeAnnotation | { id: AST.TypeAnnotation; params: unknown }
  /**
   * Attaches a JSON Schema annotation to this refinement.
   *
   * If the schema is composed of more than one refinement, the corresponding annotations will be merged.
   */
  readonly jsonSchema?: AST.JSONSchemaAnnotation
  readonly arbitrary?: (...args: ReadonlyArray<Arbitrary<any>>) => Arbitrary<any>
  readonly pretty?: (...args: ReadonlyArray<Pretty.Pretty<any>>) => Pretty.Pretty<any>
  readonly equivalence?: () => Equivalence.Equivalence<A>
}

/**
 * @category annotations
 * @since 1.0.0
 */
export const annotations = (annotations: AST.Annotations) => <I, A>(self: Schema<I, A>): Schema<I, A> =>
  make(AST.mergeAnnotations(self.ast, annotations))

/**
 * @category annotations
 * @since 1.0.0
 */
export const message = (message: AST.MessageAnnotation<unknown>) => <I, A>(self: Schema<I, A>): Schema<I, A> =>
  make(AST.setAnnotation(self.ast, AST.MessageAnnotationId, message))

/**
 * @category annotations
 * @since 1.0.0
 */
export const identifier = (identifier: AST.IdentifierAnnotation) => <I, A>(self: Schema<I, A>): Schema<I, A> =>
  make(AST.setAnnotation(self.ast, AST.IdentifierAnnotationId, identifier))

/**
 * @category annotations
 * @since 1.0.0
 */
export const title = (title: AST.TitleAnnotation) => <I, A>(self: Schema<I, A>): Schema<I, A> =>
  make(AST.setAnnotation(self.ast, AST.TitleAnnotationId, title))

/**
 * @category annotations
 * @since 1.0.0
 */
export const description = (description: AST.DescriptionAnnotation) => <I, A>(self: Schema<I, A>): Schema<I, A> =>
  make(AST.setAnnotation(self.ast, AST.DescriptionAnnotationId, description))

/**
 * @category annotations
 * @since 1.0.0
 */
export const examples = (examples: AST.ExamplesAnnotation) => <I, A>(self: Schema<I, A>): Schema<I, A> =>
  make(AST.setAnnotation(self.ast, AST.ExamplesAnnotationId, examples))

const _default = <A>(value: A) => <I>(self: Schema<I, A>): Schema<I, A> =>
  make(AST.setAnnotation(self.ast, AST.DefaultAnnotationId, value))

export {
  /**
   * @category annotations
   * @since 1.0.0
   */
  _default as default
}

/**
 * @category annotations
 * @since 1.0.0
 */
export const documentation = (documentation: AST.DocumentationAnnotation) => <I, A>(self: Schema<I, A>): Schema<I, A> =>
  make(AST.setAnnotation(self.ast, AST.DocumentationAnnotationId, documentation))

/**
 * Attaches a JSON Schema annotation to a schema that represents a refinement.
 *
 * If the schema is composed of more than one refinement, the corresponding annotations will be merged.
 *
 * @category annotations
 * @since 1.0.0
 */
export const jsonSchema = (jsonSchema: AST.JSONSchemaAnnotation) => <I, A>(self: Schema<I, A>): Schema<I, A> => {
  if (AST.isRefinement(self.ast)) {
    return make(AST.setAnnotation(self.ast, AST.JSONSchemaAnnotationId, jsonSchema))
  }
  throw new Error("JSON Schema annotations can be applied exclusively to refinements")
}

/**
 * @category annotations
 * @since 1.0.0
 */
export const equivalence = <A>(equivalence: Equivalence.Equivalence<A>) => <I>(self: Schema<I, A>): Schema<I, A> =>
  make(AST.setAnnotation(self.ast, hooks.EquivalenceHookId, () => equivalence))

type Rename<A, M> = {
  [
    K in keyof A as K extends keyof M ? M[K] extends PropertyKey ? M[K]
      : never
      : K
  ]: A[K]
}

/**
 * @category renaming
 * @since 1.0.0
 */
export const rename: {
  <
    A,
    const M extends
      & { readonly [K in keyof A]?: PropertyKey }
      & { readonly [K in Exclude<keyof M, keyof A>]: never }
  >(
    mapping: M
  ): <I>(self: Schema<I, A>) => Schema<I, Simplify<Rename<A, M>>>
  <
    I,
    A,
    const M extends
      & { readonly [K in keyof A]?: PropertyKey }
      & { readonly [K in Exclude<keyof M, keyof A>]: never }
  >(
    self: Schema<I, A>,
    mapping: M
  ): Schema<I, Simplify<Rename<A, M>>>
} = dual(
  2,
  <
    I,
    A,
    const M extends
      & { readonly [K in keyof A]?: PropertyKey }
      & { readonly [K in Exclude<keyof M, keyof A>]: never }
  >(
    self: Schema<I, A>,
    mapping: M
  ): Schema<I, Simplify<Rename<A, M>>> => {
    return make(AST.rename(self.ast, mapping))
  }
)

/**
 * @category type id
 * @since 1.0.0
 */
export const TrimmedTypeId = Symbol.for("@effect/schema/TypeId/Trimmed")

/**
 * Verifies that a string contains no leading or trailing whitespaces.
 *
 * Note. This combinator does not make any transformations, it only validates.
 * If what you were looking for was a combinator to trim strings, then check out the `trim` combinator.
 *
 * @category string filters
 * @since 1.0.0
 */
export const trimmed = <A extends string>(options?: FilterAnnotations<A>) => <I>(self: Schema<I, A>): Schema<I, A> =>
  self.pipe(
    filter((a): a is A => a === a.trim(), {
      typeId: TrimmedTypeId,
      description: "a string with no leading or trailing whitespace",
      ...options
    })
  )

/**
 * @category type id
 * @since 1.0.0
 */
export const MaxLengthTypeId: unique symbol = filters.MaxLengthTypeId

/**
 * @category type id
 * @since 1.0.0
 */
export type MaxLengthTypeId = typeof MaxLengthTypeId

/**
 * @category string filters
 * @since 1.0.0
 */
export const maxLength = <A extends string>(
  maxLength: number,
  options?: FilterAnnotations<A>
) =>
<I>(self: Schema<I, A>): Schema<I, A> =>
  self.pipe(
    filter(
      (a): a is A => a.length <= maxLength,
      {
        typeId: MaxLengthTypeId,
        description: `a string at most ${maxLength} character(s) long`,
        jsonSchema: { maxLength },
        ...options
      }
    )
  )

/**
 * @category type id
 * @since 1.0.0
 */
export const MinLengthTypeId: unique symbol = filters.MinLengthTypeId

/**
 * @category type id
 * @since 1.0.0
 */
export type MinLengthTypeId = typeof MinLengthTypeId

/**
 * @category string filters
 * @since 1.0.0
 */
export const minLength = <A extends string>(
  minLength: number,
  options?: FilterAnnotations<A>
) =>
<I>(self: Schema<I, A>): Schema<I, A> =>
  self.pipe(
    filter(
      (a): a is A => a.length >= minLength,
      {
        typeId: MinLengthTypeId,
        description: `a string at least ${minLength} character(s) long`,
        jsonSchema: { minLength },
        ...options
      }
    )
  )

/**
 * @category type id
 * @since 1.0.0
 */
export const PatternTypeId = Symbol.for("@effect/schema/TypeId/Pattern")

/**
 * @category string filters
 * @since 1.0.0
 */
export const pattern = <A extends string>(
  regex: RegExp,
  options?: FilterAnnotations<A>
) =>
<I>(self: Schema<I, A>): Schema<I, A> => {
  const pattern = regex.source
  return self.pipe(
    filter(
      (a): a is A => {
        // The following line ensures that `lastIndex` is reset to `0` in case the user has specified the `g` flag
        regex.lastIndex = 0
        return regex.test(a)
      },
      {
        typeId: { id: PatternTypeId, params: { regex } },
        description: `a string matching the pattern ${pattern}`,
        jsonSchema: { pattern },
        arbitrary: (): Arbitrary<string> => (fc) => fc.stringMatching(regex),
        ...options
      }
    )
  )
}

/**
 * @category type id
 * @since 1.0.0
 */
export const StartsWithTypeId = Symbol.for("@effect/schema/TypeId/StartsWith")

/**
 * @category string filters
 * @since 1.0.0
 */
export const startsWith = <A extends string>(
  startsWith: string,
  options?: FilterAnnotations<A>
) =>
<I>(self: Schema<I, A>): Schema<I, A> =>
  self.pipe(
    filter(
      (a): a is A => a.startsWith(startsWith),
      {
        typeId: { id: StartsWithTypeId, params: { startsWith } },
        description: `a string starting with ${JSON.stringify(startsWith)}`,
        jsonSchema: { pattern: `^${startsWith}` },
        ...options
      }
    )
  )

/**
 * @category type id
 * @since 1.0.0
 */
export const EndsWithTypeId = Symbol.for("@effect/schema/TypeId/EndsWith")

/**
 * @category string filters
 * @since 1.0.0
 */
export const endsWith = <A extends string>(
  endsWith: string,
  options?: FilterAnnotations<A>
) =>
<I>(self: Schema<I, A>): Schema<I, A> =>
  self.pipe(
    filter(
      (a): a is A => a.endsWith(endsWith),
      {
        typeId: { id: EndsWithTypeId, params: { endsWith } },
        description: `a string ending with ${JSON.stringify(endsWith)}`,
        jsonSchema: { pattern: `^.*${endsWith}$` },
        ...options
      }
    )
  )

/**
 * @category type id
 * @since 1.0.0
 */
export const IncludesTypeId = Symbol.for("@effect/schema/TypeId/Includes")

/**
 * @category string filters
 * @since 1.0.0
 */
export const includes = <A extends string>(
  searchString: string,
  options?: FilterAnnotations<A>
) =>
<I>(self: Schema<I, A>): Schema<I, A> =>
  self.pipe(
    filter(
      (a): a is A => a.includes(searchString),
      {
        typeId: { id: IncludesTypeId, params: { includes: searchString } },
        description: `a string including ${JSON.stringify(searchString)}`,
        jsonSchema: { pattern: `.*${searchString}.*` },
        ...options
      }
    )
  )

/**
 * @category type id
 * @since 1.0.0
 */
export const LowercasedTypeId = Symbol.for("@effect/schema/TypeId/Lowercased")

/**
 * Verifies that a string is lowercased.
 *
 * @category string filters
 * @since 1.0.0
 */
export const lowercased = <A extends string>(options?: FilterAnnotations<A>) => <I>(self: Schema<I, A>): Schema<I, A> =>
  self.pipe(
    filter((a): a is A => a === a.toLowerCase(), {
      typeId: LowercasedTypeId,
      description: "a lowercase string",
      ...options
    })
  )

/**
 * @category string constructors
 * @since 1.0.0
 */
export const Lowercased: Schema<string> = string.pipe(
  lowercased({ identifier: "Lowercased", title: "Lowercased" })
)

/**
 * @category type id
 * @since 1.0.0
 */
export const UppercasedTypeId = Symbol.for("@effect/schema/TypeId/Uppercased")

/**
 * Verifies that a string is uppercased.
 *
 * @category string filters
 * @since 1.0.0
 */
export const uppercased = <A extends string>(options?: FilterAnnotations<A>) => <I>(self: Schema<I, A>): Schema<I, A> =>
  self.pipe(
    filter((a): a is A => a === a.toUpperCase(), {
      typeId: UppercasedTypeId,
      description: "an uppercase string",
      ...options
    })
  )

/**
 * @category string constructors
 * @since 1.0.0
 */
export const Uppercased: Schema<string> = string.pipe(
  uppercased({ identifier: "Uppercased", title: "Uppercased" })
)

/**
 * @category type id
 * @since 1.0.0
 */
export const LengthTypeId: unique symbol = filters.LengthTypeId

/**
 * @category type id
 * @since 1.0.0
 */
export type LengthTypeId = typeof LengthTypeId

/**
 * @category string filters
 * @since 1.0.0
 */
export const length = <A extends string>(
  length: number,
  options?: FilterAnnotations<A>
) =>
<I>(self: Schema<I, A>): Schema<I, A> =>
  self.pipe(
    filter((a): a is A => a.length === length, {
      typeId: LengthTypeId,
      description: length === 1 ? `a single character` : `a string ${length} character(s) long`,
      jsonSchema: { minLength: length, maxLength: length },
      ...options
    })
  )

/**
 * A schema representing a single character.
 *
 * @category string constructors
 * @since 1.0.0
 */
export const Char = string.pipe(length(1), identifier("Char"))

/**
 * @category string filters
 * @since 1.0.0
 */
export const nonEmpty = <A extends string>(
  options?: FilterAnnotations<A>
): <I>(self: Schema<I, A>) => Schema<I, A> =>
  minLength(1, {
    description: "a non empty string",
    ...options
  })

/**
 * This schema converts a string to lowercase.
 *
 * @category string transformations
 * @since 1.0.0
 */
export const Lowercase: Schema<string> = transform(
  string,
  Lowercased,
  (s) => s.toLowerCase(),
  identity
).pipe(identifier("Lowercase"))

/**
 * This schema converts a string to uppercase.
 *
 * @category string transformations
 * @since 1.0.0
 */
export const Uppercase: Schema<string> = transform(
  string,
  Uppercased,
  (s) => s.toUpperCase(),
  identity
).pipe(identifier("Uppercase"))

/**
 * @category string constructors
 * @since 1.0.0
 */
export const Trimmed: Schema<string> = string.pipe(
  trimmed({ identifier: "Trimmed", title: "Trimmed" })
)

/**
 * This schema allows removing whitespaces from the beginning and end of a string.
 *
 * @category string transformations
 * @since 1.0.0
 */
export const Trim: Schema<string> = transform(
  string,
  Trimmed,
  (s) => s.trim(),
  identity
).pipe(identifier("Trim"))

/**
 * Returns a achema that allows splitting a string into an array of strings.
 *
 * @category string transformations
 * @since 1.0.0
 */
export const split = (separator: string): Schema<string, ReadonlyArray<string>> =>
  transform(
    string,
    array(string),
    S.split(separator),
    ReadonlyArray.join(separator)
  )

/**
 * @since 1.0.0
 */
export type ParseJsonOptions = {
  readonly reviver?: Parameters<typeof JSON.parse>[1]
  readonly replacer?: Parameters<typeof JSON.stringify>[1]
  readonly space?: Parameters<typeof JSON.stringify>[2]
}

const JsonString = string.pipe(annotations({
  [AST.IdentifierAnnotationId]: "JsonString",
  [AST.TitleAnnotationId]: "JsonString",
  [AST.DescriptionAnnotationId]: "a JSON string"
}))

/**
 * The `parseJson` combinator provides a method to convert JSON strings into the `unknown` type using the underlying
 * functionality of `JSON.parse`. It also utilizes `JSON.stringify` for encoding.
 *
 * You can optionally provide a `ParseJsonOptions` to configure both `JSON.parse` and `JSON.stringify` executions.
 *
 * Optionally, you can pass a schema `Schema<I, A>` to obtain an `A` type instead of `unknown`.
 *
 * @example
 * import * as S from "@effect/schema/Schema"
 *
 * assert.deepStrictEqual(S.parseSync(S.parseJson())(`{"a":"1"}`), { a: "1" })
 * assert.deepStrictEqual(S.parseSync(S.parseJson(S.struct({ a: S.NumberFromString })))(`{"a":"1"}`), { a: 1 })
 *
 * @category string transformations
 * @since 1.0.0
 */
export const parseJson: {
  <I, A>(schema: Schema<I, A>, options?: ParseJsonOptions): Schema<string, A>
  (options?: ParseJsonOptions): Schema<string, unknown>
} = <I, A>(schema?: Schema<I, A> | ParseJsonOptions, o?: ParseJsonOptions) => {
  if (isSchema(schema)) {
    return compose(parseJson(o), schema)
  }
  const options: ParseJsonOptions | undefined = schema as any
  return transformOrFail(
    JsonString,
    unknown,
    (s, _, ast) =>
      ParseResult.try({
        try: () => JSON.parse(s, options?.reviver),
        catch: (e: any) => ParseResult.parseError(ParseResult.type(ast, s, e.message))
      }),
    (u, _, ast) =>
      ParseResult.try({
        try: () => JSON.stringify(u, options?.replacer, options?.space),
        catch: (e: any) => ParseResult.parseError(ParseResult.type(ast, u, e.message))
      })
  )
}

/**
 * @category string constructors
 * @since 1.0.0
 */
export const NonEmpty: Schema<string> = string.pipe(
  nonEmpty({ identifier: "NonEmpty", title: "NonEmpty" })
)

/**
 * @category type id
 * @since 1.0.0
 */
export const UUIDTypeId = Symbol.for("@effect/schema/TypeId/UUID")

const uuidRegex = /^[0-9a-fA-F]{8}-[0-9a-fA-F]{4}-[0-9a-fA-F]{4}-[0-9a-fA-F]{4}-[0-9a-fA-F]{12}$/i

/**
 * Represents a Universally Unique Identifier (UUID).
 *
 * This schema ensures that the provided string adheres to the standard UUID format.
 *
 * @category string constructors
 * @since 1.0.0
 */
export const UUID: Schema<string> = string.pipe(
  pattern(uuidRegex, {
    typeId: UUIDTypeId,
    identifier: "UUID",
    title: "UUID",
    description: "a Universally Unique Identifier",
    arbitrary: (): Arbitrary<string> => (fc) => fc.uuid()
  })
)

/**
 * @category type id
 * @since 1.0.0
 */
export const ULIDTypeId = Symbol.for("@effect/schema/TypeId/ULID")

const ulidRegex = /^[0-7][0-9A-HJKMNP-TV-Z]{25}$/i

/**
 * Represents a Universally Unique Lexicographically Sortable Identifier (ULID).
 *
 * ULIDs are designed to be compact, URL-safe, and ordered, making them suitable for use as identifiers.
 * This schema ensures that the provided string adheres to the standard ULID format.
 *
 * @category string constructors
 * @since 1.0.0
 */
export const ULID: Schema<string> = string.pipe(
  pattern(ulidRegex, {
    typeId: ULIDTypeId,
    identifier: "ULID",
    title: "ULID",
    description: "a Universally Unique Lexicographically Sortable Identifier",
    arbitrary: (): Arbitrary<string> => (fc) => fc.ulid()
  })
)

/**
 * @category type id
 * @since 1.0.0
 */
export const FiniteTypeId = Symbol.for("@effect/schema/TypeId/Finite")

/**
 * Ensures that the provided value is a finite number.
 *
 * This schema filters out non-finite numeric values, allowing only finite numbers to pass through.
 *
 * @category number filters
 * @since 1.0.0
 */
export const finite = <A extends number>(options?: FilterAnnotations<A>) => <I>(self: Schema<I, A>): Schema<I, A> =>
  self.pipe(
    filter((a): a is A => Number.isFinite(a), {
      typeId: FiniteTypeId,
      description: "a finite number",
      ...options
    })
  )

/**
 * @category type id
 * @since 1.0.0
 */
export const GreaterThanTypeId: unique symbol = filters.GreaterThanTypeId

/**
 * @category type id
 * @since 1.0.0
 */
export type GreaterThanTypeId = typeof GreaterThanTypeId

/**
 * This filter checks whether the provided number is greater than the specified minimum.
 *
 * @category number filters
 * @since 1.0.0
 */
export const greaterThan = <A extends number>(
  min: number,
  options?: FilterAnnotations<A>
) =>
<I>(self: Schema<I, A>): Schema<I, A> =>
  self.pipe(
    filter((a): a is A => a > min, {
      typeId: GreaterThanTypeId,
      description: min === 0 ? "a positive number" : `a number greater than ${min}`,
      jsonSchema: { exclusiveMinimum: min },
      ...options
    })
  )

/**
 * @category type id
 * @since 1.0.0
 */
export const GreaterThanOrEqualToTypeId: unique symbol = filters.GreaterThanOrEqualToTypeId

/**
 * @category type id
 * @since 1.0.0
 */
export type GreaterThanOrEqualToTypeId = typeof GreaterThanOrEqualToTypeId

/**
 * This filter checks whether the provided number is greater than or equal to the specified minimum.
 *
 * @category number filters
 * @since 1.0.0
 */
export const greaterThanOrEqualTo = <A extends number>(
  min: number,
  options?: FilterAnnotations<A>
) =>
<I>(self: Schema<I, A>): Schema<I, A> =>
  self.pipe(
    filter((a): a is A => a >= min, {
      typeId: GreaterThanOrEqualToTypeId,
      description: min === 0 ? "a non-negative number" : `a number greater than or equal to ${min}`,
      jsonSchema: { minimum: min },
      ...options
    })
  )

/**
 * @category type id
 * @since 1.0.0
 */
export const MultipleOfTypeId = Symbol.for("@effect/schema/TypeId/MultipleOf")

/**
 * @category number filters
 * @since 1.0.0
 */
export const multipleOf = <A extends number>(
  divisor: number,
  options?: FilterAnnotations<A>
) =>
<I>(self: Schema<I, A>): Schema<I, A> =>
  self.pipe(
    filter((a): a is A => N.remainder(a, divisor) === 0, {
      typeId: MultipleOfTypeId,
      description: `a number divisible by ${divisor}`,
      jsonSchema: { multipleOf: Math.abs(divisor) }, // spec requires positive divisor
      ...options
    })
  )

/**
 * @category type id
 * @since 1.0.0
 */
export const IntTypeId: unique symbol = filters.IntTypeId

/**
 * @category type id
 * @since 1.0.0
 */
export type IntTypeId = typeof IntTypeId

/**
 * @category number filters
 * @since 1.0.0
 */
export const int = <A extends number>(options?: FilterAnnotations<A>) => <I>(self: Schema<I, A>): Schema<I, A> =>
  self.pipe(
    filter((a): a is A => Number.isSafeInteger(a), {
      typeId: IntTypeId,
      title: "integer",
      description: "an integer",
      jsonSchema: { type: "integer" },
      ...options
    })
  )

/**
 * @category type id
 * @since 1.0.0
 */
export const LessThanTypeId: unique symbol = filters.LessThanTypeId

/**
 * @category type id
 * @since 1.0.0
 */
export type LessThanTypeId = typeof LessThanTypeId

/**
 * This filter checks whether the provided number is less than the specified maximum.
 *
 * @category number filters
 * @since 1.0.0
 */
export const lessThan =
  <A extends number>(max: number, options?: FilterAnnotations<A>) => <I>(self: Schema<I, A>): Schema<I, A> =>
    self.pipe(
      filter((a): a is A => a < max, {
        typeId: LessThanTypeId,
        description: max === 0 ? "a negative number" : `a number less than ${max}`,
        jsonSchema: { exclusiveMaximum: max },
        ...options
      })
    )

/**
 * @category type id
 * @since 1.0.0
 */
export const LessThanOrEqualToTypeId: unique symbol = filters.LessThanOrEqualToTypeId

/**
 * @category type id
 * @since 1.0.0
 */
export type LessThanOrEqualToTypeId = typeof LessThanOrEqualToTypeId

/**
 * This schema checks whether the provided number is less than or equal to the specified maximum.
 *
 * @category number filters
 * @since 1.0.0
 */
export const lessThanOrEqualTo = <A extends number>(
  max: number,
  options?: FilterAnnotations<A>
) =>
<I>(self: Schema<I, A>): Schema<I, A> =>
  self.pipe(
    filter((a): a is A => a <= max, {
      typeId: LessThanOrEqualToTypeId,
      description: max === 0 ? "a non-positive number" : `a number less than or equal to ${max}`,
      jsonSchema: { maximum: max },
      ...options
    })
  )

/**
 * @category type id
 * @since 1.0.0
 */
export const BetweenTypeId: unique symbol = filters.BetweenTypeId

/**
 * @category type id
 * @since 1.0.0
 */
export type BetweenTypeId = typeof BetweenTypeId

/**
 * This filter checks whether the provided number falls within the specified minimum and maximum values.
 *
 * @category number filters
 * @since 1.0.0
 */
export const between = <A extends number>(
  min: number,
  max: number,
  options?: FilterAnnotations<A>
) =>
<I>(self: Schema<I, A>): Schema<I, A> =>
  self.pipe(
    filter((a): a is A => a >= min && a <= max, {
      typeId: BetweenTypeId,
      description: `a number between ${min} and ${max}`,
      jsonSchema: { maximum: max, minimum: min },
      ...options
    })
  )

/**
 * @category type id
 * @since 1.0.0
 */
export const NonNaNTypeId = Symbol.for("@effect/schema/TypeId/NonNaN")

/**
 * @category number filters
 * @since 1.0.0
 */
export const nonNaN = <A extends number>(options?: FilterAnnotations<A>) => <I>(self: Schema<I, A>): Schema<I, A> =>
  self.pipe(
    filter((a): a is A => !Number.isNaN(a), {
      typeId: NonNaNTypeId,
      description: "a number excluding NaN",
      ...options
    })
  )

/**
 * @category number filters
 * @since 1.0.0
 */
export const positive = <A extends number>(
  options?: FilterAnnotations<A>
): <I>(self: Schema<I, A>) => Schema<I, A> => greaterThan(0, options)

/**
 * @category number filters
 * @since 1.0.0
 */
export const negative = <A extends number>(
  options?: FilterAnnotations<A>
): <I>(self: Schema<I, A>) => Schema<I, A> => lessThan(0, options)

/**
 * @category number filters
 * @since 1.0.0
 */
export const nonPositive = <A extends number>(
  options?: FilterAnnotations<A>
): <I>(self: Schema<I, A>) => Schema<I, A> => lessThanOrEqualTo(0, options)

/**
 * @category number filters
 * @since 1.0.0
 */
export const nonNegative = <A extends number>(
  options?: FilterAnnotations<A>
): <I>(self: Schema<I, A>) => Schema<I, A> => greaterThanOrEqualTo(0, options)

/**
 * Clamps a number between a minimum and a maximum value.
 *
 * @category number transformations
 * @since 1.0.0
 */
export const clamp = (minimum: number, maximum: number) => <I, A extends number>(self: Schema<I, A>): Schema<I, A> =>
  transform(
    self,
    self.pipe(to, between(minimum, maximum)),
    (self) => N.clamp(self, { minimum, maximum }),
    identity,
    { strict: false }
  )

/**
 * This schema transforms a `string` into a `number` by parsing the string using the `Number` function.
 *
 * It returns an error if the value can't be converted (for example when non-numeric characters are provided).
 *
 * The following special string values are supported: "NaN", "Infinity", "-Infinity".
 *
 * @category number constructors
 * @since 1.0.0
 */
export const NumberFromString: Schema<string, number> = transformOrFail(
  string,
  number,
  (s, _, ast) => {
    if (s === "NaN") {
      return ParseResult.succeed(NaN)
    }
    if (s === "Infinity") {
      return ParseResult.succeed(Infinity)
    }
    if (s === "-Infinity") {
      return ParseResult.succeed(-Infinity)
    }
    if (s.trim() === "") {
      return ParseResult.fail(ParseResult.type(ast, s))
    }
    const n = Number(s)
    return Number.isNaN(n)
      ? ParseResult.fail(ParseResult.type(ast, s))
      : ParseResult.succeed(n)
  },
  (n) => ParseResult.succeed(String(n))
).pipe(identifier("NumberFromString"))

/**
 * @category number constructors
 * @since 1.0.0
 */
export const Finite: Schema<number> = number.pipe(finite({ identifier: "Finite", title: "Finite" }))

/**
 * @category number constructors
 * @since 1.0.0
 */
export const Int: Schema<number> = number.pipe(int({ identifier: "Int", title: "Int" }))

/**
 * @category number constructors
 * @since 1.0.0
 */
export const NonNaN: Schema<number> = number.pipe(nonNaN({ identifier: "NonNaN", title: "NonNaN" }))

/**
 * @category number constructors
 * @since 1.0.0
 */
export const Positive: Schema<number> = number.pipe(
  positive({ identifier: "Positive", title: "Positive" })
)

/**
 * @category number constructors
 * @since 1.0.0
 */
export const Negative: Schema<number> = number.pipe(
  negative({ identifier: "Negative", title: "Negative" })
)

/**
 * @category number constructors
 * @since 1.0.0
 */
export const NonPositive: Schema<number> = number.pipe(
  nonPositive({ identifier: "NonPositive", title: "NonPositive" })
)

/**
 * @category number constructors
 * @since 1.0.0
 */
export const NonNegative: Schema<number> = number.pipe(
  nonNegative({ identifier: "NonNegative", title: "NonNegative" })
)

/**
 * @category type id
 * @since 1.0.0
 */
export const JsonNumberTypeId = Symbol.for("@effect/schema/TypeId/JsonNumber")

/**
 * The `JsonNumber` is a schema for representing JSON numbers. It ensures that the provided value is a valid
 * number by filtering out `NaN` and `(+/-) Infinity`. This is useful when you want to validate and represent numbers in JSON
 * format.
 *
 * @example
 * import * as S from "@effect/schema/Schema"
 *
 * const is = S.is(S.JsonNumber)
 *
 * assert.deepStrictEqual(is(42), true)
 * assert.deepStrictEqual(is(Number.NaN), false)
 * assert.deepStrictEqual(is(Number.POSITIVE_INFINITY), false)
 * assert.deepStrictEqual(is(Number.NEGATIVE_INFINITY), false)
 *
 * @category number constructors
 * @since 1.0.0
 */
export const JsonNumber: Schema<number> = number.pipe(
  filter((n) => !Number.isNaN(n) && Number.isFinite(n), {
    typeId: JsonNumberTypeId,
    identifier: "JsonNumber",
    title: "JSON-compatible number",
    description: "a JSON-compatible number, excluding NaN, +Infinity, and -Infinity",
    jsonSchema: { type: "number" }
  })
)

/**
 * @category boolean transformations
 * @since 1.0.0
 */
export const Not: Schema<boolean> = transform(
  boolean,
  boolean,
  (self) => !self,
  (self) => !self
)

/**
 * This schema transforms a `string` into a `symbol`.
 *
 * @category symbol transformations
 * @since 1.0.0
 */
export const symbol: Schema<string, symbol> = transform(
  string,
  symbolFromSelf,
  (s) => Symbol.for(s),
  (sym) => sym.description,
  { [AST.CodegenAnnotationId]: "symbol" },
  { strict: false }
)

/**
 * @category type id
 * @since 1.0.0
 */
export const GreaterThanBigintTypeId: unique symbol = filters.GreaterThanBigintTypeId

/**
 * @category type id
 * @since 1.0.0
 */
export type GreaterThanBigintTypeId = typeof GreaterThanBigintTypeId

/**
 * @category bigint filters
 * @since 1.0.0
 */
export const greaterThanBigint = <A extends bigint>(
  min: bigint,
  options?: FilterAnnotations<A>
) =>
<I>(self: Schema<I, A>): Schema<I, A> =>
  self.pipe(
    filter((a): a is A => a > min, {
      typeId: { id: GreaterThanBigintTypeId, params: { min } },
      description: min === 0n ? "a positive bigint" : `a bigint greater than ${min}n`,
      ...options
    })
  )

/**
 * @category type id
 * @since 1.0.0
 */
export const GreaterThanOrEqualToBigintTypeId: unique symbol = filters.GreaterThanOrEqualToBigintTypeId

/**
 * @category type id
 * @since 1.0.0
 */
export type GreaterThanOrEqualToBigintTypeId = typeof GreaterThanOrEqualToBigintTypeId

/**
 * @category bigint filters
 * @since 1.0.0
 */
export const greaterThanOrEqualToBigint = <A extends bigint>(
  min: bigint,
  options?: FilterAnnotations<A>
) =>
<I>(self: Schema<I, A>): Schema<I, A> =>
  self.pipe(
    filter((a): a is A => a >= min, {
      typeId: { id: GreaterThanOrEqualToBigintTypeId, params: { min } },
      description: min === 0n
        ? "a non-negative bigint"
        : `a bigint greater than or equal to ${min}n`,
      ...options
    })
  )

/**
 * @category type id
 * @since 1.0.0
 */
export const LessThanBigintTypeId: unique symbol = filters.LessThanBigintTypeId

/**
 * @category type id
 * @since 1.0.0
 */
export type LessThanBigintTypeId = typeof LessThanBigintTypeId

/**
 * @category bigint filters
 * @since 1.0.0
 */
export const lessThanBigint = <A extends bigint>(
  max: bigint,
  options?: FilterAnnotations<A>
) =>
<I>(self: Schema<I, A>): Schema<I, A> =>
  self.pipe(
    filter((a): a is A => a < max, {
      typeId: { id: LessThanBigintTypeId, params: { max } },
      description: max === 0n ? "a negative bigint" : `a bigint less than ${max}n`,
      ...options
    })
  )

/**
 * @category type id
 * @since 1.0.0
 */
export const LessThanOrEqualToBigintTypeId: unique symbol = filters.LessThanOrEqualToBigintTypeId

/**
 * @category type id
 * @since 1.0.0
 */
export type LessThanOrEqualToBigintTypeId = typeof LessThanOrEqualToBigintTypeId

/**
 * @category bigint filters
 * @since 1.0.0
 */
export const lessThanOrEqualToBigint = <A extends bigint>(
  max: bigint,
  options?: FilterAnnotations<A>
) =>
<I>(self: Schema<I, A>): Schema<I, A> =>
  self.pipe(
    filter((a): a is A => a <= max, {
      typeId: { id: LessThanOrEqualToBigintTypeId, params: { max } },
      description: max === 0n ? "a non-positive bigint" : `a bigint less than or equal to ${max}n`,
      ...options
    })
  )

/**
 * @category type id
 * @since 1.0.0
 */
export const BetweenBigintTypeId: unique symbol = filters.BetweenBigintTypeId

/**
 * @category type id
 * @since 1.0.0
 */
export type BetweenBigintTypeId = typeof BetweenBigintTypeId

/**
 * @category bigint filters
 * @since 1.0.0
 */
export const betweenBigint = <A extends bigint>(
  min: bigint,
  max: bigint,
  options?: FilterAnnotations<A>
) =>
<I>(self: Schema<I, A>): Schema<I, A> =>
  self.pipe(
    filter((a): a is A => a >= min && a <= max, {
      typeId: { id: BetweenBigintTypeId, params: { max, min } },
      description: `a bigint between ${min}n and ${max}n`,
      ...options
    })
  )

/**
 * @category bigint filters
 * @since 1.0.0
 */
export const positiveBigint = <A extends bigint>(
  options?: FilterAnnotations<A>
): <I>(self: Schema<I, A>) => Schema<I, A> => greaterThanBigint(0n, options)

/**
 * @category bigint filters
 * @since 1.0.0
 */
export const negativeBigint = <A extends bigint>(
  options?: FilterAnnotations<A>
): <I>(self: Schema<I, A>) => Schema<I, A> => lessThanBigint(0n, options)

/**
 * @category bigint filters
 * @since 1.0.0
 */
export const nonNegativeBigint = <A extends bigint>(
  options?: FilterAnnotations<A>
): <I>(self: Schema<I, A>) => Schema<I, A> => greaterThanOrEqualToBigint(0n, options)

/**
 * @category bigint filters
 * @since 1.0.0
 */
export const nonPositiveBigint = <A extends bigint>(
  options?: FilterAnnotations<A>
): <I>(self: Schema<I, A>) => Schema<I, A> => lessThanOrEqualToBigint(0n, options)

/**
 * Clamps a bigint between a minimum and a maximum value.
 *
 * @category bigint transformations
 * @since 1.0.0
 */
export const clampBigint =
  (minimum: bigint, maximum: bigint) => <I, A extends bigint>(self: Schema<I, A>): Schema<I, A> =>
    transform(
      self,
      self.pipe(to, betweenBigint(minimum, maximum)),
      (self) => BigInt_.clamp(self, { minimum, maximum }),
      identity,
      { strict: false }
    )

/**
 * This schema transforms a `string` into a `bigint` by parsing the string using the `BigInt` function.
 *
 * It returns an error if the value can't be converted (for example when non-numeric characters are provided).
 *
 * @category bigint transformations
 * @since 1.0.0
 */
export const bigint: Schema<string, bigint> = transformOrFail(
  string,
  bigintFromSelf,
  (s, _, ast) => {
    if (s.trim() === "") {
      return ParseResult.fail(ParseResult.type(ast, s))
    }

    return ParseResult.try({
      try: () => BigInt(s),
      catch: () => ParseResult.parseError(ParseResult.type(ast, s))
    })
  },
<<<<<<< HEAD
  (n) => ParseResult.succeed(String(n)),
  { [AST.CodegenAnnotationId]: "bigint" }
)
=======
  (n) => ParseResult.succeed(String(n))
).pipe(identifier("bigint"))
>>>>>>> 92c0322a

/**
 * @category bigint constructors
 * @since 1.0.0
 */
export const PositiveBigintFromSelf: Schema<bigint> = bigintFromSelf.pipe(
  positiveBigint({ identifier: "PositiveBigintFromSelf", title: "PositiveBigintFromSelf" })
)

/**
 * @category bigint constructors
 * @since 1.0.0
 */
export const PositiveBigint: Schema<string, bigint> = bigint.pipe(
  positiveBigint({ identifier: "PositiveBigint", title: "PositiveBigint" })
)

/**
 * @category bigint constructors
 * @since 1.0.0
 */
export const NegativeBigintFromSelf: Schema<bigint> = bigintFromSelf.pipe(
  negativeBigint({ identifier: "NegativeBigintFromSelf", title: "NegativeBigintFromSelf" })
)

/**
 * @category bigint constructors
 * @since 1.0.0
 */
export const NegativeBigint: Schema<string, bigint> = bigint.pipe(
  negativeBigint({ identifier: "NegativeBigint", title: "NegativeBigint" })
)

/**
 * @category bigint constructors
 * @since 1.0.0
 */
export const NonPositiveBigintFromSelf: Schema<bigint> = bigintFromSelf.pipe(
  nonPositiveBigint({ identifier: "NonPositiveBigintFromSelf", title: "NonPositiveBigintFromSelf" })
)

/**
 * @category bigint constructors
 * @since 1.0.0
 */
export const NonPositiveBigint: Schema<string, bigint> = bigint.pipe(
  nonPositiveBigint({ identifier: "NonPositiveBigint", title: "NonPositiveBigint" })
)

/**
 * @category bigint constructors
 * @since 1.0.0
 */
export const NonNegativeBigintFromSelf: Schema<bigint> = bigintFromSelf.pipe(
  nonNegativeBigint({ identifier: "NonNegativeBigintFromSelf", title: "NonNegativeBigintFromSelf" })
)

/**
 * @category bigint constructors
 * @since 1.0.0
 */
export const NonNegativeBigint: Schema<string, bigint> = bigint.pipe(
  nonNegativeBigint({ identifier: "NonNegativeBigint", title: "NonNegativeBigint" })
)

/**
 * This schema transforms a `number` into a `bigint` by parsing the number using the `BigInt` function.
 *
 * It returns an error if the value can't be safely encoded as a `number` due to being out of range.
 *
 * @category bigint transformations
 * @since 1.0.0
 */
export const BigintFromNumber: Schema<number, bigint> = transformOrFail(
  number,
  bigintFromSelf,
  (n, _, ast) =>
    ParseResult.try({
      try: () => BigInt(n),
      catch: () => ParseResult.parseError(ParseResult.type(ast, n))
    }),
  (b, _, ast) => {
    if (b > InternalBigInt.maxSafeInteger || b < InternalBigInt.minSafeInteger) {
      return ParseResult.fail(ParseResult.type(ast, b))
    }
    return ParseResult.succeed(Number(b))
  }
).pipe(identifier("BigintFromNumber"))

/**
 * @category Secret constructors
 * @since 1.0.0
 */
export const SecretFromSelf: Schema<Secret.Secret> = declare(
  [],
  string,
  () => (u, _, ast) =>
    Secret.isSecret(u) ?
      ParseResult.succeed(u)
      : ParseResult.fail(ParseResult.type(ast, u)),
  {
    [AST.IdentifierAnnotationId]: "SecretFromSelf",
    [hooks.PrettyHookId]: (): Pretty.Pretty<Secret.Secret> => (secret) => String(secret),
    [hooks.ArbitraryHookId]: (): Arbitrary<Secret.Secret> => (fc) => fc.string().map((_) => Secret.fromString(_))
  }
)

const _Secret: Schema<string, Secret.Secret> = transform(
  string,
  SecretFromSelf,
  (str) => Secret.fromString(str),
  (secret) => Secret.value(secret),
  { strict: false }
).pipe(identifier("Secret"))

export {
  /**
   * A schema that transforms a `string` into a `Secret`.
   *
   * @category Secret transformations
   * @since 1.0.0
   */
  _Secret as Secret
}

const DurationMillis = struct({
  _tag: literal("Millis"),
  millis: number
}).pipe(identifier("DurationMillis"))

const DurationNanos = struct({
  _tag: literal("Nanos"),
  nanos: bigintFromSelf
}).pipe(identifier("DurationNanos"))

const DurationInfinity = struct({
  _tag: literal("Infinity")
}).pipe(identifier("DurationInfinity"))

/**
 * @category Duration constructors
 * @since 1.0.0
 */
export const DurationFromSelf: Schema<Duration.Duration> = declare(
  [],
  struct({
    value: union(
      DurationMillis,
      DurationNanos,
      DurationInfinity
    )
  }),
  () => (u, _, ast) =>
    Duration.isDuration(u) ?
      ParseResult.succeed(u)
      : ParseResult.fail(ParseResult.type(ast, u)),
  {
    [AST.IdentifierAnnotationId]: "Duration",
    [hooks.PrettyHookId]: (): Pretty.Pretty<Duration.Duration> => (duration) => String(duration),
    [hooks.ArbitraryHookId]: (): Arbitrary<Duration.Duration> => (fc) =>
      fc.oneof(
        fc.constant(Duration.infinity),
        fc.bigUint().map((_) => Duration.nanos(_)),
        fc.bigUint().map((_) => Duration.micros(_)),
        fc.maxSafeNat().map((_) => Duration.millis(_)),
        fc.maxSafeNat().map((_) => Duration.seconds(_)),
        fc.maxSafeNat().map((_) => Duration.minutes(_)),
        fc.maxSafeNat().map((_) => Duration.hours(_)),
        fc.maxSafeNat().map((_) => Duration.days(_)),
        fc.maxSafeNat().map((_) => Duration.weeks(_))
      ),
    [hooks.EquivalenceHookId]: () => Duration.Equivalence
  }
)

/**
 * A schema that transforms a `bigint` tuple into a `Duration`.
 * Treats the value as the number of nanoseconds.
 *
 * @category Duration transformations
 * @since 1.0.0
 */
export const DurationFromNanos: Schema<
  bigint,
  Duration.Duration
> = transformOrFail(
  bigintFromSelf,
  DurationFromSelf,
  (nanos) => ParseResult.succeed(Duration.nanos(nanos)),
  (duration, _, ast) =>
    Option.match(Duration.toNanos(duration), {
      onNone: () => ParseResult.fail(ParseResult.type(ast, duration)),
      onSome: (val) => ParseResult.succeed(val)
    })
).pipe(identifier("DurationFromNanos"))

/**
 * A schema that transforms a `number` tuple into a `Duration`.
 * Treats the value as the number of milliseconds.
 *
 * @category Duration transformations
 * @since 1.0.0
 */
export const DurationFromMillis: Schema<
  number,
  Duration.Duration
> = transform(
  number,
  DurationFromSelf,
  (ms) => Duration.millis(ms),
  (n) => Duration.toMillis(n)
).pipe(identifier("DurationFromMillis"))

const hrTime: Schema<readonly [seconds: number, nanos: number]> = tuple(
  NonNegative.pipe(
    finite({
      [AST.TitleAnnotationId]: "seconds",
      [AST.DescriptionAnnotationId]: "seconds"
    })
  ),
  NonNegative.pipe(
    finite({
      [AST.TitleAnnotationId]: "nanos",
      [AST.DescriptionAnnotationId]: "nanos"
    })
  )
)

const _Duration: Schema<readonly [seconds: number, nanos: number], Duration.Duration> = transform(
  hrTime,
  DurationFromSelf,
  ([seconds, nanos]) => Duration.nanos(BigInt(seconds) * BigInt(1e9) + BigInt(nanos)),
  (duration) => Duration.toHrTime(duration)
).pipe(identifier("Duration"))

export {
  /**
   * A schema that transforms a `[number, number]` tuple into a `Duration`.
   *
   * @category Duration transformations
   * @since 1.0.0
   */
  _Duration as Duration
}

/**
 * Clamps a `Duration` between a minimum and a maximum value.
 *
 * @category Duration transformations
 * @since 1.0.0
 */
export const clampDuration =
  (minimum: Duration.DurationInput, maximum: Duration.DurationInput) =>
  <I, A extends Duration.Duration>(self: Schema<I, A>): Schema<I, A> =>
    transform(
      self,
      self.pipe(to, betweenDuration(minimum, maximum)),
      (self) => Duration.clamp(self, { minimum, maximum }),
      identity,
      { strict: false }
    )

/**
 * @category type id
 * @since 1.0.0
 */
export const LessThanDurationTypeId = Symbol.for("@effect/schema/TypeId/LessThanDuration")

/**
 * @category Duration filters
 * @since 1.0.0
 */
export const lessThanDuration = <A extends Duration.Duration>(
  max: Duration.DurationInput,
  options?: FilterAnnotations<A>
) =>
<I>(self: Schema<I, A>): Schema<I, A> =>
  self.pipe(
    filter((a): a is A => Duration.lessThan(a, max), {
      typeId: { id: LessThanDurationTypeId, params: { max } },
      description: `a Duration less than ${Duration.decode(max)}`,
      ...options
    })
  )

/**
 * @category type id
 * @since 1.0.0
 */
export const LessThanOrEqualToDurationTypeId = Symbol.for(
  "@effect/schema/TypeId/LessThanOrEqualToDuration"
)

/**
 * @category Duration filters
 * @since 1.0.0
 */
export const lessThanOrEqualToDuration = <A extends Duration.Duration>(
  max: Duration.DurationInput,
  options?: FilterAnnotations<A>
) =>
<I>(self: Schema<I, A>): Schema<I, A> =>
  self.pipe(
    filter((a): a is A => Duration.lessThanOrEqualTo(a, max), {
      typeId: { id: LessThanDurationTypeId, params: { max } },
      description: `a Duration less than or equal to ${Duration.decode(max)}`,
      ...options
    })
  )

/**
 * @category type id
 * @since 1.0.0
 */
export const GreaterThanDurationTypeId = Symbol.for("@effect/schema/TypeId/GreaterThanDuration")

/**
 * @category Duration filters
 * @since 1.0.0
 */
export const greaterThanDuration = <A extends Duration.Duration>(
  min: Duration.DurationInput,
  options?: FilterAnnotations<A>
) =>
<I>(self: Schema<I, A>): Schema<I, A> =>
  self.pipe(
    filter((a): a is A => Duration.greaterThan(a, min), {
      typeId: { id: GreaterThanDurationTypeId, params: { min } },
      description: `a Duration greater than ${Duration.decode(min)}`,
      ...options
    })
  )

/**
 * @category type id
 * @since 1.0.0
 */
export const GreaterThanOrEqualToDurationTypeId = Symbol.for(
  "@effect/schema/TypeId/GreaterThanOrEqualToDuration"
)

/**
 * @category Duration filters
 * @since 1.0.0
 */
export const greaterThanOrEqualToDuration = <A extends Duration.Duration>(
  min: Duration.DurationInput,
  options?: FilterAnnotations<A>
) =>
<I>(self: Schema<I, A>): Schema<I, A> =>
  self.pipe(
    filter((a): a is A => Duration.greaterThanOrEqualTo(a, min), {
      typeId: { id: GreaterThanOrEqualToDurationTypeId, params: { min } },
      description: `a Duration greater than or equal to ${Duration.decode(min)}`,
      ...options
    })
  )

/**
 * @category type id
 * @since 1.0.0
 */
export const BetweenDurationTypeId = Symbol.for("@effect/schema/TypeId/BetweenDuration")

/**
 * @category Duration filters
 * @since 1.0.0
 */
export const betweenDuration = <A extends Duration.Duration>(
  minimum: Duration.DurationInput,
  maximum: Duration.DurationInput,
  options?: FilterAnnotations<A>
) =>
<I>(self: Schema<I, A>): Schema<I, A> =>
  self.pipe(
    filter((a): a is A => Duration.between(a, { minimum, maximum }), {
      typeId: { id: BetweenDurationTypeId, params: { maximum, minimum } },
      description: `a Duration between ${Duration.decode(minimum)} and ${Duration.decode(maximum)}`,
      ...options
    })
  )

/**
 * @category Uint8Array constructors
 * @since 1.0.0
 */
export const Uint8ArrayFromSelf: Schema<Uint8Array> = declare(
  [],
  array(number),
  () => (u, _, ast) =>
    Predicate.isUint8Array(u) ?
      ParseResult.succeed(u)
      : ParseResult.fail(ParseResult.type(ast, u)),
  {
    [AST.IdentifierAnnotationId]: "Uint8Array",
    [hooks.PrettyHookId]: (): Pretty.Pretty<Uint8Array> => (u8arr) =>
      `new Uint8Array(${JSON.stringify(Array.from(u8arr))})`,
    [hooks.ArbitraryHookId]: (): Arbitrary<Uint8Array> => (fc) => fc.uint8Array(),
    [hooks.EquivalenceHookId]: () => ReadonlyArray.getEquivalence(Equivalence.strict())
  }
)

const _Uint8Array: Schema<ReadonlyArray<number>, Uint8Array> = transform(
  array(number.pipe(
    between(0, 255, {
      title: "8-bit unsigned integer",
      description: "a 8-bit unsigned integer"
    })
  )).pipe(description("an array of 8-bit unsigned integers")),
  Uint8ArrayFromSelf,
  (a) => Uint8Array.from(a),
  (arr) => Array.from(arr)
).pipe(identifier("Uint8Array"))

export {
  /**
   * A schema that transforms a `number` array into a `Uint8Array`.
   *
   * @category Uint8Array transformations
   * @since 1.0.0
   */
  _Uint8Array as Uint8Array
}

const makeEncodingTransformation = (
  id: string,
  decode: (s: string) => Either.Either<Encoding.DecodeException, Uint8Array>,
  encode: (u: Uint8Array) => string
): Schema<string, Uint8Array> =>
  transformOrFail(
    string,
    Uint8ArrayFromSelf,
    (s, _, ast) =>
      Either.mapLeft(
        decode(s),
        (decodeException) => ParseResult.parseError(ParseResult.type(ast, s, decodeException.message))
      ),
    (u) => ParseResult.succeed(encode(u)),
    { strict: false }
  ).pipe(identifier(id))

/**
 * @category Encoding transformations
 * @since 1.0.0
 */
export const Base64: Schema<string, Uint8Array> = makeEncodingTransformation(
  "Base64",
  Encoding.decodeBase64,
  Encoding.encodeBase64
)

/**
 * @category Encoding transformations
 * @since 1.0.0
 */
export const Base64Url: Schema<string, Uint8Array> = makeEncodingTransformation(
  "Base64Url",
  Encoding.decodeBase64Url,
  Encoding.encodeBase64Url
)

/**
 * @category Encoding transformations
 * @since 1.0.0
 */
export const Hex: Schema<string, Uint8Array> = makeEncodingTransformation(
  "Hex",
  Encoding.decodeHex,
  Encoding.encodeHex
)

/**
 * @category type id
 * @since 1.0.0
 */
export const MinItemsTypeId: unique symbol = filters.MinItemsTypeId

/**
 * @category type id
 * @since 1.0.0
 */
export type MinItemsTypeId = typeof MinItemsTypeId

/**
 * @category ReadonlyArray filters
 * @since 1.0.0
 */
export const minItems = <A>(
  n: number,
  options?: FilterAnnotations<ReadonlyArray<A>>
) =>
<I>(self: Schema<I, ReadonlyArray<A>>): Schema<I, ReadonlyArray<A>> =>
  self.pipe(
    filter((a): a is ReadonlyArray<A> => a.length >= n, {
      typeId: MinItemsTypeId,
      description: `an array of at least ${n} items`,
      jsonSchema: { minItems: n },
      ...options
    })
  )

/**
 * @category type id
 * @since 1.0.0
 */
export const MaxItemsTypeId: unique symbol = filters.MaxItemsTypeId

/**
 * @category type id
 * @since 1.0.0
 */
export type MaxItemsTypeId = typeof MaxItemsTypeId

/**
 * @category ReadonlyArray filters
 * @since 1.0.0
 */
export const maxItems = <A>(
  n: number,
  options?: FilterAnnotations<ReadonlyArray<A>>
) =>
<I>(self: Schema<I, ReadonlyArray<A>>): Schema<I, ReadonlyArray<A>> =>
  self.pipe(
    filter((a): a is ReadonlyArray<A> => a.length <= n, {
      typeId: MaxItemsTypeId,
      description: `an array of at most ${n} items`,
      jsonSchema: { maxItems: n },
      ...options
    })
  )

/**
 * @category type id
 * @since 1.0.0
 */
export const ItemsCountTypeId: unique symbol = filters.ItemsCountTypeId

/**
 * @category type id
 * @since 1.0.0
 */
export type ItemsCountTypeId = typeof ItemsCountTypeId

/**
 * @category ReadonlyArray filters
 * @since 1.0.0
 */
export const itemsCount = <A>(
  n: number,
  options?: FilterAnnotations<ReadonlyArray<A>>
) =>
<I>(self: Schema<I, ReadonlyArray<A>>): Schema<I, ReadonlyArray<A>> =>
  self.pipe(
    filter((a): a is ReadonlyArray<A> => a.length === n, {
      typeId: ItemsCountTypeId,
      description: `an array of exactly ${n} items`,
      jsonSchema: { minItems: n, maxItems: n },
      ...options
    })
  )

/**
 * @category type id
 * @since 1.0.0
 */
export const ValidDateTypeId = Symbol.for("@effect/schema/TypeId/ValidDate")

/**
 * A filter that **excludes invalid** dates (e.g., `new Date("Invalid Date")` is rejected).
 *
 * @category Date filters
 * @since 1.0.0
 */
export const validDate = (options?: FilterAnnotations<Date>) => <I>(self: Schema<I, Date>): Schema<I, Date> =>
  self.pipe(
    filter((a) => !Number.isNaN(a.getTime()), {
      typeId: ValidDateTypeId,
      description: "a valid Date",
      ...options
    })
  )

const dateArbitrary = (): Arbitrary<Date> => (fc) => fc.date({ noInvalidDate: false })

const datePretty = (): Pretty.Pretty<Date> => (date) => `new Date(${JSON.stringify(date)})`

/**
 * Represents a schema for handling potentially **invalid** `Date` instances (e.g., `new Date("Invalid Date")` is not rejected).
 *
 * @category Date constructors
 * @since 1.0.0
 */
export const DateFromSelf: Schema<Date> = declare(
  [],
  struct({
    valueOf: number
  }),
  () => (u, _, ast) =>
    Predicate.isDate(u) ?
      ParseResult.succeed(u)
      : ParseResult.fail(ParseResult.type(ast, u)),
  {
    [AST.IdentifierAnnotationId]: "DateFromSelf",
    [hooks.PrettyHookId]: datePretty,
    [hooks.ArbitraryHookId]: dateArbitrary,
    [hooks.EquivalenceHookId]: () => Equivalence.Date
  }
)

/**
 * Represents a schema for handling only **valid** dates. For example, `new Date("Invalid Date")` is rejected, even though it is an instance of `Date`.
 *
 * @category Date constructors
 * @since 1.0.0
 */
export const ValidDateFromSelf: Schema<Date> = DateFromSelf.pipe(
  validDate({ identifier: "ValidDateFromSelf" })
)

/**
 * Represents a schema that converts a `string` into a (potentially invalid) `Date` (e.g., `new Date("Invalid Date")` is not rejected).
 *
 * @category Date transformations
 * @since 1.0.0
 */
export const DateFromString: Schema<string, Date> = transform(
  string,
  DateFromSelf,
  (s) => new Date(s),
  (n) => n.toISOString()
).pipe(identifier("DateFromString"))

const _Date: Schema<string, Date> = DateFromString.pipe(
  validDate({ identifier: "Date" })
)

export {
  /**
   * A schema that transforms a `string` into a **valid** `Date`, ensuring that invalid dates, such as `new Date("Invalid Date")`, are rejected.
   *
   * @category Date transformations
   * @since 1.0.0
   */
  _Date as Date
}

/**
 * @category Option utils
 * @since 1.0.0
 */
export type OptionFrom<I> =
  | {
    readonly _tag: "None"
  }
  | {
    readonly _tag: "Some"
    readonly value: I
  }

const OptionNoneFrom = struct({
  _tag: literal("None")
})

const optionSomeFrom = <I, A>(value: Schema<I, A>) =>
  struct({
    _tag: literal("Some"),
    value
  })

const optionFrom = <I, A>(value: Schema<I, A>): Schema<OptionFrom<I>, OptionFrom<A>> =>
  union(
    OptionNoneFrom,
    optionSomeFrom(value)
  )

const optionDecode = <A>(input: OptionFrom<A>): Option.Option<A> =>
  input._tag === "None" ? Option.none() : Option.some(input.value)

const optionArbitrary = <A>(value: Arbitrary<A>): Arbitrary<Option.Option<A>> => {
  const arb = arbitrary.unsafe(optionFrom(schemaFromArbitrary(value)))
  return (fc) => arb(fc).map(optionDecode)
}

const optionPretty = <A>(value: Pretty.Pretty<A>): Pretty.Pretty<Option.Option<A>> =>
  Option.match({
    onNone: () => "none()",
    onSome: (a) => `some(${value(a)})`
  })

/**
 * @category Option transformations
 * @since 1.0.0
 */
export const optionFromSelf = <I, A>(
  value: Schema<I, A>
): Schema<Option.Option<I>, Option.Option<A>> => {
  return declare(
    [value],
    optionFrom(value),
    (isDecoding, value) => {
      const parse = isDecoding ? Parser.parse(value) : Parser.encode(value)
      return (u, options, ast) =>
        Option.isOption(u) ?
          Option.isNone(u) ?
            ParseResult.succeed(Option.none())
            : ParseResult.map(parse(u.value, options), Option.some)
          : ParseResult.fail(ParseResult.type(ast, u))
    },
    {
      [AST.DescriptionAnnotationId]: `Option<${Format.format(value)}>`,
      [hooks.PrettyHookId]: optionPretty,
      [hooks.ArbitraryHookId]: optionArbitrary,
      [hooks.EquivalenceHookId]: Option.getEquivalence
    }
  )
}

/**
 * @category Option transformations
 * @since 1.0.0
 */
export const option = <I, A>(
  value: Schema<I, A>
): Schema<OptionFrom<I>, Option.Option<A>> =>
  transform(
    optionFrom(value),
    optionFromSelf(to(value)),
    optionDecode,
    Option.match({
      onNone: () => ({ _tag: "None" }) as const,
      onSome: (value) => ({ _tag: "Some", value }) as const
    })
  )

/**
 * @category Option transformations
 * @since 1.0.0
 */
export const optionFromNullable = <I, A>(
  value: Schema<I, A>
): Schema<I | null, Option.Option<A>> =>
  transform(nullable(value), optionFromSelf(to(value)), Option.fromNullable, Option.getOrNull)

/**
 * @category Option transformations
 * @since 1.0.0
 */
export const optionFromNullish = <I, A>(
  value: Schema<I, A>,
  onNoneEncoding: null | undefined
): Schema<I | null | undefined, Option.Option<A>> =>
  transform(
    nullish(value),
    optionFromSelf(to(value)),
    Option.fromNullable,
    onNoneEncoding === null ? Option.getOrNull : Option.getOrUndefined
  )

/**
 * @category Either utils
 * @since 1.0.0
 */
export type EitherFrom<IE, IA> =
  | {
    readonly _tag: "Left"
    readonly left: IE
  }
  | {
    readonly _tag: "Right"
    readonly right: IA
  }

const rightFrom = <IA, A>(right: Schema<IA, A>) =>
  struct({
    _tag: literal("Right"),
    right
  })

const leftFrom = <IE, E>(left: Schema<IE, E>) =>
  struct({
    _tag: literal("Left"),
    left
  })

const eitherFrom = <IE, E, IA, A>(
  left: Schema<IE, E>,
  right: Schema<IA, A>
): Schema<EitherFrom<IE, IA>, EitherFrom<E, A>> =>
  union(
    rightFrom(right),
    leftFrom(left)
  )

const eitherDecode = <E, A>(input: EitherFrom<E, A>): Either.Either<E, A> =>
  input._tag === "Left" ? Either.left(input.left) : Either.right(input.right)

const eitherArbitrary = <E, A>(
  left: Arbitrary<E>,
  right: Arbitrary<A>
): Arbitrary<Either.Either<E, A>> => {
  const arb = arbitrary.unsafe(eitherFrom(schemaFromArbitrary(left), schemaFromArbitrary(right)))
  return (fc) => arb(fc).map(eitherDecode)
}

const eitherPretty = <E, A>(
  left: Pretty.Pretty<E>,
  right: Pretty.Pretty<A>
): Pretty.Pretty<Either.Either<E, A>> =>
  Either.match({
    onLeft: (e) => `left(${left(e)})`,
    onRight: (a) => `right(${right(a)})`
  })

/**
 * @category Either transformations
 * @since 1.0.0
 */
export const eitherFromSelf = <IE, E, IA, A>(
  left: Schema<IE, E>,
  right: Schema<IA, A>
): Schema<Either.Either<IE, IA>, Either.Either<E, A>> => {
  return declare(
    [left, right],
    eitherFrom(left, right),
    (isDecoding, left, right) => {
      const parseLeft = isDecoding ? Parser.parse(left) : Parser.encode(left)
      const parseRight = isDecoding ? Parser.parse(right) : Parser.encode(right)
      return (u, options, ast) =>
        Either.isEither(u) ?
          Either.isLeft(u) ?
            ParseResult.map(parseLeft(u.left, options), Either.left)
            : ParseResult.map(parseRight(u.right, options), Either.right)
          : ParseResult.fail(ParseResult.type(ast, u))
    },
    {
      [AST.DescriptionAnnotationId]: `Either<${Format.format(left)}, ${Format.format(right)}>`,
      [hooks.PrettyHookId]: eitherPretty,
      [hooks.ArbitraryHookId]: eitherArbitrary,
      [hooks.EquivalenceHookId]: Either.getEquivalence
    }
  )
}

/**
 * @category Either transformations
 * @since 1.0.0
 */
export const either = <IE, E, IA, A>(
  left: Schema<IE, E>,
  right: Schema<IA, A>
): Schema<EitherFrom<IE, IA>, Either.Either<E, A>> =>
  transform(
    eitherFrom(left, right),
    eitherFromSelf(to(left), to(right)),
    eitherDecode,
    Either.match({
      onLeft: (left) => ({ _tag: "Left", left }) as const,
      onRight: (right) => ({ _tag: "Right", right }) as const
    })
  )

const isMap = (u: unknown): u is Map<unknown, unknown> => u instanceof Map

const readonlyMapArbitrary = <K, V>(
  key: Arbitrary<K>,
  value: Arbitrary<V>
): Arbitrary<ReadonlyMap<K, V>> =>
(fc) => fc.array(fc.tuple(key(fc), value(fc))).map((as) => new Map(as))

const readonlyMapPretty = <K, V>(
  key: Pretty.Pretty<K>,
  value: Pretty.Pretty<V>
): Pretty.Pretty<ReadonlyMap<K, V>> =>
(map) =>
  `new Map([${
    Array.from(map.entries())
      .map(([k, v]) => `[${key(k)}, ${value(v)}]`)
      .join(", ")
  }])`

const readonlyMapEquivalence = <K, V>(
  key: Equivalence.Equivalence<K>,
  value: Equivalence.Equivalence<V>
): Equivalence.Equivalence<ReadonlyMap<K, V>> => {
  const arrayEquivalence = ReadonlyArray.getEquivalence(
    Equivalence.make<[K, V]>(([ka, va], [kb, vb]) => key(ka, kb) && value(va, vb))
  )
  return Equivalence.make((a, b) => arrayEquivalence(Array.from(a.entries()), Array.from(b.entries())))
}

/**
 * @category ReadonlyMap transformations
 * @since 1.0.0
 */
export const readonlyMapFromSelf = <IK, K, IV, V>(
  key: Schema<IK, K>,
  value: Schema<IV, V>
): Schema<ReadonlyMap<IK, IV>, ReadonlyMap<K, V>> => {
  return declare(
    [key, value],
    struct({
      size: number,
      entries: array(tuple(key, value))
    }),
    (isDecoding, key, value) => {
      const items = array(tuple(key, value))
      const parse = isDecoding ? Parser.parse(items) : Parser.encode(items)
      return (u, options, ast) =>
        isMap(u) ?
          ParseResult.map(parse(Array.from(u.entries()), options), (as) => new Map(as))
          : ParseResult.fail(ParseResult.type(ast, u))
    },
    {
      [AST.IdentifierAnnotationId]: `ReadonlyMap<${Format.format(key)}, ${Format.format(value)}>`,
      [hooks.PrettyHookId]: readonlyMapPretty,
      [hooks.ArbitraryHookId]: readonlyMapArbitrary,
      [hooks.EquivalenceHookId]: readonlyMapEquivalence
    }
  )
}

/**
 * @category ReadonlyMap transformations
 * @since 1.0.0
 */
export const readonlyMap = <IK, K, IV, V>(
  key: Schema<IK, K>,
  value: Schema<IV, V>
): Schema<ReadonlyArray<readonly [IK, IV]>, ReadonlyMap<K, V>> =>
  transform(
    array(tuple(key, value)),
    readonlyMapFromSelf(to(key), to(value)),
    (as) => new Map(as),
    (map) => Array.from(map.entries())
  )

const isSet = (u: unknown): u is Set<unknown> => u instanceof Set

const readonlySetArbitrary = <A>(item: Arbitrary<A>): Arbitrary<ReadonlySet<A>> => (fc) =>
  fc.array(item(fc)).map((as) => new Set(as))

const readonlySetPretty = <A>(item: Pretty.Pretty<A>): Pretty.Pretty<ReadonlySet<A>> => (set) =>
  `new Set([${Array.from(set.values()).map((a) => item(a)).join(", ")}])`

const readonlySetEquivalence = <A>(
  item: Equivalence.Equivalence<A>
): Equivalence.Equivalence<ReadonlySet<A>> => {
  const arrayEquivalence = ReadonlyArray.getEquivalence(item)
  return Equivalence.make((a, b) => arrayEquivalence(Array.from(a.values()), Array.from(b.values())))
}

/**
 * @category ReadonlySet transformations
 * @since 1.0.0
 */
export const readonlySetFromSelf = <I, A>(
  item: Schema<I, A>
): Schema<ReadonlySet<I>, ReadonlySet<A>> => {
  return declare(
    [item],
    struct({
      size: number,
      values: array(item)
    }),
    (isDecoding, item) => {
      const items = array(item)
      const parse = isDecoding ? Parser.parse(items) : Parser.encode(items)
      return (u, options, ast) =>
        isSet(u) ?
          ParseResult.map(parse(Array.from(u.values()), options), (as) => new Set(as))
          : ParseResult.fail(ParseResult.type(ast, u))
    },
    {
      [AST.DescriptionAnnotationId]: `ReadonlySet<${Format.format(item)}>`,
      [hooks.PrettyHookId]: readonlySetPretty,
      [hooks.ArbitraryHookId]: readonlySetArbitrary,
      [hooks.EquivalenceHookId]: readonlySetEquivalence
    }
  )
}

/**
 * @category ReadonlySet transformations
 * @since 1.0.0
 */
export const readonlySet = <I, A>(item: Schema<I, A>): Schema<ReadonlyArray<I>, ReadonlySet<A>> =>
  transform(
    array(item),
    readonlySetFromSelf(to(item)),
    (as) => new Set(as),
    (set) => Array.from(set)
  )

const bigDecimalPretty = (): Pretty.Pretty<BigDecimal.BigDecimal> => (val) =>
  `BigDecimal(${BigDecimal.format(BigDecimal.normalize(val))})`

const bigDecimalArbitrary = (): Arbitrary<BigDecimal.BigDecimal> => (fc) =>
  fc.tuple(fc.bigInt(), fc.integer()).map(([value, scale]) => BigDecimal.make(value, scale))

/**
 * @category BigDecimal constructors
 * @since 1.0.0
 */
export const BigDecimalFromSelf: Schema<BigDecimal.BigDecimal> = declare(
  [],
  struct({
    value: bigintFromSelf,
    scale: number
  }),
  () => (u, _, ast) =>
    BigDecimal.isBigDecimal(u) ?
      ParseResult.succeed(u)
      : ParseResult.fail(ParseResult.type(ast, u)),
  {
    [AST.IdentifierAnnotationId]: "BigDecimal",
    [hooks.PrettyHookId]: bigDecimalPretty,
    [hooks.ArbitraryHookId]: bigDecimalArbitrary,
    [hooks.EquivalenceHookId]: () => BigDecimal.Equivalence
  }
)

const _BigDecimal: Schema<string, BigDecimal.BigDecimal> = transformOrFail(
  string,
  BigDecimalFromSelf,
  (num, _, ast) =>
    BigDecimal.fromString(num).pipe(Option.match({
      onNone: () => ParseResult.fail(ParseResult.type(ast, num)),
      onSome: (val) => ParseResult.succeed(BigDecimal.normalize(val))
    })),
  (val) => ParseResult.succeed(BigDecimal.format(BigDecimal.normalize(val)))
).pipe(identifier("BigDecimal"))

export {
  /**
   * @category BigDecimal transformations
   * @since 1.0.0
   */
  _BigDecimal as BigDecimal
}

/**
 * A schema that transforms a `number` into a `BigDecimal`.
 * When encoding, this Schema will produce incorrect results if the BigDecimal exceeds the 64-bit range of a number.
 *
 * @category BigDecimal transformations
 * @since 1.0.0
 */
export const BigDecimalFromNumber: Schema<number, BigDecimal.BigDecimal> = transformOrFail(
  number,
  BigDecimalFromSelf,
  (num) => ParseResult.succeed(BigDecimal.fromNumber(num)),
  (val) => ParseResult.succeed(BigDecimal.unsafeToNumber(val))
).pipe(identifier("BigDecimalFromNumber"))

/**
 * @category type id
 * @since 1.0.0
 */
export const GreaterThanBigDecimalTypeId = Symbol.for("@effect/schema/TypeId/GreaterThanBigDecimal")

/**
 * @category BigDecimal filters
 * @since 1.0.0
 */
export const greaterThanBigDecimal = <A extends BigDecimal.BigDecimal>(
  min: BigDecimal.BigDecimal,
  options?: FilterAnnotations<A>
) =>
<I>(self: Schema<I, A>): Schema<I, A> =>
  self.pipe(
    filter((a): a is A => BigDecimal.greaterThan(a, min), {
      typeId: { id: GreaterThanBigDecimalTypeId, params: { min } },
      description: `a BigDecimal greater than ${BigDecimal.format(min)}`,
      ...options
    })
  )

/**
 * @category type id
 * @since 1.0.0
 */
export const GreaterThanOrEqualToBigDecimalTypeId = Symbol.for(
  "@effect/schema/TypeId/GreaterThanOrEqualToBigDecimal"
)

/**
 * @category BigDecimal filters
 * @since 1.0.0
 */
export const greaterThanOrEqualToBigDecimal = <A extends BigDecimal.BigDecimal>(
  min: BigDecimal.BigDecimal,
  options?: FilterAnnotations<A>
) =>
<I>(self: Schema<I, A>): Schema<I, A> =>
  self.pipe(
    filter((a): a is A => BigDecimal.greaterThanOrEqualTo(a, min), {
      typeId: { id: GreaterThanOrEqualToBigDecimalTypeId, params: { min } },
      description: `a BigDecimal greater than or equal to ${BigDecimal.format(min)}`,
      ...options
    })
  )

/**
 * @category type id
 * @since 1.0.0
 */
export const LessThanBigDecimalTypeId = Symbol.for("@effect/schema/TypeId/LessThanBigDecimal")

/**
 * @category BigDecimal filters
 * @since 1.0.0
 */
export const lessThanBigDecimal = <A extends BigDecimal.BigDecimal>(
  max: BigDecimal.BigDecimal,
  options?: FilterAnnotations<A>
) =>
<I>(self: Schema<I, A>): Schema<I, A> =>
  self.pipe(
    filter((a): a is A => BigDecimal.lessThan(a, max), {
      typeId: { id: LessThanBigDecimalTypeId, params: { max } },
      description: `a BigDecimal less than ${BigDecimal.format(max)}`,
      ...options
    })
  )

/**
 * @category type id
 * @since 1.0.0
 */
export const LessThanOrEqualToBigDecimalTypeId = Symbol.for(
  "@effect/schema/TypeId/LessThanOrEqualToBigDecimal"
)

/**
 * @category BigDecimal filters
 * @since 1.0.0
 */
export const lessThanOrEqualToBigDecimal = <A extends BigDecimal.BigDecimal>(
  max: BigDecimal.BigDecimal,
  options?: FilterAnnotations<A>
) =>
<I>(self: Schema<I, A>): Schema<I, A> =>
  self.pipe(
    filter((a): a is A => BigDecimal.lessThanOrEqualTo(a, max), {
      typeId: { id: LessThanOrEqualToBigDecimalTypeId, params: { max } },
      description: `a BigDecimal less than or equal to ${BigDecimal.format(max)}`,
      ...options
    })
  )

/**
 * @category type id
 * @since 1.0.0
 */
export const PositiveBigDecimalTypeId = Symbol.for(
  "@effect/schema/TypeId/PositiveBigDecimal"
)

/**
 * @category BigDecimal filters
 * @since 1.0.0
 */
export const positiveBigDecimal = <A extends BigDecimal.BigDecimal>(
  options?: FilterAnnotations<A>
) =>
<I>(self: Schema<I, A>): Schema<I, A> =>
  self.pipe(
    filter((a): a is A => BigDecimal.isPositive(a), {
      typeId: { id: PositiveBigDecimalTypeId, params: {} },
      description: `a positive BigDecimal`,
      ...options
    })
  )

/**
 * @category BigDecimal constructors
 * @since 1.0.0
 */
export const PositiveBigDecimalFromSelf = BigDecimalFromSelf.pipe(
  positiveBigDecimal({
    identifier: "PositiveBigDecimalFromSelf",
    title: "PositiveBigDecimalFromSelf"
  })
)

/**
 * @category type id
 * @since 1.0.0
 */
export const NonNegativeBigDecimalTypeId = Symbol.for(
  "@effect/schema/TypeId/NonNegativeBigDecimal"
)

/**
 * @category BigDecimal filters
 * @since 1.0.0
 */
export const nonNegativeBigDecimal = <A extends BigDecimal.BigDecimal>(
  options?: FilterAnnotations<A>
) =>
<I>(self: Schema<I, A>): Schema<I, A> =>
  self.pipe(
    filter((a): a is A => a.value >= 0n, {
      typeId: { id: NonNegativeBigDecimalTypeId, params: {} },
      description: `a non-negative BigDecimal`,
      ...options
    })
  )

/**
 * @category BigDecimal constructors
 * @since 1.0.0
 */
export const NonNegativeBigDecimalFromSelf = BigDecimalFromSelf.pipe(
  nonNegativeBigDecimal({
    identifier: "NonNegativeBigDecimalFromSelf",
    title: "NonNegativeBigDecimalFromSelf"
  })
)

/**
 * @category type id
 * @since 1.0.0
 */
export const NegativeBigDecimalTypeId = Symbol.for(
  "@effect/schema/TypeId/NegativeBigDecimal"
)

/**
 * @category BigDecimal filters
 * @since 1.0.0
 */
export const negativeBigDecimal = <A extends BigDecimal.BigDecimal>(
  options?: FilterAnnotations<A>
) =>
<I>(self: Schema<I, A>): Schema<I, A> =>
  self.pipe(
    filter((a): a is A => BigDecimal.isNegative(a), {
      typeId: { id: NegativeBigDecimalTypeId, params: {} },
      description: `a negative BigDecimal`,
      ...options
    })
  )

/**
 * @category BigDecimal constructors
 * @since 1.0.0
 */
export const NegativeBigDecimalFromSelf = BigDecimalFromSelf.pipe(
  negativeBigDecimal({
    identifier: "NegativeBigDecimalFromSelf",
    title: "NegativeBigDecimalFromSelf"
  })
)

/**
 * @category type id
 * @since 1.0.0
 */
export const NonPositiveBigDecimalTypeId = Symbol.for(
  "@effect/schema/TypeId/NonPositiveBigDecimal"
)

/**
 * @category BigDecimal filters
 * @since 1.0.0
 */
export const nonPositiveBigDecimal = <A extends BigDecimal.BigDecimal>(
  options?: FilterAnnotations<A>
) =>
<I>(self: Schema<I, A>): Schema<I, A> =>
  self.pipe(
    filter((a): a is A => a.value <= 0n, {
      typeId: { id: NonPositiveBigDecimalTypeId, params: {} },
      description: `a non-positive BigDecimal`,
      ...options
    })
  )

/**
 * @category BigDecimal constructors
 * @since 1.0.0
 */
export const NonPositiveBigDecimalFromSelf = BigDecimalFromSelf.pipe(
  nonPositiveBigDecimal({
    identifier: "NonPositiveBigDecimalFromSelf",
    title: "NonPositiveBigDecimalFromSelf"
  })
)

/**
 * @category type id
 * @since 1.0.0
 */
export const BetweenBigDecimalTypeId = Symbol.for("@effect/schema/TypeId/BetweenBigDecimal")

/**
 * @category BigDecimal filters
 * @since 1.0.0
 */
export const betweenBigDecimal = <A extends BigDecimal.BigDecimal>(
  minimum: BigDecimal.BigDecimal,
  maximum: BigDecimal.BigDecimal,
  options?: FilterAnnotations<A>
) =>
<I>(self: Schema<I, A>): Schema<I, A> =>
  self.pipe(
    filter((a): a is A => BigDecimal.between(a, { minimum, maximum }), {
      typeId: { id: BetweenBigDecimalTypeId, params: { maximum, minimum } },
      description: `a BigDecimal between ${BigDecimal.format(minimum)} and ${BigDecimal.format(maximum)}`,
      ...options
    })
  )

/**
 * Clamps a `BigDecimal` between a minimum and a maximum value.
 *
 * @category BigDecimal transformations
 * @since 1.0.0
 */
export const clampBigDecimal =
  (minimum: BigDecimal.BigDecimal, maximum: BigDecimal.BigDecimal) =>
  <I, A extends BigDecimal.BigDecimal>(self: Schema<I, A>): Schema<I, A> =>
    transform(
      self,
      self.pipe(to, betweenBigDecimal(minimum, maximum)),
      (self) => BigDecimal.clamp(self, { minimum, maximum }),
      identity,
      { strict: false }
    )

/**
 * Negates a `BigDecimal`.
 *
 * @category BigDecimal transformations
 * @since 1.0.0
 */
export const negateBigDecimal = <I, A extends BigDecimal.BigDecimal>(
  self: Schema<I, A>
): Schema<I, A> =>
  transform(
    self,
    to(self),
    (self) => BigDecimal.negate(self),
    (self) => BigDecimal.negate(self),
    { strict: false }
  )

const chunkArbitrary = <A>(item: Arbitrary<A>): Arbitrary<Chunk.Chunk<A>> => (fc) =>
  fc.array(item(fc)).map(Chunk.fromIterable)

const chunkPretty = <A>(item: Pretty.Pretty<A>): Pretty.Pretty<Chunk.Chunk<A>> => (c) =>
  `Chunk(${Chunk.toReadonlyArray(c).map(item).join(", ")})`

/**
 * @category Chunk transformations
 * @since 1.0.0
 */
export const chunkFromSelf = <I, A>(item: Schema<I, A>): Schema<Chunk.Chunk<I>, Chunk.Chunk<A>> => {
  return declare(
    [item],
    struct({
      length: number,
      values: array(item)
    }),
    (isDecoding, item) => {
      const items = array(item)
      const parse = isDecoding ? Parser.parse(items) : Parser.encode(items)
      return (u, options, ast) => {
        return Chunk.isChunk(u) ?
          Chunk.isEmpty(u) ?
            ParseResult.succeed(u)
            : ParseResult.map(parse(Chunk.toReadonlyArray(u), options), Chunk.fromIterable)
          : ParseResult.fail(ParseResult.type(ast, u))
      }
    },
    {
      [AST.DescriptionAnnotationId]: `Chunk<${Format.format(item)}>`,
      [hooks.PrettyHookId]: chunkPretty,
      [hooks.ArbitraryHookId]: chunkArbitrary,
      [hooks.EquivalenceHookId]: Chunk.getEquivalence
    }
  )
}

/**
 * @category Chunk transformations
 * @since 1.0.0
 */
export const chunk = <I, A>(item: Schema<I, A>): Schema<ReadonlyArray<I>, Chunk.Chunk<A>> =>
  transform(
    array(item),
    chunkFromSelf(to(item)),
    (as) => as.length === 0 ? Chunk.empty() : Chunk.fromIterable(as),
    Chunk.toReadonlyArray
  )

const toData = <A extends Readonly<Record<string, any>> | ReadonlyArray<any>>(a: A): Data.Data<A> =>
  Array.isArray(a) ? Data.array(a) : Data.struct(a)

const dataArbitrary = <A extends Readonly<Record<string, any>> | ReadonlyArray<any>>(
  item: Arbitrary<A>
): Arbitrary<Data.Data<A>> =>
(fc) => item(fc).map(toData)

const dataPretty = <A extends Readonly<Record<string, any>> | ReadonlyArray<any>>(
  item: Pretty.Pretty<A>
): Pretty.Pretty<Data.Data<A>> =>
(d) => `Data(${item(d)})`

/**
 * @category Data transformations
 * @since 1.0.0
 */
export const dataFromSelf = <
  I extends Readonly<Record<string, any>> | ReadonlyArray<any>,
  A extends Readonly<Record<string, any>> | ReadonlyArray<any>
>(
  item: Schema<I, A>
): Schema<Data.Data<I>, Data.Data<A>> => {
  return declare(
    [item],
    item,
    (isDecoding, item) => {
      const parse = isDecoding ? Parser.parse(item) : Parser.encode(item)
      return (u, options, ast) =>
        Equal.isEqual(u) ?
          ParseResult.map(parse(u, options), toData)
          : ParseResult.fail(ParseResult.type(ast, u))
    },
    {
      [AST.DescriptionAnnotationId]: `Data<${Format.format(item)}>`,
      [hooks.PrettyHookId]: dataPretty,
      [hooks.ArbitraryHookId]: dataArbitrary,
      [hooks.EquivalenceHookId]: () => Equal.equals
    }
  )
}

/**
 * @category Data transformations
 * @since 1.0.0
 */
export const data = <
  I extends Readonly<Record<string, any>> | ReadonlyArray<any>,
  A extends Readonly<Record<string, any>> | ReadonlyArray<any>
>(
  item: Schema<I, A>
): Schema<I, Data.Data<A>> =>
  transform(
    item,
    dataFromSelf(to(item)),
    toData,
    (a) => Array.isArray(a) ? Array.from(a) : Object.assign({}, a),
    { strict: false }
  )

type MissingSelfGeneric<Usage extends string, Params extends string = ""> =
  `Missing \`Self\` generic - use \`class Self extends ${Usage}<Self>()(${Params}{ ... })\``

/**
 * @category classes
 * @since 1.0.0
 */
export interface Class<I, A, C, Self, Inherited = Data.Case> extends Schema<I, Self> {
  new(
    props: Equals<C, {}> extends true ? void | {} : C,
    disableValidation?: boolean
  ): A & Omit<Inherited, keyof A>

  readonly struct: Schema<I, A>

  readonly extend: <Extended>() => <FieldsB extends StructFields>(
    fields: FieldsB
  ) => [unknown] extends [Extended] ? MissingSelfGeneric<"Base.extend">
    : Class<
      Simplify<Omit<I, keyof FieldsB> & FromStruct<FieldsB>>,
      Simplify<Omit<A, keyof FieldsB> & ToStruct<FieldsB>>,
      Simplify<Omit<C, keyof FieldsB> & ToStruct<FieldsB>>,
      Extended,
      Self
    >

  readonly transform: <Transformed>() => <
    FieldsB extends StructFields
  >(
    fields: FieldsB,
    decode: (
      input: A
    ) => ParseResult.ParseResult<Omit<A, keyof FieldsB> & ToStruct<FieldsB>>,
    encode: (
      input: Simplify<Omit<A, keyof FieldsB> & ToStruct<FieldsB>>
    ) => ParseResult.ParseResult<A>
  ) => [unknown] extends [Transformed] ? MissingSelfGeneric<"Base.transform">
    : Class<
      I,
      Simplify<Omit<A, keyof FieldsB> & ToStruct<FieldsB>>,
      Simplify<Omit<C, keyof FieldsB> & ToStruct<FieldsB>>,
      Transformed,
      Self
    >

  readonly transformFrom: <Transformed>() => <
    FieldsB extends StructFields
  >(
    fields: FieldsB,
    decode: (
      input: I
    ) => ParseResult.ParseResult<Omit<I, keyof FieldsB> & FromStruct<FieldsB>>,
    encode: (
      input: Simplify<Omit<I, keyof FieldsB> & FromStruct<FieldsB>>
    ) => ParseResult.ParseResult<I>
  ) => [unknown] extends [Transformed] ? MissingSelfGeneric<"Base.transformFrom">
    : Class<
      I,
      Simplify<Omit<A, keyof FieldsB> & ToStruct<FieldsB>>,
      Simplify<Omit<C, keyof FieldsB> & ToStruct<FieldsB>>,
      Transformed,
      Self
    >
}

/**
 * @category classes
 * @since 1.0.0
 */
export const Class = <Self>() =>
<Fields extends StructFields>(
  fields: Fields
): [unknown] extends [Self] ? MissingSelfGeneric<"Class">
  : Class<
    Simplify<FromStruct<Fields>>,
    Simplify<ToStruct<Fields>>,
    Simplify<ToStruct<Fields>>,
    Self
  > => makeClass(struct(fields), fields, Data.Class)

/**
 * @category classes
 * @since 1.0.0
 */
export const TaggedClass = <Self>() =>
<Tag extends string, Fields extends StructFields>(
  tag: Tag,
  fields: Fields
): [unknown] extends [Self] ? MissingSelfGeneric<"TaggedClass", `"Tag", `>
  : Class<
    Simplify<{ readonly _tag: Tag } & FromStruct<Fields>>,
    Simplify<{ readonly _tag: Tag } & ToStruct<Fields>>,
    Simplify<ToStruct<Fields>>,
    Self
  > =>
{
  const fieldsWithTag = { ...fields, _tag: literal(tag) }
  return makeClass(struct(fieldsWithTag), fieldsWithTag, Data.Class, { _tag: tag })
}

/**
 * @category classes
 * @since 1.0.0
 */
export const TaggedError = <Self>() =>
<Tag extends string, Fields extends StructFields>(
  tag: Tag,
  fields: Fields
): [unknown] extends [Self] ? MissingSelfGeneric<"TaggedError", `"Tag", `>
  : Class<
    Simplify<{ readonly _tag: Tag } & FromStruct<Fields>>,
    Simplify<{ readonly _tag: Tag } & ToStruct<Fields>>,
    Simplify<ToStruct<Fields>>,
    Self,
    Effect.Effect<never, Self, never> & globalThis.Error
  > =>
{
  const fieldsWithTag = { ...fields, _tag: literal(tag) }
  return makeClass(
    struct(fieldsWithTag),
    fieldsWithTag,
    Data.Error,
    { _tag: tag }
  )
}

/**
 * @category classes
 * @since 1.0.0
 */
export interface TaggedRequest<Tag extends string, IS, S, IE, E, IA, A>
  extends Request.Request<E, A>, Serializable.SerializableWithResult<IS, S, IE, E, IA, A>
{
  readonly _tag: Tag
}

/**
 * @category classes
 * @since 1.0.0
 */
export declare namespace TaggedRequest {
  /**
   * @category classes
   * @since 1.0.0
   */
  export type Any =
    | TaggedRequest<string, any, any, any, any, any, any>
    | TaggedRequest<string, any, any, never, never, any, any>
}

/**
 * @category classes
 * @since 1.0.0
 */
export const TaggedRequest = <Self>() =>
<Tag extends string, Fields extends StructFields, EI, EA, AI, AA>(
  tag: Tag,
  Failure: Schema<EI, EA>,
  Success: Schema<AI, AA>,
  fields: Fields
): [unknown] extends [Self] ? MissingSelfGeneric<"TaggedRequest", `"Tag", SuccessSchema, FailureSchema, `>
  : Class<
    Simplify<{ readonly _tag: Tag } & FromStruct<Fields>>,
    Simplify<{ readonly _tag: Tag } & ToStruct<Fields>>,
    Simplify<ToStruct<Fields>>,
    Self,
    TaggedRequest<
      Tag,
      Simplify<{ readonly _tag: Tag } & FromStruct<Fields>>,
      Self,
      EI,
      EA,
      AI,
      AA
    >
  > =>
{
  class SerializableRequest extends Request.Class<any, any, { readonly _tag: string }> {
    get [InternalSerializable.symbol]() {
      return this.constructor
    }
    get [InternalSerializable.symbolResult]() {
      return { Failure, Success }
    }
  }
  const fieldsWithTag = { ...fields, _tag: literal(tag) }
  return makeClass(
    struct(fieldsWithTag),
    fieldsWithTag,
    SerializableRequest,
    { _tag: tag }
  )
}

const makeClass = <I, A>(
  selfSchema: Schema<I, A>,
  selfFields: StructFields,
  Base: any,
  additionalProps?: any
): any => {
  const validator = Parser.validateSync(selfSchema)

  return class extends Base {
    constructor(props?: any, disableValidation = false) {
      if (disableValidation !== true) {
        props = validator(additionalProps ? { ...props, ...additionalProps } : props)
      }
      super(props, true)
    }

    static [TypeId] = variance

    toString() {
      return Pretty.to(this.constructor as any)(this)
    }

    static pipe() {
      return pipeArguments(this, arguments)
    }

    static get ast() {
      const toSchema = to(selfSchema)
      return transform(
        selfSchema,
        declare([toSchema], toSchema, () => (input, _, ast) =>
          input instanceof this ?
            ParseResult.succeed(input)
            : ParseResult.fail(ParseResult.type(ast, input)), {
          [AST.DescriptionAnnotationId]: `an instance of ${this.name}`,
          [hooks.PrettyHookId]: (struct: any) => (self: any) => `${self.constructor.name}(${struct(self)})`,
          [hooks.ArbitraryHookId]: (struct: any) => (fc: any) => struct(fc).map((props: any) => new this(props))
        }),
        (input) => new this(input, true),
        (input) => ({ ...input }),
        { [AST.IdentifierAnnotationId]: Base.constructor.name }
      ).ast
    }

    static struct = selfSchema

    static extend() {
      return (fields: any) => {
        const newFields = { ...selfFields, ...fields }
        return makeClass(
          struct(newFields),
          newFields,
          this,
          additionalProps
        )
      }
    }

    static transform() {
      return (fields: any, decode: any, encode: any) => {
        const newFields = { ...selfFields, ...fields }
        return makeClass(
          transformOrFail(
            selfSchema,
            to(struct(newFields)),
            decode,
            encode
          ),
          newFields,
          this,
          additionalProps
        )
      }
    }

    static transformFrom() {
      return (fields: any, decode: any, encode: any) => {
        const newFields = { ...selfFields, ...fields }
        return makeClass(
          transformOrFail(
            from(selfSchema),
            struct(newFields),
            decode,
            encode
          ),
          newFields,
          this,
          additionalProps
        )
      }
    }
  }
}

/**
 * @category FiberId
 * @since 1.0.0
 */
export type FiberIdFrom =
  | {
    readonly _tag: "Composite"
    readonly left: FiberIdFrom
    readonly right: FiberIdFrom
  }
  | {
    readonly _tag: "None"
  }
  | {
    readonly _tag: "Runtime"
    readonly id: number
    readonly startTimeMillis: number
  }

const FiberIdCompositeFrom = struct({
  _tag: literal("Composite"),
  left: suspend(() => FiberIdFrom),
  right: suspend(() => FiberIdFrom)
}).pipe(identifier("FiberIdCompositeFrom"))

const FiberIdNoneFrom = struct({
  _tag: literal("None")
}).pipe(identifier("FiberIdNoneFrom"))

const FiberIdRuntimeFrom = struct({
  _tag: literal("Runtime"),
  id: Int.pipe(nonNegative({
    title: "id",
    description: "id"
  })),
  startTimeMillis: Int.pipe(nonNegative({
    title: "startTimeMillis",
    description: "startTimeMillis"
  }))
}).pipe(identifier("FiberIdRuntimeFrom"))

const FiberIdFrom: Schema<FiberIdFrom, FiberIdFrom> = union(
  FiberIdCompositeFrom,
  FiberIdNoneFrom,
  FiberIdRuntimeFrom
).pipe(identifier("FiberIdFrom"))

const fiberIdFromArbitrary = arbitrary.unsafe(FiberIdFrom)

const fiberIdArbitrary: Arbitrary<FiberId.FiberId> = (fc) => fiberIdFromArbitrary(fc).map(fiberIdDecode)

const fiberIdPretty: Pretty.Pretty<FiberId.FiberId> = (fiberId) => {
  switch (fiberId._tag) {
    case "None":
      return "FiberId.none"
    case "Runtime":
      return `FiberId.runtime(${fiberId.id}, ${fiberId.startTimeMillis})`
    case "Composite":
      return `FiberId.composite(${fiberIdPretty(fiberId.right)}, ${fiberIdPretty(fiberId.left)})`
  }
}

/**
 * @category FiberId constructors
 * @since 1.0.0
 */
export const FiberIdFromSelf: Schema<FiberId.FiberId, FiberId.FiberId> = declare(
  [],
  FiberIdFrom,
  () => (input, _, ast) =>
    FiberId.isFiberId(input) ?
      ParseResult.succeed(input)
      : ParseResult.fail(ParseResult.type(ast, input)),
  {
    [AST.IdentifierAnnotationId]: "FiberId",
    [hooks.PrettyHookId]: () => fiberIdPretty,
    [hooks.ArbitraryHookId]: () => fiberIdArbitrary,
    [hooks.EquivalenceHookId]: () => Equal.equals
  }
)

const fiberIdDecode = (input: FiberIdFrom): FiberId.FiberId => {
  switch (input._tag) {
    case "Composite":
      return FiberId.composite(fiberIdDecode(input.left), fiberIdDecode(input.right))
    case "None":
      return FiberId.none
    case "Runtime":
      return FiberId.runtime(input.id, input.startTimeMillis)
  }
}

const fiberIdEncode = (input: FiberId.FiberId): FiberIdFrom => {
  switch (input._tag) {
    case "None":
      return { _tag: "None" }
    case "Runtime":
      return { _tag: "Runtime", id: input.id, startTimeMillis: input.startTimeMillis }
    case "Composite":
      return {
        _tag: "Composite",
        left: fiberIdEncode(input.left),
        right: fiberIdEncode(input.right)
      }
  }
}

const _FiberId: Schema<FiberIdFrom, FiberId.FiberId> = transform(
  FiberIdFrom,
  FiberIdFromSelf,
  fiberIdDecode,
  fiberIdEncode
)

export {
  /**
   * @category FiberId transformations
   * @since 1.0.0
   */
  _FiberId as FiberId
}

/**
 * @category Cause utils
 * @since 1.0.0
 */
export type CauseFrom<E> =
  | {
    readonly _tag: "Die"
    readonly defect: unknown
  }
  | {
    readonly _tag: "Empty"
  }
  | {
    readonly _tag: "Fail"
    readonly error: E
  }
  | {
    readonly _tag: "Interrupt"
    readonly fiberId: FiberIdFrom
  }
  | {
    readonly _tag: "Parallel"
    readonly left: CauseFrom<E>
    readonly right: CauseFrom<E>
  }
  | {
    readonly _tag: "Sequential"
    readonly left: CauseFrom<E>
    readonly right: CauseFrom<E>
  }

const causeDieFrom = (defect: Schema<unknown, unknown>) =>
  struct({
    _tag: literal("Die"),
    defect
  })

const CauseEmptyFrom = struct({
  _tag: literal("Empty")
})

const causeFailFrom = <EI, E>(error: Schema<EI, E>) =>
  struct({
    _tag: literal("Fail"),
    error
  })

const CauseInterruptFrom = struct({
  _tag: literal("Interrupt"),
  fiberId: FiberIdFrom
})

const causeParallelFrom = <EI, E>(causeFrom: Schema<CauseFrom<EI>, CauseFrom<E>>) =>
  struct({
    _tag: literal("Parallel"),
    left: causeFrom,
    right: causeFrom
  })

const causeSequentialFrom = <EI, E>(causeFrom: Schema<CauseFrom<EI>, CauseFrom<E>>) =>
  struct({
    _tag: literal("Sequential"),
    left: causeFrom,
    right: causeFrom
  })

const causeFrom = <EI, E>(
  error: Schema<EI, E>,
  defect: Schema<unknown, unknown>
): Schema<CauseFrom<EI>, CauseFrom<E>> => {
  const desc = `CauseFrom<${Format.format(error)}>`
  const recur = suspend(() => out)
  const out: Schema<CauseFrom<EI>, CauseFrom<E>> = union(
    causeDieFrom(defect),
    CauseEmptyFrom,
    causeFailFrom(error),
    CauseInterruptFrom,
    causeParallelFrom(recur),
    causeSequentialFrom(recur)
  ).pipe(description(desc))
  return out
}

const causeArbitrary = <E>(
  error: Arbitrary<E>,
  defect: Arbitrary<unknown>
): Arbitrary<Cause.Cause<E>> => {
  const arb = arbitrary.unsafe(causeFrom(schemaFromArbitrary(error), schemaFromArbitrary(defect)))
  return (fc) => arb(fc).map(causeDecode)
}

const causePretty = <E>(error: Pretty.Pretty<E>): Pretty.Pretty<Cause.Cause<E>> => (cause) => {
  const f = (cause: Cause.Cause<E>): string => {
    switch (cause._tag) {
      case "Empty":
        return "Cause.empty"
      case "Die":
        return `Cause.die(${Cause.pretty(cause)})`
      case "Interrupt":
        return `Cause.interrupt(${fiberIdPretty(cause.fiberId)})`
      case "Fail":
        return `Cause.fail(${error(cause.error)})`
      case "Sequential":
        return `Cause.sequential(${f(cause.left)}, ${f(cause.right)})`
      case "Parallel":
        return `Cause.parallel(${f(cause.left)}, ${f(cause.right)})`
    }
  }
  return f(cause)
}

/**
 * @category Cause transformations
 * @since 1.0.0
 */
export const causeFromSelf = <IE, E>(
  error: Schema<IE, E>,
  defect: Schema<unknown, unknown> = unknown
): Schema<Cause.Cause<IE>, Cause.Cause<E>> => {
  return declare(
    [error, defect],
    causeFrom(error, defect),
    (isDecoding, error) => {
      const cause = causeFrom(error, defect)
      const parse = isDecoding ? Parser.parse(cause) : Parser.encode(cause)
      return (u, options, ast) => {
        return Cause.isCause(u) ?
          ParseResult.map(parse(causeEncode(u), options), causeDecode)
          : ParseResult.fail(ParseResult.type(ast, u))
      }
    },
    {
      [AST.DescriptionAnnotationId]: `Cause<${Format.format(error)}>`,
      [hooks.PrettyHookId]: causePretty,
      [hooks.ArbitraryHookId]: causeArbitrary,
      [hooks.EquivalenceHookId]: () => Equal.equals
    }
  )
}

function causeDecode<E>(cause: CauseFrom<E>): Cause.Cause<E> {
  switch (cause._tag) {
    case "Die":
      return Cause.die(cause.defect)
    case "Empty":
      return Cause.empty
    case "Interrupt":
      return Cause.interrupt(fiberIdDecode(cause.fiberId))
    case "Fail":
      return Cause.fail(cause.error)
    case "Parallel":
      return Cause.parallel(causeDecode(cause.left), causeDecode(cause.right))
    case "Sequential":
      return Cause.sequential(causeDecode(cause.left), causeDecode(cause.right))
  }
}

function causeEncode<E>(cause: Cause.Cause<E>): CauseFrom<E> {
  switch (cause._tag) {
    case "Empty":
      return { _tag: "Empty" }
    case "Die":
      return { _tag: "Die", defect: cause.defect }
    case "Interrupt":
      return { _tag: "Interrupt", fiberId: cause.fiberId }
    case "Fail":
      return { _tag: "Fail", error: cause.error }
    case "Sequential":
      return {
        _tag: "Sequential",
        left: causeEncode(cause.left),
        right: causeEncode(cause.right)
      }
    case "Parallel":
      return {
        _tag: "Parallel",
        left: causeEncode(cause.left),
        right: causeEncode(cause.right)
      }
  }
}

const causeDefectPretty: Schema<unknown, unknown> = transform(
  unknown,
  unknown,
  identity,
  (defect) => {
    if (Predicate.isObject(defect)) {
      return Cause.pretty(Cause.die(defect))
    }
    return String(defect)
  }
)

/**
 * @category Cause transformations
 * @since 1.0.0
 */
export const cause = <EI, E>(
  error: Schema<EI, E>,
  defect: Schema<unknown, unknown> = causeDefectPretty
): Schema<CauseFrom<EI>, Cause.Cause<E>> =>
  transform(
    causeFrom(error, defect),
    causeFromSelf(to(error), to(defect)),
    causeDecode,
    causeEncode
  )

/**
 * @category Exit utils
 * @since 1.0.0
 */
export type ExitFrom<E, A> =
  | {
    readonly _tag: "Failure"
    readonly cause: CauseFrom<E>
  }
  | {
    readonly _tag: "Success"
    readonly value: A
  }

const exitFailureFrom = <EI, E>(
  error: Schema<EI, E>,
  defect: Schema<unknown, unknown>
) =>
  struct({
    _tag: literal("Failure"),
    cause: causeFrom(error, defect)
  })

const exitSuccessFrom = <AI, A>(
  value: Schema<AI, A>
) =>
  struct({
    _tag: literal("Success"),
    value
  })

const exitFrom = <EI, E, AI, A>(
  error: Schema<EI, E>,
  value: Schema<AI, A>,
  defect: Schema<unknown, unknown>
): Schema<ExitFrom<EI, AI>, ExitFrom<E, A>> =>
  union(
    exitFailureFrom(error, defect),
    exitSuccessFrom(value)
  )

const exitDecode = <E, A>(input: ExitFrom<E, A>): Exit.Exit<E, A> => {
  switch (input._tag) {
    case "Failure":
      return Exit.failCause(causeDecode(input.cause))
    case "Success":
      return Exit.succeed(input.value)
  }
}

const exitArbitrary = <E, A>(
  error: Arbitrary<E>,
  value: Arbitrary<A>,
  defect: Arbitrary<unknown>
): Arbitrary<Exit.Exit<E, A>> => {
  const arb = arbitrary.unsafe(
    exitFrom(schemaFromArbitrary(error), schemaFromArbitrary(value), schemaFromArbitrary(defect))
  )
  return (fc) => arb(fc).map(exitDecode)
}

const exitPretty = <E, A>(error: Pretty.Pretty<E>, value: Pretty.Pretty<A>): Pretty.Pretty<Exit.Exit<E, A>> => (exit) =>
  exit._tag === "Failure"
    ? `Exit.failCause(${causePretty(error)(exit.cause)})`
    : `Exit.succeed(${value(exit.value)})`

/**
 * @category Exit transformations
 * @since 1.0.0
 */
export const exitFromSelf = <IE, E, IA, A>(
  error: Schema<IE, E>,
  value: Schema<IA, A>,
  defect: Schema<unknown, unknown> = unknown
): Schema<Exit.Exit<IE, IA>, Exit.Exit<E, A>> =>
  declare(
    [error, value, defect],
    exitFrom(error, value, defect),
    (isDecoding, error, value) => {
      const cause = causeFromSelf(error, defect)
      const parseCause = isDecoding ? Parser.parse(cause) : Parser.encode(cause)
      const parseValue = isDecoding ? Parser.parse(value) : Parser.encode(value)
      return (u, options, ast) =>
        Exit.isExit(u) ?
          Exit.isFailure(u) ?
            ParseResult.map(parseCause(u.cause, options), Exit.failCause)
            : ParseResult.map(parseValue(u.value, options), Exit.succeed)
          : ParseResult.fail(ParseResult.type(ast, u))
    },
    {
      [AST.IdentifierAnnotationId]: "Exit",
      [hooks.PrettyHookId]: exitPretty,
      [hooks.ArbitraryHookId]: exitArbitrary,
      [hooks.EquivalenceHookId]: () => Equal.equals
    }
  )

/**
 * @category Exit transformations
 * @since 1.0.0
 */
export const exit = <IE, E, IA, A>(
  error: Schema<IE, E>,
  value: Schema<IA, A>,
  defect: Schema<unknown, unknown> = causeDefectPretty
): Schema<ExitFrom<IE, IA>, Exit.Exit<E, A>> =>
  transform(
    exitFrom(error, value, defect),
    exitFromSelf(to(error), to(value), to(defect)),
    exitDecode,
    (exit) =>
      exit._tag === "Failure"
        ? { _tag: "Failure", cause: exit.cause } as const
        : { _tag: "Success", value: exit.value } as const
  )

const schemaFromArbitrary = <A>(value: Arbitrary<A>): Schema<A> =>
  suspend<A>(() => any).pipe(annotations({
    [hooks.ArbitraryHookId]: () => value
  }))<|MERGE_RESOLUTION|>--- conflicted
+++ resolved
@@ -2919,14 +2919,9 @@
       catch: () => ParseResult.parseError(ParseResult.type(ast, s))
     })
   },
-<<<<<<< HEAD
   (n) => ParseResult.succeed(String(n)),
   { [AST.CodegenAnnotationId]: "bigint" }
-)
-=======
-  (n) => ParseResult.succeed(String(n))
 ).pipe(identifier("bigint"))
->>>>>>> 92c0322a
 
 /**
  * @category bigint constructors
