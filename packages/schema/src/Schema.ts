--- conflicted
+++ resolved
@@ -2271,55 +2271,6 @@
   }
 )
 
-<<<<<<< HEAD
-=======
-const toAnnotations = (
-  options?: Record<string | symbol, any>
-): Mutable<AST.Annotations> => {
-  if (!options) {
-    return {}
-  }
-  const out: Mutable<AST.Annotations> = {}
-
-  // symbols are reserved for custom annotations
-  const custom = Object.getOwnPropertySymbols(options)
-  for (const sym of custom) {
-    out[sym] = options[sym]
-  }
-
-  // string keys are reserved as /schema namespace
-  if (options.typeId !== undefined) {
-    const typeId = options.typeId
-    if (typeof typeId === "object") {
-      out[AST.TypeAnnotationId] = typeId.id
-      out[typeId.id] = typeId.annotation
-    } else {
-      out[AST.TypeAnnotationId] = typeId
-    }
-  }
-  const move = (from: keyof typeof options, to: symbol) => {
-    if (options[from] !== undefined) {
-      out[to] = options[from]
-    }
-  }
-  move("message", AST.MessageAnnotationId)
-  move("identifier", AST.IdentifierAnnotationId)
-  move("title", AST.TitleAnnotationId)
-  move("description", AST.DescriptionAnnotationId)
-  move("examples", AST.ExamplesAnnotationId)
-  move("default", AST.DefaultAnnotationId)
-  move("documentation", AST.DocumentationAnnotationId)
-  move("jsonSchema", AST.JSONSchemaAnnotationId)
-  move("arbitrary", hooks.ArbitraryHookId)
-  move("pretty", hooks.PrettyHookId)
-  move("equivalence", hooks.EquivalenceHookId)
-  move("concurrency", AST.ConcurrencyAnnotationId)
-  move("batching", AST.BatchingAnnotationId)
-
-  return out
-}
-
->>>>>>> de74eb80
 /**
  * @since 1.0.0
  */
@@ -2329,11 +2280,6 @@
   readonly examples?: AST.ExamplesAnnotation<A>
   readonly default?: AST.DefaultAnnotation<A>
   readonly documentation?: AST.DocumentationAnnotation
-<<<<<<< HEAD
-=======
-  readonly concurrency?: AST.ConcurrencyAnnotation
-  readonly batching?: AST.BatchingAnnotation
->>>>>>> de74eb80
 }
 
 /**
