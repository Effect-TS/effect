--- conflicted
+++ resolved
@@ -4360,17 +4360,9 @@
  * @category string constructors
  * @since 0.69.0
  */
-<<<<<<< HEAD
 export class NonEmptyString extends String$.pipe(
   nonEmptyString({ identifier: "NonEmptyString", title: "NonEmptyString" })
-) {
-  static override annotations: (annotations: Annotations.Schema<string>) => typeof NonEmptyString = super.annotations
-}
-=======
-export class NonEmpty extends String$.pipe(
-  nonEmpty({ identifier: "NonEmpty", title: "NonEmpty" })
 ) {}
->>>>>>> dc56044c
 
 /**
  * @category type id
