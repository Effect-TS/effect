--- conflicted
+++ resolved
@@ -741,15 +741,9 @@
   make(
     new AST.Declaration(
       typeParameters.map((tp) => tp.ast),
-<<<<<<< HEAD
       (...typeParameters) => options.decode(...typeParameters.map(make) as any),
       (...typeParameters) => options.encode(...typeParameters.map(make) as any),
-      _schema.toASTAnnotations(annotations)
-=======
-      (...typeParameters) => decodeUnknown(...typeParameters.map(make) as any),
-      (...typeParameters) => encodeUnknown(...typeParameters.map(make) as any),
       toASTAnnotations(annotations)
->>>>>>> 42b36519
     )
   )
 
@@ -2712,27 +2706,10 @@
       toI: ToI,
       options: ParseOptions,
       ast: AST.Transformation
-<<<<<<< HEAD
     ) => Effect.Effect<FromA, ParseResult.ParseIssue, RE>
   }
 ): Schema<ToA, FromI, FromR | ToR | RD | RE> =>
-  new $transformOrFail(
-=======
-    ) => Effect.Effect<unknown, ParseResult.ParseIssue, RE>,
-    options: { strict: false }
-  ): transformOrFail<From, To, RD | RE>
-} = dual((args) => isSchema(args[0]) && isSchema(args[1]), <FromA, FromI, FromR, ToA, ToI, ToR, R3, R4>(
-  from: Schema<FromA, FromI, FromR>,
-  to: Schema<ToA, ToI, ToR>,
-  decode: (
-    fromA: FromA,
-    options: ParseOptions,
-    ast: AST.Transformation
-  ) => Effect.Effect<ToI, ParseResult.ParseIssue, R3>,
-  encode: (toI: ToI, options: ParseOptions, ast: AST.Transformation) => Effect.Effect<FromA, ParseResult.ParseIssue, R4>
-): Schema<ToA, FromI, FromR | ToR | R3 | R4> =>
   new transformOrFailImpl(
->>>>>>> 42b36519
     from,
     to,
     new AST.Transformation(
@@ -4081,11 +4058,7 @@
  * @category boolean transformations
  * @since 1.0.0
  */
-<<<<<<< HEAD
-export const Not: Not = transform(boolean, boolean, { decode: _boolean.not, encode: _boolean.not })
-=======
-export const Not: Not = transform(boolean, boolean, boolean_.not, boolean_.not)
->>>>>>> 42b36519
+export const Not: Not = transform(boolean, boolean, { decode: boolean_.not, encode: boolean_.not })
 
 /**
  * @category api interface
@@ -4296,13 +4269,7 @@
     transform(
       self,
       self.pipe(typeSchema, betweenBigint(minimum, maximum)),
-<<<<<<< HEAD
-      { strict: false, decode: (self) => _bigInt.clamp(self, { minimum, maximum }), encode: identity }
-=======
-      (self) => bigInt_.clamp(self, { minimum, maximum }),
-      identity,
-      { strict: false }
->>>>>>> 42b36519
+      { strict: false, decode: (self) => bigInt_.clamp(self, { minimum, maximum }), encode: identity }
     )
 
 /**
@@ -4322,15 +4289,10 @@
 export const bigint: $bigint = transformOrFail(
   string,
   bigintFromSelf,
-<<<<<<< HEAD
   {
-    decode: (s, _, ast) => ParseResult.fromOption(_bigInt.fromString(s), () => new ParseResult.Type(ast, s)),
+    decode: (s, _, ast) => ParseResult.fromOption(bigInt_.fromString(s), () => new ParseResult.Type(ast, s)),
     encode: (n) => ParseResult.succeed(String(n))
   }
-=======
-  (s, _, ast) => ParseResult.fromOption(bigInt_.fromString(s), () => new ParseResult.Type(ast, s)),
-  (n) => ParseResult.succeed(String(n))
->>>>>>> 42b36519
 ).annotations({ identifier: "bigint" })
 
 /**
@@ -4414,23 +4376,14 @@
 export const BigintFromNumber: BigintFromNumber = transformOrFail(
   number,
   bigintFromSelf,
-<<<<<<< HEAD
   {
     decode: (n, _, ast) =>
       ParseResult.fromOption(
-        _bigInt.fromNumber(n),
+        bigInt_.fromNumber(n),
         () => new ParseResult.Type(ast, n)
       ),
-    encode: (b, _, ast) => ParseResult.fromOption(_bigInt.toNumber(b), () => new ParseResult.Type(ast, b))
-  }
-=======
-  (n, _, ast) =>
-    ParseResult.fromOption(
-      bigInt_.fromNumber(n),
-      () => new ParseResult.Type(ast, n)
-    ),
-  (b, _, ast) => ParseResult.fromOption(bigInt_.toNumber(b), () => new ParseResult.Type(ast, b))
->>>>>>> 42b36519
+    encode: (b, _, ast) => ParseResult.fromOption(bigInt_.toNumber(b), () => new ParseResult.Type(ast, b))
+  }
 ).annotations({ identifier: "BigintFromNumber" })
 
 /**
@@ -4467,13 +4420,7 @@
 export const Secret: Secret = transform(
   string,
   SecretFromSelf,
-<<<<<<< HEAD
-  { strict: false, decode: (str) => _secret.fromString(str), encode: (secret) => _secret.value(secret) }
-=======
-  (str) => secret_.fromString(str),
-  (secret) => secret_.value(secret),
-  { strict: false }
->>>>>>> 42b36519
+  { strict: false, decode: (str) => secret_.fromString(str), encode: (secret) => secret_.value(secret) }
 ).annotations({ identifier: "Secret" })
 
 /**
@@ -4523,23 +4470,14 @@
 export const DurationFromNanos: DurationFromNanos = transformOrFail(
   bigintFromSelf,
   DurationFromSelf,
-<<<<<<< HEAD
   {
-    decode: (nanos) => ParseResult.succeed(_duration.nanos(nanos)),
+    decode: (nanos) => ParseResult.succeed(duration_.nanos(nanos)),
     encode: (duration, _, ast) =>
-      Option.match(_duration.toNanos(duration), {
+      Option.match(duration_.toNanos(duration), {
         onNone: () => ParseResult.fail(new ParseResult.Type(ast, duration)),
         onSome: (val) => ParseResult.succeed(val)
       })
   }
-=======
-  (nanos) => ParseResult.succeed(duration_.nanos(nanos)),
-  (duration, _, ast) =>
-    Option.match(duration_.toNanos(duration), {
-      onNone: () => ParseResult.fail(new ParseResult.Type(ast, duration)),
-      onSome: (val) => ParseResult.succeed(val)
-    })
->>>>>>> 42b36519
 ).annotations({ identifier: "DurationFromNanos" })
 
 /**
@@ -4558,12 +4496,7 @@
 export const DurationFromMillis: DurationFromMillis = transform(
   number,
   DurationFromSelf,
-<<<<<<< HEAD
-  { decode: (ms) => _duration.millis(ms), encode: (n) => _duration.toMillis(n) }
-=======
-  (ms) => duration_.millis(ms),
-  (n) => duration_.toMillis(n)
->>>>>>> 42b36519
+  { decode: (ms) => duration_.millis(ms), encode: (n) => duration_.toMillis(n) }
 ).annotations({ identifier: "DurationFromMillis" })
 
 const hrTime: Schema<readonly [seconds: number, nanos: number]> = tuple(
@@ -4596,15 +4529,10 @@
 export const Duration: Duration = transform(
   hrTime,
   DurationFromSelf,
-<<<<<<< HEAD
   {
-    decode: ([seconds, nanos]) => _duration.nanos(BigInt(seconds) * BigInt(1e9) + BigInt(nanos)),
-    encode: (duration) => _duration.toHrTime(duration)
-  }
-=======
-  ([seconds, nanos]) => duration_.nanos(BigInt(seconds) * BigInt(1e9) + BigInt(nanos)),
-  (duration) => duration_.toHrTime(duration)
->>>>>>> 42b36519
+    decode: ([seconds, nanos]) => duration_.nanos(BigInt(seconds) * BigInt(1e9) + BigInt(nanos)),
+    encode: (duration) => duration_.toHrTime(duration)
+  }
 ).annotations({ identifier: "Duration" })
 
 /**
@@ -4619,13 +4547,7 @@
     transform(
       self,
       self.pipe(typeSchema, betweenDuration(minimum, maximum)),
-<<<<<<< HEAD
-      { strict: false, decode: (self) => _duration.clamp(self, { minimum, maximum }), encode: identity }
-=======
-      (self) => duration_.clamp(self, { minimum, maximum }),
-      identity,
-      { strict: false }
->>>>>>> 42b36519
+      { strict: false, decode: (self) => duration_.clamp(self, { minimum, maximum }), encode: identity }
     )
 
 /**
@@ -5805,23 +5727,14 @@
 export const BigDecimal: BigDecimal = transformOrFail(
   string,
   BigDecimalFromSelf,
-<<<<<<< HEAD
   {
     decode: (num, _, ast) =>
-      _bigDecimal.fromString(num).pipe(Option.match({
+      bigDecimal_.fromString(num).pipe(Option.match({
         onNone: () => ParseResult.fail(new ParseResult.Type(ast, num)),
-        onSome: (val) => ParseResult.succeed(_bigDecimal.normalize(val))
+        onSome: (val) => ParseResult.succeed(bigDecimal_.normalize(val))
       })),
-    encode: (val) => ParseResult.succeed(_bigDecimal.format(_bigDecimal.normalize(val)))
-  }
-=======
-  (num, _, ast) =>
-    bigDecimal_.fromString(num).pipe(Option.match({
-      onNone: () => ParseResult.fail(new ParseResult.Type(ast, num)),
-      onSome: (val) => ParseResult.succeed(bigDecimal_.normalize(val))
-    })),
-  (val) => ParseResult.succeed(bigDecimal_.format(bigDecimal_.normalize(val)))
->>>>>>> 42b36519
+    encode: (val) => ParseResult.succeed(bigDecimal_.format(bigDecimal_.normalize(val)))
+  }
 ).annotations({ identifier: "BigDecimal" })
 
 /**
@@ -5840,15 +5753,10 @@
 export const BigDecimalFromNumber: BigDecimalFromNumber = transformOrFail(
   number,
   BigDecimalFromSelf,
-<<<<<<< HEAD
   {
-    decode: (num) => ParseResult.succeed(_bigDecimal.fromNumber(num)),
-    encode: (val) => ParseResult.succeed(_bigDecimal.unsafeToNumber(val))
-  }
-=======
-  (num) => ParseResult.succeed(bigDecimal_.fromNumber(num)),
-  (val) => ParseResult.succeed(bigDecimal_.unsafeToNumber(val))
->>>>>>> 42b36519
+    decode: (num) => ParseResult.succeed(bigDecimal_.fromNumber(num)),
+    encode: (val) => ParseResult.succeed(bigDecimal_.unsafeToNumber(val))
+  }
 ).annotations({ identifier: "BigDecimalFromNumber" })
 
 /**
@@ -6123,13 +6031,7 @@
     transform(
       self,
       self.pipe(typeSchema, betweenBigDecimal(minimum, maximum)),
-<<<<<<< HEAD
-      { strict: false, decode: (self) => _bigDecimal.clamp(self, { minimum, maximum }), encode: identity }
-=======
-      (self) => bigDecimal_.clamp(self, { minimum, maximum }),
-      identity,
-      { strict: false }
->>>>>>> 42b36519
+      { strict: false, decode: (self) => bigDecimal_.clamp(self, { minimum, maximum }), encode: identity }
     )
 
 /**
@@ -6140,12 +6042,8 @@
  */
 export const negateBigDecimal = <R, I, A extends bigDecimal_.BigDecimal>(
   self: Schema<A, I, R>
-<<<<<<< HEAD
 ): Schema<A, I, R> =>
-  transform(self, typeSchema(self), { strict: false, decode: _bigDecimal.negate, encode: _bigDecimal.negate })
-=======
-): Schema<A, I, R> => transform(self, typeSchema(self), bigDecimal_.negate, bigDecimal_.negate, { strict: false })
->>>>>>> 42b36519
+  transform(self, typeSchema(self), { strict: false, decode: bigDecimal_.negate, encode: bigDecimal_.negate })
 
 const chunkArbitrary = <A>(item: Arbitrary<A>): Arbitrary<Chunk.Chunk<A>> => (fc) =>
   fc.array(item(fc)).map(Chunk.fromIterable)
