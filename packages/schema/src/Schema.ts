--- conflicted
+++ resolved
@@ -2034,25 +2034,8 @@
   ): optionalWithOptions<S, Options>
 }
 
-<<<<<<< HEAD
 const optionalPropertySignatureAST = <A, I, R>(
   from: Schema<A, I, R>,
-=======
-/**
- * @category PropertySignature
- * @since 0.67.0
- */
-export const optional: {
-  <S extends Schema.All, Options extends OptionalOptions<Schema.Type<S>>>(
-    options?: Options
-  ): (schema: S) => [undefined] extends [Options] ? optional<S> : optionalWithOptions<S, Options>
-  <S extends Schema.All, Options extends OptionalOptions<Schema.Type<S>>>(
-    schema: S,
-    options?: Options
-  ): [undefined] extends [Options] ? optional<S> : optionalWithOptions<S, Options>
-} = dual((args) => isSchema(args[0]), <A, I, R>(
-  schema: Schema<A, I, R>,
->>>>>>> bf806bf0
   options?: {
     readonly exact?: true
     readonly default?: () => A
@@ -2182,7 +2165,7 @@
 
 /**
  * @category PropertySignature
- * @since 1.0.0
+ * @since 0.67.0
  */
 export const optional: {
   <S extends Schema.All, Options extends OptionalOptions<Schema.Type<S>>>(
