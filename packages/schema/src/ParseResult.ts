/**
 * @since 0.67.0
 */

import * as array_ from "effect/Array"
import { TaggedError } from "effect/Data"
import * as Effect from "effect/Effect"
import * as Either from "effect/Either"
import type { LazyArg } from "effect/Function"
import { dual } from "effect/Function"
import { globalValue } from "effect/GlobalValue"
import * as Inspectable from "effect/Inspectable"
import * as Option from "effect/Option"
import * as Predicate from "effect/Predicate"
import type { Concurrency, Mutable } from "effect/Types"
import * as AST from "./AST.js"
import * as util_ from "./internal/util.js"
import type * as Schema from "./Schema.js"
import * as TreeFormatter from "./TreeFormatter.js"

/**
 * `ParseIssue` is a type that represents the different types of errors that can occur when decoding/encoding a value.
 *
 * @category model
 * @since 0.67.0
 */
export type ParseIssue =
  // leaf
  | Type
  | Missing
  | Unexpected
  | Forbidden
  // composite
  | Pointer
  | Refinement
  | Transformation
  | Composite

/**
 * @category model
 * @since 0.68.0
 */
export class Pointer {
  /**
   * @since 0.68.0
   */
  readonly _tag = "Pointer"
  constructor(
    readonly path: PropertyKey | array_.NonEmptyReadonlyArray<PropertyKey>,
    readonly actual: unknown,
    readonly issue: ParseIssue
  ) {}
}

/**
 * Error that occurs when an unexpected key or index is present.
 *
 * @category model
 * @since 0.67.0
 */
export class Unexpected {
  /**
   * @since 0.67.0
   */
  readonly _tag = "Unexpected"
  constructor(
    readonly actual: unknown,
    /**
     * @since 0.68.0
     */
    readonly message?: string
  ) {}
}

/**
 * Error that occurs when a required key or index is missing.
 *
 * @category model
 * @since 0.67.0
 */
export class Missing {
  /**
   * @since 0.67.0
   */
  readonly _tag = "Missing"
  /**
   * @since 0.68.0
   */
  readonly actual = undefined
  constructor(
    /**
     * @since 0.68.0
     */
    readonly ast: AST.Annotated,
    /**
     * @since 0.68.0
     */
    readonly message?: string
  ) {}
}

/**
 * Error that contains multiple issues.
 *
 * @category model
 * @since 0.68.0
 */
export class Composite {
  /**
   * @since 0.68.0
   */
  readonly _tag = "Composite"
  constructor(
    readonly ast: AST.Annotated,
    readonly actual: unknown,
    readonly issues: ParseIssue | array_.NonEmptyReadonlyArray<ParseIssue>,
    readonly output?: unknown
  ) {}
}

/**
 * Returns `true` if the value is a `Composite`.
 *
 * @category guards
 * @since 0.68.0
 */
export const isComposite = (u: unknown): u is Composite => Predicate.hasProperty(u, "_tag")

/**
 * Error that occurs when a refinement has an error.
 *
 * @category model
 * @since 0.67.0
 */
export class Refinement {
  /**
   * @since 0.67.0
   */
  readonly _tag = "Refinement"
  constructor(
    readonly ast: AST.Refinement,
    readonly actual: unknown,
    readonly kind: "From" | "Predicate",
    readonly issue: ParseIssue
  ) {}
}

/**
 * Error that occurs when a transformation has an error.
 *
 * @category model
 * @since 0.67.0
 */
export class Transformation {
  /**
   * @since 0.67.0
   */
  readonly _tag = "Transformation"
  constructor(
    readonly ast: AST.Transformation,
    readonly actual: unknown,
    readonly kind: "Encoded" | "Transformation" | "Type",
    readonly issue: ParseIssue
  ) {}
}

/**
 * The `Type` variant of the `ParseIssue` type represents an error that occurs when the `actual` value is not of the expected type.
 * The `ast` field specifies the expected type, and the `actual` field contains the value that caused the error.
 *
 * @category model
 * @since 0.67.0
 */
export class Type {
  /**
   * @since 0.67.0
   */
  readonly _tag = "Type"
  constructor(
    readonly ast: AST.Annotated,
    readonly actual: unknown,
    readonly message?: string
  ) {}
}

/**
 * The `Forbidden` variant of the `ParseIssue` type represents a forbidden operation, such as when encountering an Effect that is not allowed to execute (e.g., using `runSync`).
 *
 * @category model
 * @since 0.67.0
 */
export class Forbidden {
  /**
   * @since 0.67.0
   */
  readonly _tag = "Forbidden"
  constructor(
    readonly ast: AST.Annotated,
    readonly actual: unknown,
    readonly message?: string
  ) {}
}

/**
 * @category type id
 * @since 0.68.0
 */
export const ParseErrorTypeId: unique symbol = Symbol.for("@effect/schema/ParseErrorTypeId")

/**
 * @category type id
 * @since 0.68.0
 */
export type ParseErrorTypeId = typeof ParseErrorTypeId

/**
 * @since 0.68.0
 */
export const isParseError = (u: unknown): u is ParseError => Predicate.hasProperty(u, ParseErrorTypeId)

/**
 * @since 0.67.0
 */
export class ParseError extends TaggedError("ParseError")<{ readonly issue: ParseIssue }> {
  /**
   * @since 0.68.0
   */
  readonly [ParseErrorTypeId] = ParseErrorTypeId

  get message() {
    return this.toString()
  }
  /**
   * @since 0.67.0
   */
  toString() {
    return TreeFormatter.formatIssueSync(this.issue)
  }
  /**
   * @since 0.67.0
   */
  toJSON() {
    return {
      _id: "ParseError",
      message: this.toString()
    }
  }
  /**
   * @since 0.67.0
   */
  [Inspectable.NodeInspectSymbol]() {
    return this.toJSON()
  }
}

/**
 * @category constructors
 * @since 0.67.0
 */
export const parseError = (issue: ParseIssue): ParseError => new ParseError({ issue })

/**
 * @category constructors
 * @since 0.67.0
 */
export const succeed: <A>(a: A) => Either.Either<A, ParseIssue> = Either.right

/**
 * @category constructors
 * @since 0.67.0
 */
export const fail: (issue: ParseIssue) => Either.Either<never, ParseIssue> = Either.left

const _try: <A>(options: {
  try: LazyArg<A>
  catch: (e: unknown) => ParseIssue
}) => Either.Either<A, ParseIssue> = Either.try

export {
  /**
   * @category constructors
   * @since 0.67.0
   */
  _try as try
}

/**
 * @category constructors
 * @since 0.67.0
 */
export const fromOption: {
  (onNone: () => ParseIssue): <A>(self: Option.Option<A>) => Either.Either<A, ParseIssue>
  <A>(self: Option.Option<A>, onNone: () => ParseIssue): Either.Either<A, ParseIssue>
} = Either.fromOption

/**
 * @category optimisation
 * @since 0.67.0
 */
export const flatMap: {
  <A, B, E1, R1>(
    f: (a: A) => Effect.Effect<B, E1, R1>
  ): <E, R>(self: Effect.Effect<A, E, R>) => Effect.Effect<B, E1 | E, R1 | R>
  <A, E, R, B, E1, R1>(
    self: Effect.Effect<A, E, R>,
    f: (a: A) => Effect.Effect<B, E1, R1>
  ): Effect.Effect<B, E | E1, R | R1>
} = dual(2, <A, E, R, B, E1, R1>(
  self: Effect.Effect<A, E, R>,
  f: (a: A) => Effect.Effect<B, E1, R1>
): Effect.Effect<B, E | E1, R | R1> => {
  const s: any = self
  if (s["_tag"] === "Left") {
    return s
  }
  if (s["_tag"] === "Right") {
    return f(s.right)
  }
  return Effect.flatMap(self, f)
})

/**
 * @category optimisation
 * @since 0.67.0
 */
export const map: {
  <A, B>(f: (a: A) => B): <E, R>(self: Effect.Effect<A, E, R>) => Effect.Effect<B, E, R>
  <A, E, R, B>(self: Effect.Effect<A, E, R>, f: (a: A) => B): Effect.Effect<B, E, R>
} = dual(2, <A, E, R, B>(self: Effect.Effect<A, E, R>, f: (a: A) => B): Effect.Effect<B, E, R> => {
  const s: any = self
  if (s["_tag"] === "Left") {
    return s
  }
  if (s["_tag"] === "Right") {
    return Either.right(f(s.right))
  }
  return Effect.map(self, f)
})

/**
 * @category optimisation
 * @since 0.67.0
 */
export const mapError: {
  <E, E2>(f: (e: E) => E2): <A, R>(self: Effect.Effect<A, E, R>) => Effect.Effect<A, E2, R>
  <A, E, R, E2>(self: Effect.Effect<A, E, R>, f: (e: E) => E2): Effect.Effect<A, E2, R>
} = dual(2, <A, E, R, E2>(self: Effect.Effect<A, E, R>, f: (e: E) => E2): Effect.Effect<A, E2, R> => {
  const s: any = self
  if (s["_tag"] === "Left") {
    return Either.left(f(s.left))
  }
  if (s["_tag"] === "Right") {
    return s
  }
  return Effect.mapError(self, f)
})

/**
 * @category optimisation
 * @since 0.67.0
 */
export const eitherOrUndefined = <A, E, R>(
  self: Effect.Effect<A, E, R>
): Either.Either<A, E> | undefined => {
  const s: any = self
  if (s["_tag"] === "Left" || s["_tag"] === "Right") {
    return s
  }
}

/**
 * @category optimisation
 * @since 0.67.0
 */
export const mapBoth: {
  <E, E2, A, A2>(
    options: { readonly onFailure: (e: E) => E2; readonly onSuccess: (a: A) => A2 }
  ): <R>(self: Effect.Effect<A, E, R>) => Effect.Effect<A2, E2, R>
  <A, E, R, E2, A2>(
    self: Effect.Effect<A, E, R>,
    options: { readonly onFailure: (e: E) => E2; readonly onSuccess: (a: A) => A2 }
  ): Effect.Effect<A2, E2, R>
} = dual(2, <A, E, R, E2, A2>(
  self: Effect.Effect<A, E, R>,
  options: { readonly onFailure: (e: E) => E2; readonly onSuccess: (a: A) => A2 }
): Effect.Effect<A2, E2, R> => {
  const s: any = self
  if (s["_tag"] === "Left") {
    return Either.left(options.onFailure(s.left))
  }
  if (s["_tag"] === "Right") {
    return Either.right(options.onSuccess(s.right))
  }
  return Effect.mapBoth(self, options)
})

/**
 * @category optimisation
 * @since 0.67.0
 */
export const orElse: {
  <E, A2, E2, R2>(
    f: (e: E) => Effect.Effect<A2, E2, R2>
  ): <A, R>(self: Effect.Effect<A, E, R>) => Effect.Effect<A2 | A, E2, R2 | R>
  <A, E, R, A2, E2, R2>(
    self: Effect.Effect<A, E, R>,
    f: (e: E) => Effect.Effect<A2, E2, R2>
  ): Effect.Effect<A2 | A, E2, R2 | R>
} = dual(2, <A, E, R, A2, E2, R2>(
  self: Effect.Effect<A, E, R>,
  f: (e: E) => Effect.Effect<A2, E2, R2>
): Effect.Effect<A2 | A, E2, R2 | R> => {
  const s: any = self
  if (s["_tag"] === "Left") {
    return f(s.left)
  }
  if (s["_tag"] === "Right") {
    return s
  }
  return Effect.catchAll(self, f)
})

/**
 * @since 0.67.0
 */
export type DecodeUnknown<Out, R> = (u: unknown, options?: AST.ParseOptions) => Effect.Effect<Out, ParseIssue, R>

/**
 * @since 0.67.0
 */
export type DeclarationDecodeUnknown<Out, R> = (
  u: unknown,
  options: AST.ParseOptions,
  ast: AST.Declaration
) => Effect.Effect<Out, ParseIssue, R>

/** @internal */
export const mergeParseOptions = (
  options: AST.ParseOptions | undefined,
  overrideOptions: AST.ParseOptions | number | undefined
): AST.ParseOptions | undefined => {
  if (overrideOptions === undefined || Predicate.isNumber(overrideOptions)) {
    return options
  }
  if (options === undefined) {
    return overrideOptions
  }
  const out: Mutable<AST.ParseOptions> = {}
  out.errors = overrideOptions.errors ?? options.errors
  out.onExcessProperty = overrideOptions.onExcessProperty ?? options.onExcessProperty
  return out
}

const getEither = (ast: AST.AST, isDecoding: boolean, options?: AST.ParseOptions) => {
  const parser = goMemo(ast, isDecoding)
  return (u: unknown, overrideOptions?: AST.ParseOptions): Either.Either<any, ParseIssue> =>
    parser(u, mergeParseOptions(options, overrideOptions)) as any
}

const getSync = (ast: AST.AST, isDecoding: boolean, options?: AST.ParseOptions) => {
  const parser = getEither(ast, isDecoding, options)
  return (input: unknown, overrideOptions?: AST.ParseOptions) =>
    Either.getOrThrowWith(parser(input, overrideOptions), parseError)
}

const getOption = (ast: AST.AST, isDecoding: boolean, options?: AST.ParseOptions) => {
  const parser = getEither(ast, isDecoding, options)
  return (input: unknown, overrideOptions?: AST.ParseOptions): Option.Option<any> =>
    Option.getRight(parser(input, overrideOptions))
}

const getEffect = <R>(ast: AST.AST, isDecoding: boolean, options?: AST.ParseOptions) => {
  const parser = goMemo(ast, isDecoding)
  return (input: unknown, overrideOptions?: AST.ParseOptions): Effect.Effect<any, ParseIssue, R> =>
    parser(input, { ...mergeParseOptions(options, overrideOptions), isEffectAllowed: true })
}

/**
 * @throws `ParseError`
 * @category decoding
 * @since 0.67.0
 */
export const decodeUnknownSync = <A, I>(
  schema: Schema.Schema<A, I, never>,
  options?: AST.ParseOptions
): (u: unknown, overrideOptions?: AST.ParseOptions) => A => getSync(schema.ast, true, options)

/**
 * @category decoding
 * @since 0.67.0
 */
export const decodeUnknownOption = <A, I>(
  schema: Schema.Schema<A, I, never>,
  options?: AST.ParseOptions
): (u: unknown, overrideOptions?: AST.ParseOptions) => Option.Option<A> => getOption(schema.ast, true, options)

/**
 * @category decoding
 * @since 0.67.0
 */
export const decodeUnknownEither = <A, I>(
  schema: Schema.Schema<A, I, never>,
  options?: AST.ParseOptions
): (u: unknown, overrideOptions?: AST.ParseOptions) => Either.Either<A, ParseIssue> =>
  getEither(schema.ast, true, options)

/**
 * @category decoding
 * @since 0.67.0
 */
export const decodeUnknownPromise = <A, I>(
  schema: Schema.Schema<A, I, never>,
  options?: AST.ParseOptions
) => {
  const parser = decodeUnknown(schema, options)
  return (u: unknown, overrideOptions?: AST.ParseOptions): Promise<A> => Effect.runPromise(parser(u, overrideOptions))
}

/**
 * @category decoding
 * @since 0.67.0
 */
export const decodeUnknown = <A, I, R>(
  schema: Schema.Schema<A, I, R>,
  options?: AST.ParseOptions
): (u: unknown, overrideOptions?: AST.ParseOptions) => Effect.Effect<A, ParseIssue, R> =>
  getEffect(schema.ast, true, options)

/**
 * @throws `ParseError`
 * @category encoding
 * @since 0.67.0
 */
export const encodeUnknownSync = <A, I>(
  schema: Schema.Schema<A, I, never>,
  options?: AST.ParseOptions
): (u: unknown, overrideOptions?: AST.ParseOptions) => I => getSync(schema.ast, false, options)

/**
 * @category encoding
 * @since 0.67.0
 */
export const encodeUnknownOption = <A, I>(
  schema: Schema.Schema<A, I, never>,
  options?: AST.ParseOptions
): (u: unknown, overrideOptions?: AST.ParseOptions) => Option.Option<I> => getOption(schema.ast, false, options)

/**
 * @category encoding
 * @since 0.67.0
 */
export const encodeUnknownEither = <A, I>(
  schema: Schema.Schema<A, I, never>,
  options?: AST.ParseOptions
): (u: unknown, overrideOptions?: AST.ParseOptions) => Either.Either<I, ParseIssue> =>
  getEither(schema.ast, false, options)

/**
 * @category encoding
 * @since 0.67.0
 */
export const encodeUnknownPromise = <A, I>(
  schema: Schema.Schema<A, I, never>,
  options?: AST.ParseOptions
) => {
  const parser = encodeUnknown(schema, options)
  return (u: unknown, overrideOptions?: AST.ParseOptions): Promise<I> => Effect.runPromise(parser(u, overrideOptions))
}

/**
 * @category encoding
 * @since 0.67.0
 */
export const encodeUnknown = <A, I, R>(
  schema: Schema.Schema<A, I, R>,
  options?: AST.ParseOptions
): (u: unknown, overrideOptions?: AST.ParseOptions) => Effect.Effect<I, ParseIssue, R> =>
  getEffect(schema.ast, false, options)

/**
 * @category decoding
 * @since 0.67.0
 */
export const decodeSync: <A, I>(
  schema: Schema.Schema<A, I, never>,
  options?: AST.ParseOptions
) => (i: I, overrideOptions?: AST.ParseOptions) => A = decodeUnknownSync

/**
 * @category decoding
 * @since 0.67.0
 */
export const decodeOption: <A, I>(
  schema: Schema.Schema<A, I, never>,
  options?: AST.ParseOptions
) => (i: I, overrideOptions?: AST.ParseOptions) => Option.Option<A> = decodeUnknownOption

/**
 * @category decoding
 * @since 0.67.0
 */
export const decodeEither: <A, I>(
  schema: Schema.Schema<A, I, never>,
  options?: AST.ParseOptions
) => (i: I, overrideOptions?: AST.ParseOptions) => Either.Either<A, ParseIssue> = decodeUnknownEither

/**
 * @category decoding
 * @since 0.67.0
 */
export const decodePromise: <A, I>(
  schema: Schema.Schema<A, I, never>,
  options?: AST.ParseOptions
) => (i: I, overrideOptions?: AST.ParseOptions) => Promise<A> = decodeUnknownPromise

/**
 * @category decoding
 * @since 0.67.0
 */
export const decode: <A, I, R>(
  schema: Schema.Schema<A, I, R>,
  options?: AST.ParseOptions
) => (i: I, overrideOptions?: AST.ParseOptions) => Effect.Effect<A, ParseIssue, R> = decodeUnknown

/**
 * @throws `ParseError`
 * @category validation
 * @since 0.67.0
 */
export const validateSync = <A, I, R>(
  schema: Schema.Schema<A, I, R>,
  options?: AST.ParseOptions
): (u: unknown, overrideOptions?: AST.ParseOptions) => A => getSync(AST.typeAST(schema.ast), true, options)

/**
 * @category validation
 * @since 0.67.0
 */
export const validateOption = <A, I, R>(
  schema: Schema.Schema<A, I, R>,
  options?: AST.ParseOptions
): (u: unknown, overrideOptions?: AST.ParseOptions) => Option.Option<A> =>
  getOption(AST.typeAST(schema.ast), true, options)

/**
 * @category validation
 * @since 0.67.0
 */
export const validateEither = <A, I, R>(
  schema: Schema.Schema<A, I, R>,
  options?: AST.ParseOptions
): (u: unknown, overrideOptions?: AST.ParseOptions) => Either.Either<A, ParseIssue> =>
  getEither(AST.typeAST(schema.ast), true, options)

/**
 * @category validation
 * @since 0.67.0
 */
export const validatePromise = <A, I>(
  schema: Schema.Schema<A, I, never>,
  options?: AST.ParseOptions
) => {
  const parser = validate(schema, options)
  return (u: unknown, overrideOptions?: AST.ParseOptions): Promise<A> => Effect.runPromise(parser(u, overrideOptions))
}

/**
 * @category validation
 * @since 0.67.0
 */
export const validate = <A, I, R>(
  schema: Schema.Schema<A, I, R>,
  options?: AST.ParseOptions
): (a: unknown, overrideOptions?: AST.ParseOptions) => Effect.Effect<A, ParseIssue, R> =>
  getEffect(AST.typeAST(schema.ast), true, options)

/**
 * By default the option `isExact` is set to `true`.
 *
 * @category validation
 * @since 0.67.0
 */
export const is = <A, I, R>(schema: Schema.Schema<A, I, R>, options?: AST.ParseOptions) => {
  const parser = goMemo(AST.typeAST(schema.ast), true)
  return (u: unknown, overrideOptions?: AST.ParseOptions | number): u is A =>
    Either.isRight(parser(u, { exact: true, ...mergeParseOptions(options, overrideOptions) }) as any)
}

/**
<<<<<<< HEAD
 * @throws `ParseError`
=======
 * By default the option `isExact` is set to `true`.
 *
>>>>>>> 3b15e1b5
 * @category validation
 * @since 0.67.0
 */
export const asserts = <A, I, R>(schema: Schema.Schema<A, I, R>, options?: AST.ParseOptions) => {
  const parser = goMemo(AST.typeAST(schema.ast), true)
  return (u: unknown, overrideOptions?: AST.ParseOptions): asserts u is A => {
    const result: Either.Either<any, ParseIssue> = parser(u, {
      exact: true,
      ...mergeParseOptions(options, overrideOptions)
    }) as any
    if (Either.isLeft(result)) {
      throw parseError(result.left)
    }
  }
}

/**
 * @category encoding
 * @since 0.67.0
 */
export const encodeSync: <A, I>(
  schema: Schema.Schema<A, I, never>,
  options?: AST.ParseOptions
) => (a: A, overrideOptions?: AST.ParseOptions) => I = encodeUnknownSync

/**
 * @category encoding
 * @since 0.67.0
 */
export const encodeOption: <A, I>(
  schema: Schema.Schema<A, I, never>,
  options?: AST.ParseOptions
) => (input: A, overrideOptions?: AST.ParseOptions) => Option.Option<I> = encodeUnknownOption

/**
 * @category encoding
 * @since 0.67.0
 */
export const encodeEither: <A, I>(
  schema: Schema.Schema<A, I, never>,
  options?: AST.ParseOptions
) => (a: A, overrideOptions?: AST.ParseOptions) => Either.Either<I, ParseIssue> = encodeUnknownEither

/**
 * @category encoding
 * @since 0.67.0
 */
export const encodePromise: <A, I>(
  schema: Schema.Schema<A, I, never>,
  options?: AST.ParseOptions
) => (a: A, overrideOptions?: AST.ParseOptions) => Promise<I> = encodeUnknownPromise

/**
 * @category encoding
 * @since 0.67.0
 */
export const encode: <A, I, R>(
  schema: Schema.Schema<A, I, R>,
  options?: AST.ParseOptions
) => (a: A, overrideOptions?: AST.ParseOptions) => Effect.Effect<I, ParseIssue, R> = encodeUnknown

interface InternalOptions extends AST.ParseOptions {
  readonly isEffectAllowed?: boolean
}

interface Parser {
  (i: any, options?: InternalOptions): Effect.Effect<any, ParseIssue, any>
}

const decodeMemoMap = globalValue(
  Symbol.for("@effect/schema/Parser/decodeMemoMap"),
  () => new WeakMap<AST.AST, Parser>()
)
const encodeMemoMap = globalValue(
  Symbol.for("@effect/schema/Parser/encodeMemoMap"),
  () => new WeakMap<AST.AST, Parser>()
)

const goMemo = (ast: AST.AST, isDecoding: boolean): Parser => {
  const memoMap = isDecoding ? decodeMemoMap : encodeMemoMap
  const memo = memoMap.get(ast)
  if (memo) {
    return memo
  }
  const parser = go(ast, isDecoding)
  memoMap.set(ast, parser)
  return parser
}

const getConcurrency = (ast: AST.AST): Concurrency | undefined =>
  Option.getOrUndefined(AST.getConcurrencyAnnotation(ast))

const getBatching = (ast: AST.AST): boolean | "inherit" | undefined =>
  Option.getOrUndefined(AST.getBatchingAnnotation(ast))

const go = (ast: AST.AST, isDecoding: boolean): Parser => {
  switch (ast._tag) {
    case "Refinement": {
      if (isDecoding) {
        const from = goMemo(ast.from, true)
        return (i, options) =>
          handleForbidden(
            flatMap(
              mapError(from(i, options), (e) => new Refinement(ast, i, "From", e)),
              (a) =>
                Option.match(
                  ast.filter(a, options ?? AST.defaultParseOption, ast),
                  {
                    onNone: () => Either.right(a),
                    onSome: (e) => Either.left(new Refinement(ast, i, "Predicate", e))
                  }
                )
            ),
            ast,
            i,
            options
          )
      } else {
        const from = goMemo(AST.typeAST(ast), true)
        const to = goMemo(dropRightRefinement(ast.from), false)
        return (i, options) => handleForbidden(flatMap(from(i, options), (a) => to(a, options)), ast, i, options)
      }
    }
    case "Transformation": {
      const transform = getFinalTransformation(ast.transformation, isDecoding)
      const from = isDecoding ? goMemo(ast.from, true) : goMemo(ast.to, false)
      const to = isDecoding ? goMemo(ast.to, true) : goMemo(ast.from, false)
      return (i1, options) =>
        handleForbidden(
          flatMap(
            mapError(
              from(i1, options),
              (e) => new Transformation(ast, i1, isDecoding ? "Encoded" : "Type", e)
            ),
            (a) =>
              flatMap(
                mapError(
                  transform(a, options ?? AST.defaultParseOption, ast),
                  (e) => new Transformation(ast, i1, "Transformation", e)
                ),
                (i2) =>
                  mapError(
                    to(i2, options),
                    (e) => new Transformation(ast, i1, isDecoding ? "Type" : "Encoded", e)
                  )
              )
          ),
          ast,
          i1,
          options
        )
    }
    case "Declaration": {
      const parse = isDecoding
        ? ast.decodeUnknown(...ast.typeParameters)
        : ast.encodeUnknown(...ast.typeParameters)
      return (i, options) => handleForbidden(parse(i, options ?? AST.defaultParseOption, ast), ast, i, options)
    }
    case "Literal":
      return fromRefinement(ast, (u): u is typeof ast.literal => u === ast.literal)
    case "UniqueSymbol":
      return fromRefinement(ast, (u): u is typeof ast.symbol => u === ast.symbol)
    case "UndefinedKeyword":
      return fromRefinement(ast, Predicate.isUndefined)
    case "VoidKeyword":
      return fromRefinement(ast, Predicate.isUndefined)
    case "NeverKeyword":
      return fromRefinement(ast, Predicate.isNever)
    case "UnknownKeyword":
    case "AnyKeyword":
      return Either.right
    case "StringKeyword":
      return fromRefinement(ast, Predicate.isString)
    case "NumberKeyword":
      return fromRefinement(ast, Predicate.isNumber)
    case "BooleanKeyword":
      return fromRefinement(ast, Predicate.isBoolean)
    case "BigIntKeyword":
      return fromRefinement(ast, Predicate.isBigInt)
    case "SymbolKeyword":
      return fromRefinement(ast, Predicate.isSymbol)
    case "ObjectKeyword":
      return fromRefinement(ast, Predicate.isObject)
    case "Enums":
      return fromRefinement(ast, (u): u is any => ast.enums.some(([_, value]) => value === u))
    case "TemplateLiteral": {
      const regex = AST.getTemplateLiteralRegExp(ast)
      return fromRefinement(ast, (u): u is any => Predicate.isString(u) && regex.test(u))
    }
    case "TupleType": {
      const elements = ast.elements.map((e) => goMemo(e.type, isDecoding))
      const rest = ast.rest.map((annotatedAST) => goMemo(annotatedAST.type, isDecoding))
      let requiredTypes: Array<AST.Type> = ast.elements.filter((e) => !e.isOptional)
      if (ast.rest.length > 0) {
        requiredTypes = requiredTypes.concat(ast.rest.slice(1))
      }
      const requiredLen = requiredTypes.length
      const expectedIndexes = ast.elements.length > 0 ? ast.elements.map((_, i) => i).join(" | ") : "never"
      const concurrency = getConcurrency(ast)
      const batching = getBatching(ast)
      return (input: unknown, options) => {
        if (!array_.isArray(input)) {
          return Either.left(new Type(ast, input))
        }
        const allErrors = options?.errors === "all"
        const es: Array<[number, ParseIssue]> = []
        let stepKey = 0
        const output: Array<[number, any]> = []
        // ---------------------------------------------
        // handle missing indexes
        // ---------------------------------------------
        const len = input.length
        for (let i = len; i <= requiredLen - 1; i++) {
          const e = new Pointer(i, input, new Missing(requiredTypes[i - len]))
          if (allErrors) {
            es.push([stepKey++, e])
            continue
          } else {
            return Either.left(new Composite(ast, input, e, output))
          }
        }

        // ---------------------------------------------
        // handle excess indexes
        // ---------------------------------------------
        if (ast.rest.length === 0) {
          for (let i = ast.elements.length; i <= len - 1; i++) {
            const e = new Pointer(i, input, new Unexpected(input[i], `is unexpected, expected: ${expectedIndexes}`))
            if (allErrors) {
              es.push([stepKey++, e])
              continue
            } else {
              return Either.left(new Composite(ast, input, e, output))
            }
          }
        }

        let i = 0
        type State = {
          es: typeof es
          output: typeof output
        }
        let queue:
          | Array<(_: State) => Effect.Effect<void, ParseIssue, any>>
          | undefined = undefined

        // ---------------------------------------------
        // handle elements
        // ---------------------------------------------
        for (; i < elements.length; i++) {
          if (len < i + 1) {
            if (ast.elements[i].isOptional) {
              // the input element is missing
              continue
            }
          } else {
            const parser = elements[i]
            const te = parser(input[i], options)
            const eu = eitherOrUndefined(te)
            if (eu) {
              if (Either.isLeft(eu)) {
                // the input element is present but is not valid
                const e = new Pointer(i, input, eu.left)
                if (allErrors) {
                  es.push([stepKey++, e])
                  continue
                } else {
                  return Either.left(new Composite(ast, input, e, sortByIndex(output)))
                }
              }
              output.push([stepKey++, eu.right])
            } else {
              const nk = stepKey++
              const index = i
              if (!queue) {
                queue = []
              }
              queue.push(({ es, output }: State) =>
                Effect.flatMap(Effect.either(te), (t) => {
                  if (Either.isLeft(t)) {
                    // the input element is present but is not valid
                    const e = new Pointer(index, input, t.left)
                    if (allErrors) {
                      es.push([nk, e])
                      return Effect.void
                    } else {
                      return Either.left(new Composite(ast, input, e, sortByIndex(output)))
                    }
                  }
                  output.push([nk, t.right])
                  return Effect.void
                })
              )
            }
          }
        }
        // ---------------------------------------------
        // handle rest element
        // ---------------------------------------------
        if (array_.isNonEmptyReadonlyArray(rest)) {
          const [head, ...tail] = rest
          for (; i < len - tail.length; i++) {
            const te = head(input[i], options)
            const eu = eitherOrUndefined(te)
            if (eu) {
              if (Either.isLeft(eu)) {
                const e = new Pointer(i, input, eu.left)
                if (allErrors) {
                  es.push([stepKey++, e])
                  continue
                } else {
                  return Either.left(new Composite(ast, input, e, sortByIndex(output)))
                }
              } else {
                output.push([stepKey++, eu.right])
              }
            } else {
              const nk = stepKey++
              const index = i
              if (!queue) {
                queue = []
              }
              queue.push(
                ({ es, output }: State) =>
                  Effect.flatMap(Effect.either(te), (t) => {
                    if (Either.isLeft(t)) {
                      const e = new Pointer(index, input, t.left)
                      if (allErrors) {
                        es.push([nk, e])
                        return Effect.void
                      } else {
                        return Either.left(new Composite(ast, input, e, sortByIndex(output)))
                      }
                    } else {
                      output.push([nk, t.right])
                      return Effect.void
                    }
                  })
              )
            }
          }
          // ---------------------------------------------
          // handle post rest elements
          // ---------------------------------------------
          for (let j = 0; j < tail.length; j++) {
            i += j
            if (len < i + 1) {
              continue
            } else {
              const te = tail[j](input[i], options)
              const eu = eitherOrUndefined(te)
              if (eu) {
                if (Either.isLeft(eu)) {
                  // the input element is present but is not valid
                  const e = new Pointer(i, input, eu.left)
                  if (allErrors) {
                    es.push([stepKey++, e])
                    continue
                  } else {
                    return Either.left(new Composite(ast, input, e, sortByIndex(output)))
                  }
                }
                output.push([stepKey++, eu.right])
              } else {
                const nk = stepKey++
                const index = i
                if (!queue) {
                  queue = []
                }
                queue.push(
                  ({ es, output }: State) =>
                    Effect.flatMap(Effect.either(te), (t) => {
                      if (Either.isLeft(t)) {
                        // the input element is present but is not valid
                        const e = new Pointer(index, input, t.left)
                        if (allErrors) {
                          es.push([nk, e])
                          return Effect.void
                        } else {
                          return Either.left(new Composite(ast, input, e, sortByIndex(output)))
                        }
                      }
                      output.push([nk, t.right])
                      return Effect.void
                    })
                )
              }
            }
          }
        }

        // ---------------------------------------------
        // compute result
        // ---------------------------------------------
        const computeResult = ({ es, output }: State) =>
          array_.isNonEmptyArray(es) ?
            Either.left(new Composite(ast, input, sortByIndex(es), sortByIndex(output))) :
            Either.right(sortByIndex(output))
        if (queue && queue.length > 0) {
          const cqueue = queue
          return Effect.suspend(() => {
            const state: State = {
              es: array_.copy(es),
              output: array_.copy(output)
            }
            return Effect.flatMap(
              Effect.forEach(cqueue, (f) => f(state), { concurrency, batching, discard: true }),
              () => computeResult(state)
            )
          })
        }
        return computeResult({ output, es })
      }
    }
    case "TypeLiteral": {
      if (ast.propertySignatures.length === 0 && ast.indexSignatures.length === 0) {
        return fromRefinement(ast, Predicate.isNotNullable)
      }

      const propertySignatures: Array<readonly [Parser, AST.PropertySignature]> = []
      const expectedKeysMap: Record<PropertyKey, null> = {}
      const expectedKeys: Array<PropertyKey> = []
      for (const ps of ast.propertySignatures) {
        propertySignatures.push([goMemo(ps.type, isDecoding), ps])
        expectedKeysMap[ps.name] = null
        expectedKeys.push(ps.name)
      }

      const indexSignatures = ast.indexSignatures.map((is) =>
        [
          goMemo(is.parameter, isDecoding),
          goMemo(is.type, isDecoding),
          is.parameter
        ] as const
      )
      const expectedAST = AST.Union.make(
        ast.indexSignatures.map((is): AST.AST => is.parameter).concat(
          expectedKeys.map((key) => Predicate.isSymbol(key) ? new AST.UniqueSymbol(key) : new AST.Literal(key))
        )
      )
      const expected = goMemo(expectedAST, isDecoding)
      const concurrency = getConcurrency(ast)
      const batching = getBatching(ast)
      return (input: unknown, options) => {
        if (!Predicate.isRecord(input)) {
          return Either.left(new Type(ast, input))
        }
        const allErrors = options?.errors === "all"
        const es: Array<[number, ParseIssue]> = []
        let stepKey = 0

        // ---------------------------------------------
        // handle excess properties
        // ---------------------------------------------
        const onExcessPropertyError = options?.onExcessProperty === "error"
        const onExcessPropertyPreserve = options?.onExcessProperty === "preserve"
        const output: Record<PropertyKey, unknown> = {}
        let inputKeys: Array<PropertyKey> | undefined
        if (onExcessPropertyError || onExcessPropertyPreserve) {
          inputKeys = util_.ownKeys(input)
          for (const key of inputKeys) {
            const eu = eitherOrUndefined(expected(key, options))!
            if (Either.isLeft(eu)) {
              // key is unexpected
              if (onExcessPropertyError) {
                const e = new Pointer(
                  key,
                  input,
                  new Unexpected(input[key], `is unexpected, expected: ${String(expectedAST)}`)
                )
                if (allErrors) {
                  es.push([stepKey++, e])
                  continue
                } else {
                  return Either.left(new Composite(ast, input, e, output))
                }
              } else {
                // preserve key
                output[key] = input[key]
              }
            }
          }
        }

        // ---------------------------------------------
        // handle property signatures
        // ---------------------------------------------
        type State = {
          es: typeof es
          output: typeof output
        }
        let queue:
          | Array<(state: State) => Effect.Effect<void, ParseIssue, any>>
          | undefined = undefined

        const isExact = options?.exact === true
        for (let i = 0; i < propertySignatures.length; i++) {
          const ps = propertySignatures[i][1]
          const name = ps.name
          const hasKey = Object.prototype.hasOwnProperty.call(input, name)
          if (!hasKey) {
            if (ps.isOptional) {
              continue
            } else if (isExact) {
              const e = new Pointer(name, input, new Missing(ps))
              if (allErrors) {
                es.push([stepKey++, e])
                continue
              } else {
                return Either.left(new Composite(ast, input, e, output))
              }
            }
          }
          const parser = propertySignatures[i][0]
          const te = parser(input[name], options)
          const eu = eitherOrUndefined(te)
          if (eu) {
            if (Either.isLeft(eu)) {
              const e = new Pointer(name, input, hasKey ? eu.left : new Missing(ps))
              if (allErrors) {
                es.push([stepKey++, e])
                continue
              } else {
                return Either.left(new Composite(ast, input, e, output))
              }
            }
            output[name] = eu.right
          } else {
            const nk = stepKey++
            const index = name
            if (!queue) {
              queue = []
            }
            queue.push(
              ({ es, output }: State) =>
                Effect.flatMap(Effect.either(te), (t) => {
                  if (Either.isLeft(t)) {
                    const e = new Pointer(index, input, hasKey ? t.left : new Missing(ps))
                    if (allErrors) {
                      es.push([nk, e])
                      return Effect.void
                    } else {
                      return Either.left(new Composite(ast, input, e, output))
                    }
                  }
                  output[index] = t.right
                  return Effect.void
                })
            )
          }
        }

        // ---------------------------------------------
        // handle index signatures
        // ---------------------------------------------
        for (let i = 0; i < indexSignatures.length; i++) {
          const indexSignature = indexSignatures[i]
          const parameter = indexSignature[0]
          const type = indexSignature[1]
          const keys = util_.getKeysForIndexSignature(input, indexSignature[2])
          for (const key of keys) {
            // ---------------------------------------------
            // handle keys
            // ---------------------------------------------
            const keu = eitherOrUndefined(parameter(key, options))
            if (keu && Either.isRight(keu)) {
              // ---------------------------------------------
              // handle values
              // ---------------------------------------------
              const vpr = type(input[key], options)
              const veu = eitherOrUndefined(vpr)
              if (veu) {
                if (Either.isLeft(veu)) {
                  const e = new Pointer(key, input, veu.left)
                  if (allErrors) {
                    es.push([stepKey++, e])
                    continue
                  } else {
                    return Either.left(new Composite(ast, input, e, output))
                  }
                } else {
                  if (!Object.prototype.hasOwnProperty.call(expectedKeysMap, key)) {
                    output[key] = veu.right
                  }
                }
              } else {
                const nk = stepKey++
                const index = key
                if (!queue) {
                  queue = []
                }
                queue.push(
                  ({ es, output }: State) =>
                    Effect.flatMap(
                      Effect.either(vpr),
                      (tv) => {
                        if (Either.isLeft(tv)) {
                          const e = new Pointer(index, input, tv.left)
                          if (allErrors) {
                            es.push([nk, e])
                            return Effect.void
                          } else {
                            return Either.left(new Composite(ast, input, e, output))
                          }
                        } else {
                          if (!Object.prototype.hasOwnProperty.call(expectedKeysMap, key)) {
                            output[key] = tv.right
                          }
                          return Effect.void
                        }
                      }
                    )
                )
              }
            }
          }
        }
        // ---------------------------------------------
        // compute result
        // ---------------------------------------------
        const computeResult = ({ es, output }: State) => {
          if (array_.isNonEmptyArray(es)) {
            return Either.left(new Composite(ast, input, sortByIndex(es), output))
          }
          if (options?.propertyOrder === "original") {
            // preserve input keys order
            const keys = inputKeys || util_.ownKeys(input)
            for (const name of expectedKeys) {
              if (keys.indexOf(name) === -1) {
                keys.push(name)
              }
            }
            const out: any = {}
            for (const key of keys) {
              if (Object.prototype.hasOwnProperty.call(output, key)) {
                out[key] = output[key]
              }
            }
            return Either.right(out)
          }
          return Either.right(output)
        }
        if (queue && queue.length > 0) {
          const cqueue = queue
          return Effect.suspend(() => {
            const state: State = {
              es: array_.copy(es),
              output: Object.assign({}, output)
            }
            return Effect.flatMap(
              Effect.forEach(cqueue, (f) => f(state), { concurrency, batching, discard: true }),
              () => computeResult(state)
            )
          })
        }
        return computeResult({ es, output })
      }
    }
    case "Union": {
      const searchTree = getSearchTree(ast.types, isDecoding)
      const ownKeys = util_.ownKeys(searchTree.keys)
      const len = ownKeys.length
      const map = new Map<any, Parser>()
      for (let i = 0; i < ast.types.length; i++) {
        map.set(ast.types[i], goMemo(ast.types[i], isDecoding))
      }
      const concurrency = getConcurrency(ast) ?? 1
      const batching = getBatching(ast)
      return (input, options) => {
        const es: Array<[number, ParseIssue]> = []
        let stepKey = 0
        let candidates: Array<AST.AST> = []
        if (len > 0) {
          // if there is at least one key then input must be an object
          if (Predicate.isRecord(input)) {
            for (let i = 0; i < len; i++) {
              const name = ownKeys[i]
              const buckets = searchTree.keys[name].buckets
              // for each property that should contain a literal, check if the input contains that property
              if (Object.prototype.hasOwnProperty.call(input, name)) {
                const literal = String(input[name])
                // check that the value obtained from the input for the property corresponds to an existing bucket
                if (Object.prototype.hasOwnProperty.call(buckets, literal)) {
                  // retrive the minimal set of candidates for decoding
                  candidates = candidates.concat(buckets[literal])
                } else {
                  const literals = AST.Union.make(searchTree.keys[name].literals)
                  es.push([
                    stepKey++,
                    new Composite(
                      new AST.TypeLiteral([
                        new AST.PropertySignature(name, literals, false, true)
                      ], []),
                      input,
                      new Pointer(name, input, new Type(literals, input[name]))
                    )
                  ])
                }
              } else {
                const literals = AST.Union.make(searchTree.keys[name].literals)
                const fakeps = new AST.PropertySignature(name, literals, false, true) // TODO: inherit message annotation from the union?
                es.push([
                  stepKey++,
                  new Composite(
                    new AST.TypeLiteral([fakeps], []),
                    input,
                    new Pointer(name, input, new Missing(fakeps))
                  )
                ])
              }
            }
          } else {
            es.push([stepKey++, new Type(ast, input)])
          }
        }
        if (searchTree.otherwise.length > 0) {
          candidates = candidates.concat(searchTree.otherwise)
        }

        let queue:
          | Array<(state: State) => Effect.Effect<unknown, ParseIssue, any>>
          | undefined = undefined

        type State = {
          finalResult?: any
          es: typeof es
        }

        for (let i = 0; i < candidates.length; i++) {
          const candidate = candidates[i]
          const pr = map.get(candidate)!(input, options)
          // the members of a union are ordered based on which one should be decoded first,
          // therefore if one member has added a task, all subsequent members must
          // also add a task to the queue even if they are synchronous
          const eu = !queue || queue.length === 0 ? eitherOrUndefined(pr) : undefined
          if (eu) {
            if (Either.isRight(eu)) {
              return Either.right(eu.right)
            } else {
              es.push([stepKey++, eu.left])
            }
          } else {
            const nk = stepKey++
            if (!queue) {
              queue = []
            }
            queue.push(
              (state) =>
                Effect.suspend(() => {
                  if ("finalResult" in state) {
                    return Effect.void
                  } else {
                    return Effect.flatMap(Effect.either(pr), (t) => {
                      if (Either.isRight(t)) {
                        state.finalResult = Either.right(t.right)
                      } else {
                        state.es.push([nk, t.left])
                      }
                      return Effect.void
                    })
                  }
                })
            )
          }
        }

        // ---------------------------------------------
        // compute result
        // ---------------------------------------------
        const computeResult = (es: State["es"]) =>
          array_.isNonEmptyArray(es) ?
            es.length === 1 && es[0][1]._tag === "Type" ?
              Either.left(es[0][1]) :
              Either.left(new Composite(ast, input, sortByIndex(es))) :
            // this should never happen
            Either.left(new Type(ast, input))

        if (queue && queue.length > 0) {
          const cqueue = queue
          return Effect.suspend(() => {
            const state: State = { es: array_.copy(es) }
            return Effect.flatMap(
              Effect.forEach(cqueue, (f) => f(state), { concurrency, batching, discard: true }),
              () => {
                if ("finalResult" in state) {
                  return state.finalResult
                }
                return computeResult(state.es)
              }
            )
          })
        }
        return computeResult(es)
      }
    }
    case "Suspend": {
      const get = util_.memoizeThunk(() => goMemo(AST.annotations(ast.f(), ast.annotations), isDecoding))
      return (a, options) => get()(a, options)
    }
  }
}

const fromRefinement = <A>(ast: AST.AST, refinement: (u: unknown) => u is A): Parser => (u) =>
  refinement(u) ? Either.right(u) : Either.left(new Type(ast, u))

/** @internal */
export const getLiterals = (
  ast: AST.AST,
  isDecoding: boolean
): ReadonlyArray<[PropertyKey, AST.Literal]> => {
  switch (ast._tag) {
    case "Declaration": {
      const annotation = AST.getSurrogateAnnotation(ast)
      if (Option.isSome(annotation)) {
        return getLiterals(annotation.value, isDecoding)
      }
      break
    }
    case "TypeLiteral": {
      const out: Array<[PropertyKey, AST.Literal]> = []
      for (let i = 0; i < ast.propertySignatures.length; i++) {
        const propertySignature = ast.propertySignatures[i]
        const type = isDecoding ? AST.encodedAST(propertySignature.type) : AST.typeAST(propertySignature.type)
        if (AST.isLiteral(type) && !propertySignature.isOptional) {
          out.push([propertySignature.name, type])
        }
      }
      return out
    }
    case "Refinement":
      return getLiterals(ast.from, isDecoding)
    case "Suspend":
      return getLiterals(ast.f(), isDecoding)
    case "Transformation":
      return getLiterals(isDecoding ? ast.from : ast.to, isDecoding)
  }
  return []
}

/**
 * The purpose of the algorithm is to narrow down the pool of possible candidates for decoding as much as possible.
 *
 * This function separates the schemas into two groups, `keys` and `otherwise`:
 *
 * - `keys`: the schema has at least one property with a literal value
 * - `otherwise`: the schema has no properties with a literal value
 *
 * If a schema has at least one property with a literal value, so it ends up in `keys`, first a namespace is created for
 * the name of the property containing the literal, and then within this namespace a "bucket" is created for the literal
 * value in which to store all the schemas that have the same property and literal value.
 *
 * @internal
 */
export const getSearchTree = (
  members: ReadonlyArray<AST.AST>,
  isDecoding: boolean
): {
  keys: {
    readonly [key: PropertyKey]: {
      buckets: { [literal: string]: ReadonlyArray<AST.AST> }
      literals: ReadonlyArray<AST.Literal> // this is for error messages
    }
  }
  otherwise: ReadonlyArray<AST.AST>
} => {
  const keys: {
    [key: PropertyKey]: {
      buckets: { [literal: string]: Array<AST.AST> }
      literals: Array<AST.Literal>
    }
  } = {}
  const otherwise: Array<AST.AST> = []
  for (let i = 0; i < members.length; i++) {
    const member = members[i]
    const tags = getLiterals(member, isDecoding)
    if (tags.length > 0) {
      for (let j = 0; j < tags.length; j++) {
        const [key, literal] = tags[j]
        const hash = String(literal.literal)
        keys[key] = keys[key] || { buckets: {}, literals: [] }
        const buckets = keys[key].buckets
        if (Object.prototype.hasOwnProperty.call(buckets, hash)) {
          if (j < tags.length - 1) {
            continue
          }
          buckets[hash].push(member)
          keys[key].literals.push(literal)
        } else {
          buckets[hash] = [member]
          keys[key].literals.push(literal)
          break
        }
      }
    } else {
      otherwise.push(member)
    }
  }
  return { keys, otherwise }
}

const dropRightRefinement = (ast: AST.AST): AST.AST => AST.isRefinement(ast) ? dropRightRefinement(ast.from) : ast

const handleForbidden = <R, A>(
  effect: Effect.Effect<A, ParseIssue, R>,
  ast: AST.AST,
  actual: unknown,
  options: InternalOptions | undefined
): Effect.Effect<A, ParseIssue, R> => {
  const eu = eitherOrUndefined(effect)
  if (eu) {
    return eu
  }
  if (options?.isEffectAllowed === true) {
    return effect
  }
  try {
    return Effect.runSync(Effect.either(effect as Effect.Effect<A, ParseIssue>))
  } catch (e) {
    return Either.left(
      new Forbidden(
        ast,
        actual,
        "cannot be be resolved synchronously, this is caused by using runSync on an effect that performs async work"
      )
    )
  }
}

const compare = ([a]: [number, ...Array<unknown>], [b]: [number, ...Array<unknown>]) => a > b ? 1 : a < b ? -1 : 0

function sortByIndex<T>(
  es: array_.NonEmptyArray<[number, T]>
): array_.NonEmptyArray<T>
function sortByIndex<T>(es: Array<[number, T]>): Array<T>
function sortByIndex(es: Array<[number, any]>) {
  return es.sort(compare).map((t) => t[1])
}

// -------------------------------------------------------------------------------------
// transformations interpreter
// -------------------------------------------------------------------------------------

/** @internal */
export const getFinalTransformation = (
  transformation: AST.TransformationKind,
  isDecoding: boolean
): (
  input: any,
  options: AST.ParseOptions,
  self: AST.Transformation
) => Effect.Effect<any, ParseIssue, any> => {
  switch (transformation._tag) {
    case "FinalTransformation":
      return isDecoding ? transformation.decode : transformation.encode
    case "ComposeTransformation":
      return Either.right
    case "TypeLiteralTransformation":
      return (input) => {
        let out: Effect.Effect<any, ParseIssue, any> = Either.right(input)

        // ---------------------------------------------
        // handle property signature transformations
        // ---------------------------------------------
        for (const pst of transformation.propertySignatureTransformations) {
          const [from, to] = isDecoding ?
            [pst.from, pst.to] :
            [pst.to, pst.from]
          const transformation = isDecoding ? pst.decode : pst.encode
          const f = (input: any) => {
            const o = transformation(
              Object.prototype.hasOwnProperty.call(input, from) ?
                Option.some(input[from]) :
                Option.none()
            )
            delete input[from]
            if (Option.isSome(o)) {
              input[to] = o.value
            }
            return input
          }
          out = map(out, f)
        }
        return out
      }
  }
}<|MERGE_RESOLUTION|>--- conflicted
+++ resolved
@@ -687,12 +687,9 @@
 }
 
 /**
-<<<<<<< HEAD
+ * By default the option `exact` is set to `true`.
+ *
  * @throws `ParseError`
-=======
- * By default the option `isExact` is set to `true`.
- *
->>>>>>> 3b15e1b5
  * @category validation
  * @since 0.67.0
  */
