/**
 * @since 1.0.0
 */

import * as Option from "effect/Option"
import * as Predicate from "effect/Predicate"
import * as ReadonlyArray from "effect/ReadonlyArray"
import * as AST from "./AST.js"
<<<<<<< HEAD
import * as errors_ from "./internal/errors.js"
=======
import type * as FastCheck from "./FastCheck.js"
>>>>>>> 0aee906f
import * as filters_ from "./internal/filters.js"
import * as util_ from "./internal/util.js"
import type * as Schema from "./Schema.js"

/**
 * @category model
 * @since 1.0.0
 */
export interface Arbitrary<A> {
  (fc: typeof FastCheck): FastCheck.Arbitrary<A>
}

/**
 * @category hooks
 * @since 1.0.0
 */
export const ArbitraryHookId: unique symbol = Symbol.for("@effect/schema/ArbitraryHookId")

/**
 * @category hooks
 * @since 1.0.0
 */
export type ArbitraryHookId = typeof ArbitraryHookId

/**
 * @category annotations
 * @since 1.0.0
 */
export const arbitrary =
  <A>(handler: (...args: ReadonlyArray<Arbitrary<any>>) => Arbitrary<A>) =>
  <I, R>(self: Schema.Schema<A, I, R>): Schema.Schema<A, I, R> => self.annotations({ [ArbitraryHookId]: handler })

/**
 * Returns a fast-check Arbitrary for the `A` type of the provided schema.
 *
 * @category arbitrary
 * @since 1.0.0
 */
export const make = <A, I, R>(schema: Schema.Schema<A, I, R>): Arbitrary<A> => go(schema.ast, {})

const depthSize = 1

const record = <K extends PropertyKey, V>(
  fc: typeof FastCheck,
  key: FastCheck.Arbitrary<K>,
  value: FastCheck.Arbitrary<V>,
  options: Options
): FastCheck.Arbitrary<{ readonly [k in K]: V }> => {
  return (options.isSuspend ?
    fc.oneof(
      { depthSize },
      fc.constant([]),
      fc.array(fc.tuple(key, value), { minLength: 1, maxLength: 2 })
    ) :
    fc.array(fc.tuple(key, value))).map((tuples) => {
      const out: { [k in K]: V } = {} as any
      for (const [k, v] of tuples) {
        out[k] = v
      }
      return out
    })
}

const getHook = AST.getAnnotation<
  (...args: ReadonlyArray<Arbitrary<any>>) => Arbitrary<any>
>(ArbitraryHookId)

type Options = {
  readonly constraints?: Constraints
  readonly isSuspend?: boolean
}

const getRefinementFromArbitrary = (ast: AST.Refinement, options: Options) => {
  const constraints = combineConstraints(options.constraints, getConstraints(ast))
  return go(ast.from, constraints ? { ...options, constraints } : options)
}

const go = (ast: AST.AST, options: Options): Arbitrary<any> => {
  const hook = getHook(ast)
  if (Option.isSome(hook)) {
    switch (ast._tag) {
      case "Declaration":
        return hook.value(...ast.typeParameters.map((p) => go(p, options)))
      case "Refinement":
        return hook.value(getRefinementFromArbitrary(ast, options))
      default:
        return hook.value()
    }
  }
  switch (ast._tag) {
    case "Declaration": {
      throw new Error(errors_.getArbitraryErrorMessage(`a declaration without annotations (${ast})`))
    }
    case "Literal":
      return (fc) => fc.constant(ast.literal)
    case "UniqueSymbol":
      return (fc) => fc.constant(ast.symbol)
    case "UndefinedKeyword":
    case "VoidKeyword":
      return (fc) => fc.constant(undefined)
    case "NeverKeyword":
      return () => {
        throw new Error(errors_.getArbitraryErrorMessage("`never`"))
      }
    case "UnknownKeyword":
    case "AnyKeyword":
      return (fc) => fc.anything()
    case "StringKeyword":
      return (fc) => {
        if (options.constraints) {
          switch (options.constraints._tag) {
            case "StringConstraints":
              return fc.string(options.constraints.constraints)
          }
        }
        return fc.string()
      }
    case "NumberKeyword":
      return (fc) => {
        if (options.constraints) {
          switch (options.constraints._tag) {
            case "NumberConstraints":
              return fc.float(options.constraints.constraints)
            case "IntegerConstraints":
              return fc.integer(options.constraints.constraints)
          }
        }
        return fc.float()
      }
    case "BooleanKeyword":
      return (fc) => fc.boolean()
    case "BigIntKeyword":
      return (fc) => {
        if (options.constraints) {
          switch (options.constraints._tag) {
            case "BigIntConstraints":
              return fc.bigInt(options.constraints.constraints)
          }
        }
        return fc.bigInt()
      }
    case "SymbolKeyword":
      return (fc) => fc.string().map((s) => Symbol.for(s))
    case "ObjectKeyword":
      return (fc) => fc.oneof(fc.object(), fc.array(fc.anything()))
    case "TemplateLiteral": {
      return (fc) => {
        const string = fc.string({ maxLength: 5 })
        const number = fc.float({ noDefaultInfinity: true }).filter((n) => !Number.isNaN(n))
        const components: Array<FastCheck.Arbitrary<string | number>> = [fc.constant(ast.head)]
        for (const span of ast.spans) {
          if (AST.isStringKeyword(span.type)) {
            components.push(string)
          } else {
            components.push(number)
          }
          components.push(fc.constant(span.literal))
        }
        return fc.tuple(...components).map((spans) => spans.join(""))
      }
    }
    case "TupleType": {
      const elements: Array<Arbitrary<any>> = []
      let hasOptionals = false
      for (const element of ast.elements) {
        elements.push(go(element.type, options))
        if (element.isOptional) {
          hasOptionals = true
        }
      }
      const rest = ast.rest.map((e) => go(e, options))
      return (fc) => {
        // ---------------------------------------------
        // handle elements
        // ---------------------------------------------
        let output = fc.tuple(...elements.map((arb) => arb(fc)))
        if (hasOptionals) {
          const indexes = fc.tuple(
            ...ast.elements.map((element) => element.isOptional ? fc.boolean() : fc.constant(true))
          )
          output = output.chain((tuple) =>
            indexes.map((booleans) => {
              for (const [i, b] of booleans.reverse().entries()) {
                if (!b) {
                  tuple.splice(booleans.length - i, 1)
                }
              }
              return tuple
            })
          )
        }

        // ---------------------------------------------
        // handle rest element
        // ---------------------------------------------
        if (ReadonlyArray.isNonEmptyReadonlyArray(rest)) {
          const [head, ...tail] = rest
          const arb = head(fc)
          const constraints = options.constraints
          output = output.chain((as) => {
            let out = fc.array(arb)
            if (options.isSuspend) {
              out = fc.oneof(
                { depthSize },
                fc.constant([]),
                fc.array(arb, { minLength: 1, maxLength: 2 })
              )
            } else if (constraints && constraints._tag === "ArrayConstraints") {
              out = fc.array(arb, constraints.constraints)
            }
            return out.map((rest) => [...as, ...rest])
          })
          // ---------------------------------------------
          // handle post rest elements
          // ---------------------------------------------
          for (let j = 0; j < tail.length; j++) {
            output = output.chain((as) => tail[j](fc).map((a) => [...as, a]))
          }
        }

        return output
      }
    }
    case "TypeLiteral": {
      const propertySignaturesTypes = ast.propertySignatures.map((f) => go(f.type, options))
      const indexSignatures = ast.indexSignatures.map((is) =>
        [go(is.parameter, options), go(is.type, options)] as const
      )
      return (fc) => {
        const arbs: any = {}
        const requiredKeys: Array<PropertyKey> = []
        // ---------------------------------------------
        // handle property signatures
        // ---------------------------------------------
        for (let i = 0; i < propertySignaturesTypes.length; i++) {
          const ps = ast.propertySignatures[i]
          const name = ps.name
          if (!ps.isOptional) {
            requiredKeys.push(name)
          }
          arbs[name] = propertySignaturesTypes[i](fc)
        }
        let output = fc.record<any, any>(arbs, { requiredKeys })
        // ---------------------------------------------
        // handle index signatures
        // ---------------------------------------------
        for (let i = 0; i < indexSignatures.length; i++) {
          const parameter = indexSignatures[i][0](fc)
          const type = indexSignatures[i][1](fc)
          output = output.chain((o) => {
            return record(fc, parameter, type, options).map((d) => ({ ...d, ...o }))
          })
        }

        return output
      }
    }
    case "Union": {
      const types = ast.types.map((t) => go(t, options))
      return (fc) => fc.oneof({ depthSize }, ...types.map((arb) => arb(fc)))
    }
    case "Enums": {
      if (ast.enums.length === 0) {
        throw new Error(errors_.getArbitraryErrorMessage("an empty enum"))
      }
      return (fc) => fc.oneof(...ast.enums.map(([_, value]) => fc.constant(value)))
    }
    case "Refinement": {
      const from = getRefinementFromArbitrary(ast, options)
      return (fc) => from(fc).filter((a) => Option.isNone(ast.filter(a, AST.defaultParseOption, ast)))
    }
    case "Suspend": {
      const get = util_.memoizeThunk(() => go(ast.f(), { ...options, isSuspend: true }))
      return (fc) => fc.constant(null).chain(() => get()(fc))
    }
    case "Transformation":
      return go(ast.to, options)
  }
}

/** @internal */
export class NumberConstraints {
  readonly _tag = "NumberConstraints"
  readonly constraints: FastCheck.FloatConstraints
  constructor(options: {
    readonly min?: number | undefined
    readonly max?: number | undefined
    readonly noNaN?: boolean | undefined
    readonly noDefaultInfinity?: boolean | undefined
  }) {
    this.constraints = {}
    if (Predicate.isNumber(options.min)) {
      this.constraints.min = Math.fround(options.min)
    }
    if (Predicate.isNumber(options.max)) {
      this.constraints.max = Math.fround(options.max)
    }
    if (Predicate.isBoolean(options.noNaN)) {
      this.constraints.noNaN = options.noNaN
    }
    if (Predicate.isBoolean(options.noDefaultInfinity)) {
      this.constraints.noDefaultInfinity = options.noDefaultInfinity
    }
  }
}

/** @internal */
export class StringConstraints {
  readonly _tag = "StringConstraints"
  readonly constraints: FastCheck.StringSharedConstraints
  constructor(options: {
    readonly minLength?: number | undefined
    readonly maxLength?: number | undefined
  }) {
    this.constraints = {}
    if (Predicate.isNumber(options.minLength)) {
      this.constraints.minLength = options.minLength
    }
    if (Predicate.isNumber(options.maxLength)) {
      this.constraints.maxLength = options.maxLength
    }
  }
}

/** @internal */
export class IntegerConstraints {
  readonly _tag = "IntegerConstraints"
  readonly constraints: FastCheck.IntegerConstraints
  constructor(options: {
    readonly min?: number | undefined
    readonly max?: number | undefined
  }) {
    this.constraints = {}
    if (Predicate.isNumber(options.min)) {
      this.constraints.min = options.min
    }
    if (Predicate.isNumber(options.max)) {
      this.constraints.max = options.max
    }
  }
}

/** @internal */
export class ArrayConstraints {
  readonly _tag = "ArrayConstraints"
  readonly constraints: FastCheck.ArrayConstraints
  constructor(options: {
    readonly minLength?: number | undefined
    readonly maxLength?: number | undefined
  }) {
    this.constraints = {}
    if (Predicate.isNumber(options.minLength)) {
      this.constraints.minLength = options.minLength
    }
    if (Predicate.isNumber(options.maxLength)) {
      this.constraints.maxLength = options.maxLength
    }
  }
}

/** @internal */
export class BigIntConstraints {
  readonly _tag = "BigIntConstraints"
  readonly constraints: FastCheck.BigIntConstraints
  constructor(options: {
    readonly min?: bigint | undefined
    readonly max?: bigint | undefined
  }) {
    this.constraints = {}
    if (Predicate.isBigInt(options.min)) {
      this.constraints.min = options.min
    }
    if (Predicate.isBigInt(options.max)) {
      this.constraints.max = options.max
    }
  }
}

/** @internal */
export type Constraints =
  | NumberConstraints
  | StringConstraints
  | IntegerConstraints
  | ArrayConstraints
  | BigIntConstraints

/** @internal */
export const getConstraints = (ast: AST.Refinement): Constraints | undefined => {
  const TypeAnnotationId = ast.annotations[AST.TypeAnnotationId]
  const jsonSchema: any = ast.annotations[AST.JSONSchemaAnnotationId]
  switch (TypeAnnotationId) {
    // int
    case filters_.IntTypeId:
      return new IntegerConstraints({})
    // number
    case filters_.GreaterThanTypeId:
    case filters_.GreaterThanOrEqualToTypeId:
    case filters_.LessThanTypeId:
    case filters_.LessThanOrEqualToTypeId:
    case filters_.BetweenTypeId:
      return new NumberConstraints({
        min: jsonSchema.exclusiveMinimum ?? jsonSchema.minimum,
        max: jsonSchema.exclusiveMaximum ?? jsonSchema.maximum
      })
    // bigint
    case filters_.GreaterThanBigintTypeId:
    case filters_.GreaterThanOrEqualToBigIntTypeId:
    case filters_.LessThanBigIntTypeId:
    case filters_.LessThanOrEqualToBigIntTypeId:
    case filters_.BetweenBigintTypeId: {
      const constraints: any = ast.annotations[TypeAnnotationId]
      return new BigIntConstraints(constraints)
    }
    // string
    case filters_.MinLengthTypeId:
    case filters_.MaxLengthTypeId:
    case filters_.LengthTypeId:
      return new StringConstraints(jsonSchema)
    // array
    case filters_.MinItemsTypeId:
    case filters_.MaxItemsTypeId:
    case filters_.ItemsCountTypeId:
      return new ArrayConstraints({
        minLength: jsonSchema.minItems,
        maxLength: jsonSchema.maxItems
      })
  }
}

/** @internal */
export const combineConstraints = (
  c1: Constraints | undefined,
  c2: Constraints | undefined
): Constraints | undefined => {
  if (c1 === undefined) {
    return c2
  }
  if (c2 === undefined) {
    return c1
  }
  switch (c1._tag) {
    case "ArrayConstraints": {
      switch (c2._tag) {
        case "ArrayConstraints":
          return new ArrayConstraints({
            minLength: getMax(c1.constraints.minLength, c2.constraints.minLength),
            maxLength: getMin(c1.constraints.maxLength, c2.constraints.maxLength)
          })
      }
      break
    }
    case "NumberConstraints": {
      switch (c2._tag) {
        case "NumberConstraints":
          return new NumberConstraints({
            min: getMax(c1.constraints.min, c2.constraints.min),
            max: getMin(c1.constraints.max, c2.constraints.max),
            noNaN: getOr(c1.constraints.noNaN, c2.constraints.noNaN),
            noDefaultInfinity: getOr(c1.constraints.noDefaultInfinity, c2.constraints.noDefaultInfinity)
          })
        case "IntegerConstraints":
          return new IntegerConstraints({
            min: getMax(c1.constraints.min, c2.constraints.min),
            max: getMin(c1.constraints.max, c2.constraints.max)
          })
      }
      break
    }
    case "BigIntConstraints": {
      switch (c2._tag) {
        case "BigIntConstraints":
          return new BigIntConstraints({
            min: getMax(c1.constraints.min, c2.constraints.min),
            max: getMin(c1.constraints.max, c2.constraints.max)
          })
      }
      break
    }
    case "StringConstraints": {
      switch (c2._tag) {
        case "StringConstraints":
          return new StringConstraints({
            minLength: getMax(c1.constraints.minLength, c2.constraints.minLength),
            maxLength: getMin(c1.constraints.maxLength, c2.constraints.maxLength)
          })
      }
      break
    }
    case "IntegerConstraints": {
      switch (c2._tag) {
        case "NumberConstraints":
        case "IntegerConstraints": {
          return new IntegerConstraints({
            min: getMax(c1.constraints.min, c2.constraints.min),
            max: getMin(c1.constraints.max, c2.constraints.max)
          })
        }
      }
      break
    }
  }
}

const getOr = (a: boolean | undefined, b: boolean | undefined): boolean | undefined => {
  return a === undefined ? b : b === undefined ? a : a || b
}

function getMax(n1: bigint | undefined, n2: bigint | undefined): bigint | undefined
function getMax(n1: number | undefined, n2: number | undefined): number | undefined
function getMax(
  n1: bigint | number | undefined,
  n2: bigint | number | undefined
): bigint | number | undefined {
  return n1 === undefined ? n2 : n2 === undefined ? n1 : n1 <= n2 ? n2 : n1
}

function getMin(n1: bigint | undefined, n2: bigint | undefined): bigint | undefined
function getMin(n1: number | undefined, n2: number | undefined): number | undefined
function getMin(
  n1: bigint | number | undefined,
  n2: bigint | number | undefined
): bigint | number | undefined {
  return n1 === undefined ? n2 : n2 === undefined ? n1 : n1 <= n2 ? n1 : n2
}<|MERGE_RESOLUTION|>--- conflicted
+++ resolved
@@ -6,11 +6,8 @@
 import * as Predicate from "effect/Predicate"
 import * as ReadonlyArray from "effect/ReadonlyArray"
 import * as AST from "./AST.js"
-<<<<<<< HEAD
+import type * as FastCheck from "./FastCheck.js"
 import * as errors_ from "./internal/errors.js"
-=======
-import type * as FastCheck from "./FastCheck.js"
->>>>>>> 0aee906f
 import * as filters_ from "./internal/filters.js"
 import * as util_ from "./internal/util.js"
 import type * as Schema from "./Schema.js"
