/**
 * @since 1.0.0
 */

import * as Option from "effect/Option"
import * as Predicate from "effect/Predicate"
import * as ReadonlyArray from "effect/ReadonlyArray"
import type * as FastCheck from "fast-check"
import * as AST from "./AST.js"
import * as Internal from "./internal/ast.js"
import * as filters from "./internal/filters.js"
import * as hooks from "./internal/hooks.js"
import * as Parser from "./Parser.js"
import type * as Schema from "./Schema.js"

/**
 * @category model
 * @since 1.0.0
 */
export interface Arbitrary<A> {
  (fc: typeof FastCheck): FastCheck.Arbitrary<A>
}

/**
 * @category hooks
 * @since 1.0.0
 */
export const ArbitraryHookId: unique symbol = hooks.ArbitraryHookId

/**
 * @category hooks
 * @since 1.0.0
 */
export type ArbitraryHookId = typeof ArbitraryHookId

/** @internal */
export const unsafe = <I, A>(
  schema: Schema.Schema<I, A>
): Arbitrary<A> => go(schema.ast, {})

/**
 * @category arbitrary
 * @since 1.0.0
 */
export const to = <I, A>(
  schema: Schema.Schema<I, A>
): Arbitrary<A> => go(AST.to(schema.ast), {})

/**
 * @category arbitrary
 * @since 1.0.0
 */
export const from = <I, A>(
  schema: Schema.Schema<I, A>
): Arbitrary<I> => go(AST.from(schema.ast), {})

const depthSize = 1

const record = <K extends PropertyKey, V>(
  fc: typeof FastCheck,
  key: FastCheck.Arbitrary<K>,
  value: FastCheck.Arbitrary<V>,
  options: Options
): FastCheck.Arbitrary<{ readonly [k in K]: V }> => {
  return (options.isSuspend ?
    fc.oneof(
      { depthSize },
      fc.constant([]),
      fc.array(fc.tuple(key, value), { minLength: 1, maxLength: 2 })
    ) :
    fc.array(fc.tuple(key, value))).map((tuples) => {
      const out: { [k in K]: V } = {} as any
      for (const [k, v] of tuples) {
        out[k] = v
      }
      return out
    })
}

const getHook = AST.getAnnotation<
  (...args: ReadonlyArray<Arbitrary<any>>) => Arbitrary<any>
>(ArbitraryHookId)

type Options = {
  readonly constraints?: Constraints
  readonly isSuspend?: boolean
}

/** @internal */
export const go = (ast: AST.AST, options: Options): Arbitrary<any> => {
  switch (ast._tag) {
    case "Declaration": {
      const hook = getHook(ast)
      if (Option.isSome(hook)) {
        return hook.value(...ast.typeParameters.map((p) => go(p, options)))
      }
      throw new Error("cannot build an Arbitrary for a declaration without annotations")
    }
    case "Literal":
      return (fc) => fc.constant(ast.literal)
    case "UniqueSymbol":
      return (fc) => fc.constant(ast.symbol)
    case "UndefinedKeyword":
    case "VoidKeyword":
      return (fc) => fc.constant(undefined)
    case "NeverKeyword":
      return () => {
        throw new Error("cannot build an Arbitrary for `never`")
      }
    case "UnknownKeyword":
    case "AnyKeyword":
      return (fc) => fc.anything()
    case "StringKeyword":
      return (fc) => {
        if (options.constraints) {
          switch (options.constraints._tag) {
            case "StringConstraints":
              return fc.string(options.constraints.constraints)
          }
        }
        return fc.string()
      }
    case "NumberKeyword":
      return (fc) => {
        if (options.constraints) {
          switch (options.constraints._tag) {
            case "NumberConstraints":
              return fc.float(options.constraints.constraints)
            case "IntegerConstraints":
              return fc.integer(options.constraints.constraints)
          }
        }
        return fc.float()
      }
    case "BooleanKeyword":
      return (fc) => fc.boolean()
    case "BigIntKeyword":
      return (fc) => {
        if (options.constraints) {
          switch (options.constraints._tag) {
            case "BigIntConstraints":
              return fc.bigInt(options.constraints.constraints)
          }
        }
        return fc.bigInt()
      }
    case "SymbolKeyword":
      return (fc) => fc.string().map((s) => Symbol.for(s))
    case "ObjectKeyword":
      return (fc) => fc.oneof(fc.object(), fc.array(fc.anything()))
    case "TemplateLiteral": {
      return (fc) => {
        const string = fc.string({ maxLength: 5 })
        const number = fc.float({ noDefaultInfinity: true }).filter((n) => !Number.isNaN(n))
        const components: Array<FastCheck.Arbitrary<string | number>> = [fc.constant(ast.head)]
        for (const span of ast.spans) {
          if (AST.isStringKeyword(span.type)) {
            components.push(string)
          } else {
            components.push(number)
          }
          components.push(fc.constant(span.literal))
        }
        return fc.tuple(...components).map((spans) => spans.join(""))
      }
    }
    case "Tuple": {
      const elements: Array<Arbitrary<any>> = []
      let hasOptionals = false
      for (const element of ast.elements) {
        elements.push(go(element.type, options))
        if (element.isOptional) {
          hasOptionals = true
        }
      }
      const rest = Option.map(ast.rest, ReadonlyArray.map((e) => go(e, options)))
      return (fc) => {
        // ---------------------------------------------
        // handle elements
        // ---------------------------------------------
        let output = fc.tuple(...elements.map((arb) => arb(fc)))
        if (hasOptionals) {
          const indexes = fc.tuple(
            ...ast.elements.map((element) => element.isOptional ? fc.boolean() : fc.constant(true))
          )
          output = output.chain((tuple) =>
            indexes.map((booleans) => {
              for (const [i, b] of booleans.reverse().entries()) {
                if (!b) {
                  tuple.splice(booleans.length - i, 1)
                }
              }
              return tuple
            })
          )
        }

        // ---------------------------------------------
        // handle rest element
        // ---------------------------------------------
        if (Option.isSome(rest)) {
          const [head, ...tail] = rest.value
          const arb = head(fc)
          const constraints = options.constraints
          output = output.chain((as) => {
            let out = fc.array(arb)
            if (options.isSuspend) {
              out = fc.oneof(
                { depthSize },
                fc.constant([]),
                fc.array(arb, { minLength: 1, maxLength: 2 })
              )
            } else if (constraints && constraints._tag === "ArrayConstraints") {
              out = fc.array(arb, constraints.constraints)
            }
            return out.map((rest) => [...as, ...rest])
          })
          // ---------------------------------------------
          // handle post rest elements
          // ---------------------------------------------
          for (let j = 0; j < tail.length; j++) {
            output = output.chain((as) => tail[j](fc).map((a) => [...as, a]))
          }
        }

        return output
      }
    }
    case "TypeLiteral": {
      const propertySignaturesTypes = ast.propertySignatures.map((f) => go(f.type, options))
      const indexSignatures = ast.indexSignatures.map((is) =>
        [go(is.parameter, options), go(is.type, options)] as const
      )
      return (fc) => {
        const arbs: any = {}
        const requiredKeys: Array<PropertyKey> = []
        // ---------------------------------------------
        // handle property signatures
        // ---------------------------------------------
        for (let i = 0; i < propertySignaturesTypes.length; i++) {
          const ps = ast.propertySignatures[i]
          const name = ps.name
          if (!ps.isOptional) {
            requiredKeys.push(name)
          }
          arbs[name] = propertySignaturesTypes[i](fc)
        }
        let output = fc.record<any, any>(arbs, { requiredKeys })
        // ---------------------------------------------
        // handle index signatures
        // ---------------------------------------------
        for (let i = 0; i < indexSignatures.length; i++) {
          const parameter = indexSignatures[i][0](fc)
          const type = indexSignatures[i][1](fc)
          output = output.chain((o) => {
            return record(fc, parameter, type, options).map((d) => ({ ...d, ...o }))
          })
        }

        return output
      }
    }
    case "Union": {
      const types = ast.types.map((t) => go(t, options))
      return (fc) => fc.oneof({ depthSize }, ...types.map((arb) => arb(fc)))
    }
    case "Enums": {
      if (ast.enums.length === 0) {
        throw new Error("cannot build an Arbitrary for an empty enum")
      }
      return (fc) => fc.oneof(...ast.enums.map(([_, value]) => fc.constant(value)))
    }
    case "Refinement": {
      const constraints = combineConstraints(options.constraints, getConstraints(ast))
      const from = go(ast.from, constraints ? { ...options, constraints } : options)
<<<<<<< HEAD
      return pipe(
        getHook(ast),
        Option.match({
          onNone: () => (fc) => from(fc).filter((a) => Option.isNone(ast.filter(a, Parser.defaultParseOption, ast))),
          onSome: (handler) => handler(from)
        })
      )
=======
      return Option.match(getHook(ast), {
        onNone: () => (fc) =>
          from(fc).filter((a) => Option.isNone(ast.filter(a, Parser.defaultParseOption, ast))),
        onSome: (handler) => handler(from)
      })
>>>>>>> 6651f03c
    }
    case "Suspend": {
      return Option.match(getHook(ast), {
        onNone: () => {
          const get = Internal.memoizeThunk(() => go(ast.f(), { ...options, isSuspend: true }))
          return (fc) => fc.constant(null).chain(() => get()(fc))
        },
        onSome: (handler) => handler()
      })
    }
    case "Transform":
      throw new Error("cannot build an Arbitrary for transformations")
  }
}

interface NumberConstraints {
  readonly _tag: "NumberConstraints"
  readonly constraints: FastCheck.FloatConstraints
}

/** @internal */
export const numberConstraints = (
  constraints: NumberConstraints["constraints"]
): NumberConstraints => {
  if (Predicate.isNumber(constraints.min)) {
    constraints.min = Math.fround(constraints.min)
  }
  if (Predicate.isNumber(constraints.max)) {
    constraints.max = Math.fround(constraints.max)
  }
  return { _tag: "NumberConstraints", constraints }
}

interface StringConstraints {
  readonly _tag: "StringConstraints"
  readonly constraints: FastCheck.StringSharedConstraints
}

/** @internal */
export const stringConstraints = (
  constraints: StringConstraints["constraints"]
): StringConstraints => {
  return { _tag: "StringConstraints", constraints }
}

interface IntegerConstraints {
  readonly _tag: "IntegerConstraints"
  readonly constraints: FastCheck.IntegerConstraints
}

/** @internal */
export const integerConstraints = (
  constraints: IntegerConstraints["constraints"]
): IntegerConstraints => {
  return { _tag: "IntegerConstraints", constraints }
}

interface ArrayConstraints {
  readonly _tag: "ArrayConstraints"
  readonly constraints: FastCheck.ArrayConstraints
}

/** @internal */
export const arrayConstraints = (
  constraints: ArrayConstraints["constraints"]
): ArrayConstraints => {
  return { _tag: "ArrayConstraints", constraints }
}

interface BigIntConstraints {
  readonly _tag: "BigIntConstraints"
  readonly constraints: FastCheck.BigIntConstraints
}

/** @internal */
export const bigintConstraints = (
  constraints: BigIntConstraints["constraints"]
): BigIntConstraints => {
  return { _tag: "BigIntConstraints", constraints }
}

/** @internal */
export type Constraints =
  | NumberConstraints
  | StringConstraints
  | IntegerConstraints
  | ArrayConstraints
  | BigIntConstraints

/** @internal */
export const getConstraints = (ast: AST.Refinement): Constraints | undefined => {
  const TypeAnnotationId = ast.annotations[AST.TypeAnnotationId]
  const jsonSchema: any = ast.annotations[AST.JSONSchemaAnnotationId]
  switch (TypeAnnotationId) {
    // number
    case filters.GreaterThanTypeId:
    case filters.GreaterThanOrEqualToTypeId:
      return numberConstraints({ min: jsonSchema.exclusiveMinimum ?? jsonSchema.minimum })
    case filters.LessThanTypeId:
    case filters.LessThanOrEqualToTypeId:
      return numberConstraints({ max: jsonSchema.exclusiveMaximum ?? jsonSchema.maximum })
    case filters.IntTypeId:
      return integerConstraints({})
    case filters.BetweenTypeId: {
      const min = jsonSchema.minimum
      const max = jsonSchema.maximum
      const constraints: NumberConstraints["constraints"] = {}
      if (Predicate.isNumber(min)) {
        constraints.min = min
      }
      if (Predicate.isNumber(max)) {
        constraints.max = max
      }
      return numberConstraints(constraints)
    }
    // bigint
    case filters.GreaterThanBigintTypeId:
    case filters.GreaterThanOrEqualToBigintTypeId: {
      const params: any = ast.annotations[TypeAnnotationId]
      return bigintConstraints({ min: params.min })
    }
    case filters.LessThanBigintTypeId:
    case filters.LessThanOrEqualToBigintTypeId: {
      const params: any = ast.annotations[TypeAnnotationId]
      return bigintConstraints({ max: params.max })
    }
    case filters.BetweenBigintTypeId: {
      const params: any = ast.annotations[TypeAnnotationId]
      const min = params.min
      const max = params.max
      const constraints: BigIntConstraints["constraints"] = {}
      if (Predicate.isBigInt(min)) {
        constraints.min = min
      }
      if (Predicate.isBigInt(max)) {
        constraints.max = max
      }
      return bigintConstraints(constraints)
    }
    // string
    case filters.MinLengthTypeId:
      return stringConstraints({ minLength: jsonSchema.minLength })
    case filters.MaxLengthTypeId:
      return stringConstraints({ maxLength: jsonSchema.maxLength })
    case filters.LengthTypeId:
      return stringConstraints({ minLength: jsonSchema.minLength, maxLength: jsonSchema.maxLength })
    // array
    case filters.MinItemsTypeId:
      return arrayConstraints({ minLength: jsonSchema.minItems })
    case filters.MaxItemsTypeId:
      return arrayConstraints({ maxLength: jsonSchema.maxItems })
    case filters.ItemsCountTypeId:
      return arrayConstraints({ minLength: jsonSchema.minItems, maxLength: jsonSchema.maxItems })
  }
}

/** @internal */
export const combineConstraints = (
  c1: Constraints | undefined,
  c2: Constraints | undefined
): Constraints | undefined => {
  if (c1 === undefined) {
    return c2
  }
  if (c2 === undefined) {
    return c1
  }
  switch (c1._tag) {
    case "ArrayConstraints": {
      switch (c2._tag) {
        case "ArrayConstraints": {
          const c: ArrayConstraints["constraints"] = {
            ...c1.constraints,
            ...c2.constraints
          }
          const minLength = getMax(c1.constraints.minLength, c2.constraints.minLength)
          if (Predicate.isNumber(minLength)) {
            c.minLength = minLength
          }
          const maxLength = getMin(c1.constraints.maxLength, c2.constraints.maxLength)
          if (Predicate.isNumber(maxLength)) {
            c.maxLength = maxLength
          }
          return arrayConstraints(c)
        }
      }
      break
    }
    case "NumberConstraints": {
      switch (c2._tag) {
        case "NumberConstraints": {
          const c: NumberConstraints["constraints"] = {
            ...c1.constraints,
            ...c2.constraints
          }
          const min = getMax(c1.constraints.min, c2.constraints.min)
          if (Predicate.isNumber(min)) {
            c.min = min
          }
          const max = getMin(c1.constraints.max, c2.constraints.max)
          if (Predicate.isNumber(max)) {
            c.max = max
          }
          return numberConstraints(c)
        }
        case "IntegerConstraints": {
          const c: IntegerConstraints["constraints"] = { ...c2.constraints }
          const min = getMax(c1.constraints.min, c2.constraints.min)
          if (Predicate.isNumber(min)) {
            c.min = min
          }
          const max = getMin(c1.constraints.max, c2.constraints.max)
          if (Predicate.isNumber(max)) {
            c.max = max
          }
          return integerConstraints(c)
        }
      }
      break
    }
    case "BigIntConstraints": {
      switch (c2._tag) {
        case "BigIntConstraints": {
          const c: BigIntConstraints["constraints"] = {
            ...c1.constraints,
            ...c2.constraints
          }
          const min = getMax(c1.constraints.min, c2.constraints.min)
          if (Predicate.isBigInt(min)) {
            c.min = min
          }
          const max = getMin(c1.constraints.max, c2.constraints.max)
          if (Predicate.isBigInt(max)) {
            c.max = max
          }
          return bigintConstraints(c)
        }
      }
      break
    }
    case "StringConstraints": {
      switch (c2._tag) {
        case "StringConstraints": {
          const c: StringConstraints["constraints"] = {
            ...c1.constraints,
            ...c2.constraints
          }
          const minLength = getMax(c1.constraints.minLength, c2.constraints.minLength)
          if (Predicate.isNumber(minLength)) {
            c.minLength = minLength
          }
          const maxLength = getMin(c1.constraints.maxLength, c2.constraints.maxLength)
          if (Predicate.isNumber(maxLength)) {
            c.maxLength = maxLength
          }
          return stringConstraints(c)
        }
      }
      break
    }
    case "IntegerConstraints": {
      switch (c2._tag) {
        case "NumberConstraints":
        case "IntegerConstraints": {
          const c: IntegerConstraints["constraints"] = { ...c1.constraints }
          const min = getMax(c1.constraints.min, c2.constraints.min)
          if (Predicate.isNumber(min)) {
            c.min = min
          }
          const max = getMin(c1.constraints.max, c2.constraints.max)
          if (Predicate.isNumber(max)) {
            c.max = max
          }
          return integerConstraints(c)
        }
      }
      break
    }
  }
}

function getMax(n1: bigint | undefined, n2: bigint | undefined): bigint | undefined
function getMax(n1: number | undefined, n2: number | undefined): number | undefined
function getMax(
  n1: bigint | number | undefined,
  n2: bigint | number | undefined
): bigint | number | undefined {
  return n1 === undefined ? n2 : n2 === undefined ? n1 : n1 <= n2 ? n2 : n1
}

function getMin(n1: bigint | undefined, n2: bigint | undefined): bigint | undefined
function getMin(n1: number | undefined, n2: number | undefined): number | undefined
function getMin(
  n1: bigint | number | undefined,
  n2: bigint | number | undefined
): bigint | number | undefined {
  return n1 === undefined ? n2 : n2 === undefined ? n1 : n1 <= n2 ? n1 : n2
}<|MERGE_RESOLUTION|>--- conflicted
+++ resolved
@@ -273,21 +273,11 @@
     case "Refinement": {
       const constraints = combineConstraints(options.constraints, getConstraints(ast))
       const from = go(ast.from, constraints ? { ...options, constraints } : options)
-<<<<<<< HEAD
-      return pipe(
-        getHook(ast),
-        Option.match({
-          onNone: () => (fc) => from(fc).filter((a) => Option.isNone(ast.filter(a, Parser.defaultParseOption, ast))),
-          onSome: (handler) => handler(from)
-        })
-      )
-=======
       return Option.match(getHook(ast), {
         onNone: () => (fc) =>
           from(fc).filter((a) => Option.isNone(ast.filter(a, Parser.defaultParseOption, ast))),
         onSome: (handler) => handler(from)
       })
->>>>>>> 6651f03c
     }
     case "Suspend": {
       return Option.match(getHook(ast), {
