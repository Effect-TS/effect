import * as Transferable from "@effect/platform/Transferable"
import * as Schema from "@effect/schema/Schema"

export class User extends Schema.Class<User>("User")({
  id: Schema.Number,
  name: Schema.String
}) {}

export class GetUserById extends Schema.TaggedRequest<GetUserById>()("GetUserById", {
  failure: Schema.Never,
  success: User,
  payload: {
    id: Schema.Number
  }
}) {}

export class Person extends Schema.Class<Person>("Person")({
  id: Schema.Number,
  name: Schema.String,
  data: Transferable.Uint8Array
}) {}

export class GetPersonById extends Schema.TaggedRequest<GetPersonById>()("GetPersonById", {
  failure: Schema.Never,
  success: Person,
  payload: {
    id: Schema.Number
  }
}) {}

<<<<<<< HEAD
export class InitialMessage extends Schema.TaggedRequest<InitialMessage>()("InitialMessage", {
  failure: Schema.Never,
  success: Schema.Void,
  payload: {
=======
export class RunnerInterrupt
  extends Schema.TaggedRequest<RunnerInterrupt>()("RunnerInterrupt", Schema.Never, Schema.Void, {})
{}

export class InitialMessage
  extends Schema.TaggedRequest<InitialMessage>()("InitialMessage", Schema.Never, Schema.Void, {
>>>>>>> 68f9cc9c
    name: Schema.String,
    data: Transferable.Uint8Array
  }
}) {}

export class GetSpan extends Schema.TaggedRequest<GetSpan>()(
  "GetSpan",
  {
    failure: Schema.Never,
    success: Schema.Struct({
      name: Schema.String,
      traceId: Schema.String,
      spanId: Schema.String,
      parent: Schema.Option(Schema.Struct({
        traceId: Schema.String,
        spanId: Schema.String
      }))
    }),
    payload: {}
  }
) {}

export const WorkerMessage = Schema.Union(GetUserById, GetPersonById, InitialMessage, GetSpan, RunnerInterrupt)
export type WorkerMessage = Schema.Schema.Type<typeof WorkerMessage><|MERGE_RESOLUTION|>--- conflicted
+++ resolved
@@ -28,19 +28,16 @@
   }
 }) {}
 
-<<<<<<< HEAD
+export class RunnerInterrupt extends Schema.TaggedRequest<RunnerInterrupt>()("RunnerInterrupt", {
+  failure: Schema.Never,
+  success: Schema.Void,
+  payload: {}
+}) {}
+
 export class InitialMessage extends Schema.TaggedRequest<InitialMessage>()("InitialMessage", {
   failure: Schema.Never,
   success: Schema.Void,
   payload: {
-=======
-export class RunnerInterrupt
-  extends Schema.TaggedRequest<RunnerInterrupt>()("RunnerInterrupt", Schema.Never, Schema.Void, {})
-{}
-
-export class InitialMessage
-  extends Schema.TaggedRequest<InitialMessage>()("InitialMessage", Schema.Never, Schema.Void, {
->>>>>>> 68f9cc9c
     name: Schema.String,
     data: Transferable.Uint8Array
   }
