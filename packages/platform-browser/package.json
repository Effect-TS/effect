--- conflicted
+++ resolved
@@ -1,11 +1,7 @@
 {
   "name": "@effect/platform-browser",
   "type": "module",
-<<<<<<< HEAD
-  "version": "0.71.0",
-=======
   "version": "0.72.0",
->>>>>>> 92a4f3f4
   "license": "MIT",
   "description": "Platform specific implementations for the browser",
   "homepage": "https://effect.website",
