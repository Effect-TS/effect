--- conflicted
+++ resolved
@@ -1,14 +1,8 @@
-<<<<<<< HEAD
+// ets_tracing: off
+
 import type * as NEA from "../../Collections/Immutable/NonEmptyArray"
 import type * as AV from "../AssertionValue/AssertionValue"
 import * as l from "../AssertionValue/label"
-=======
-// ets_tracing: off
-
-import * as NEA from "../../Collections/Immutable/NonEmptyArray/index.js"
-import type * as AV from "../AssertionValue/AssertionValue.js"
-import * as l from "../AssertionValue/label.js"
->>>>>>> adaa4813
 
 export const failureDetailsTypeId = Symbol()
 
