{
  "name": "@effect/sql-sqlite-react-native",
<<<<<<< HEAD
  "version": "0.48.0",
=======
  "version": "0.49.0",
>>>>>>> 92a4f3f4
  "type": "module",
  "license": "MIT",
  "description": "A SQLite toolkit for Effect",
  "homepage": "https://effect.website",
  "repository": {
    "type": "git",
    "url": "https://github.com/Effect-TS/effect.git",
    "directory": "packages/sql-sqlite-react-native"
  },
  "bugs": {
    "url": "https://github.com/Effect-TS/effect/issues"
  },
  "tags": [
    "typescript",
    "sql",
    "database"
  ],
  "keywords": [
    "typescript",
    "sql",
    "database"
  ],
  "publishConfig": {
    "access": "public",
    "provenance": true,
    "directory": "dist",
    "linkDirectory": false
  },
  "exports": {
    "./package.json": "./package.json",
    ".": "./src/index.ts",
    "./*": "./src/*.ts",
    "./internal/*": null
  },
  "scripts": {
    "codegen": "build-utils prepare-v3",
    "build": "pnpm build-esm && pnpm build-annotate && pnpm build-cjs && build-utils pack-v3",
    "build-esm": "tsc -b tsconfig.build.json",
    "build-cjs": "babel build/esm --plugins @babel/transform-export-namespace-from --plugins @babel/transform-modules-commonjs --out-dir build/cjs --source-maps",
    "build-annotate": "babel build/esm --plugins annotate-pure-calls --out-dir build/esm --source-maps",
    "check": "tsc -b tsconfig.json",
    "test": "vitest",
    "coverage": "vitest --coverage"
  },
  "devDependencies": {
    "@effect/experimental": "workspace:^",
    "@effect/sql": "workspace:^",
    "@op-engineering/op-sqlite": "7.1.0",
    "effect": "workspace:^"
  },
  "peerDependencies": {
    "@effect/experimental": "workspace:^",
    "@effect/sql": "workspace:^",
    "@op-engineering/op-sqlite": "7.1.0",
    "effect": "workspace:^"
  }
}<|MERGE_RESOLUTION|>--- conflicted
+++ resolved
@@ -1,10 +1,6 @@
 {
   "name": "@effect/sql-sqlite-react-native",
-<<<<<<< HEAD
-  "version": "0.48.0",
-=======
   "version": "0.49.0",
->>>>>>> 92a4f3f4
   "type": "module",
   "license": "MIT",
   "description": "A SQLite toolkit for Effect",
