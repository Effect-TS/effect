--- conflicted
+++ resolved
@@ -1,10 +1,6 @@
 {
   "name": "@effect/sql-d1",
-<<<<<<< HEAD
-  "version": "0.43.0",
-=======
   "version": "0.44.0",
->>>>>>> 92a4f3f4
   "type": "module",
   "license": "MIT",
   "description": "A Cloudflare D1 integration for Effect",
