# @effect/sql-d1

<<<<<<< HEAD
=======
## 0.44.0

### Patch Changes

- Updated dependencies [[`1c6ab74`](https://github.com/Effect-TS/effect/commit/1c6ab74b314b2b6df8bb1b1a0cb9527ceda0e3fa), [`70fe803`](https://github.com/Effect-TS/effect/commit/70fe803469db3355ffbf8359b52c351f1c2dc137), [`c296e32`](https://github.com/Effect-TS/effect/commit/c296e32554143b84ae8987046984e1cf1852417c), [`a098ddf`](https://github.com/Effect-TS/effect/commit/a098ddfc551f5aa0a7c36f9b4928372a64d4d9f2)]:
  - effect@3.18.0
  - @effect/platform@0.92.0
  - @effect/experimental@0.56.0
  - @effect/sql@0.46.0

>>>>>>> 92a4f3f4
## 0.43.0

### Patch Changes

- Updated dependencies [[`d4d86a8`](https://github.com/Effect-TS/effect/commit/d4d86a81f02b94e09fce8004ce2c5369c505ca5a)]:
  - @effect/platform@0.91.0
  - @effect/experimental@0.55.0
  - @effect/sql@0.45.0

## 0.42.1

### Patch Changes

- [#5397](https://github.com/Effect-TS/effect/pull/5397) [`0e46e24`](https://github.com/Effect-TS/effect/commit/0e46e24c24e9edb8bf2e29835a94013e9c34d034) Thanks @IMax153! - Avoid issues with ESM builds by removing dependency on `@opentelemetry/semantic-conventions`

- Updated dependencies [[`8c7bb52`](https://github.com/Effect-TS/effect/commit/8c7bb52dc78850be72566decba6222870e3733d0), [`0e46e24`](https://github.com/Effect-TS/effect/commit/0e46e24c24e9edb8bf2e29835a94013e9c34d034)]:
  - @effect/platform@0.90.4
  - @effect/sql@0.44.2

## 0.42.0

### Patch Changes

- Updated dependencies [[`7813640`](https://github.com/Effect-TS/effect/commit/7813640279d9e3a3e7fc0a29bfb5c6d5fb3c270f)]:
  - @effect/platform@0.90.0
  - @effect/experimental@0.54.0
  - @effect/sql@0.44.0

## 0.41.0

### Patch Changes

- Updated dependencies [[`40c3c87`](https://github.com/Effect-TS/effect/commit/40c3c875f724264312b43002859c82bed9ad0df9), [`ed2c74a`](https://github.com/Effect-TS/effect/commit/ed2c74ae8fa4ea0dd06ea84a3e58cd32e6916104), [`073a1b8`](https://github.com/Effect-TS/effect/commit/073a1b8be5dbfa87454393ee7346f5bc36a4fd63), [`f382e99`](https://github.com/Effect-TS/effect/commit/f382e99e409838a879246250fc3994b9bf5b3c2c), [`e8c7ba5`](https://github.com/Effect-TS/effect/commit/e8c7ba5fd3eb0c3ae3039fc24c09d69391987989), [`7e10415`](https://github.com/Effect-TS/effect/commit/7e1041599ade25103428703f5d2dfd7378a09636), [`e9bdece`](https://github.com/Effect-TS/effect/commit/e9bdececdc24f60a246be5055eca71a0d49ea7f2), [`8d95eb0`](https://github.com/Effect-TS/effect/commit/8d95eb0356b1d1736204836c275d201a547d208d)]:
  - effect@3.17.0
  - @effect/experimental@0.53.0
  - @effect/platform@0.89.0
  - @effect/sql@0.43.0

## 0.40.0

### Minor Changes

- [#5192](https://github.com/Effect-TS/effect/pull/5192) [`17a5ea8`](https://github.com/Effect-TS/effect/commit/17a5ea8fa29785fe6e4c9480f2a2e9c8c59f3f38) Thanks @nikelborm! - Updated deprecated OTel Resource attributes names and values.

  Many of the attributes have undergone the process of deprecation not once, but twice. Most of the constants holding attribute names have been renamed. These are minor changes.

  Additionally, there were numerous changes to the attribute keys themselves. These changes can be considered major.

  In the `@opentelemetry/semantic-conventions` package, new attributes having ongoing discussion about them are going through a process called incubation, until a consensus about their necessity and form is reached. Otel team [recommends](https://github.com/open-telemetry/opentelemetry-js/blob/main/semantic-conventions/README.md#unstable-semconv) devs to copy them directly into their code. Luckily, it's not necessary because all of the new attribute names and values came out of this process (some of them were changed again) and are now considered stable.

  ## Reasoning for minor version bump

  | Package                    | Major attribute changes                                                       | Major value changes               |
  | -------------------------- | ----------------------------------------------------------------------------- | --------------------------------- |
  | Clickhouse client          | `db.system` -> `db.system.name` <br/> `db.name` -> `db.namespace`             |                                   |
  | MsSQL client               | `db.system` -> `db.system.name` <br/> `db.name` -> `db.namespace`             | `mssql` -> `microsoft.sql_server` |
  | MySQL client               | `db.system` -> `db.system.name` <br/> `db.name` -> `db.namespace`             |                                   |
  | Pg client                  | `db.system` -> `db.system.name` <br/> `db.name` -> `db.namespace`             |                                   |
  | Bun SQLite client          | `db.system` -> `db.system.name`                                               |                                   |
  | Node SQLite client         | `db.system` -> `db.system.name`                                               |                                   |
  | React.Native SQLite client | `db.system` -> `db.system.name`                                               |                                   |
  | Wasm SQLite client         | `db.system` -> `db.system.name`                                               |                                   |
  | SQLite Do client           | `db.system` -> `db.system.name`                                               |                                   |
  | LibSQL client              | `db.system` -> `db.system.name`                                               |                                   |
  | D1 client                  | `db.system` -> `db.system.name`                                               |                                   |
  | Kysely client              | `db.statement` -> `db.query.text`                                             |                                   |
  | @effect/sql                | `db.statement` -> `db.query.text` <br/> `db.operation` -> `db.operation.name` |                                   |

### Patch Changes

- Updated dependencies [[`f5dfabf`](https://github.com/Effect-TS/effect/commit/f5dfabf51ba481a4468c1509c537314978ef6cec), [`17a5ea8`](https://github.com/Effect-TS/effect/commit/17a5ea8fa29785fe6e4c9480f2a2e9c8c59f3f38), [`d25f22b`](https://github.com/Effect-TS/effect/commit/d25f22be7598abe977caf6cdac3b0dd78b438c48)]:
  - effect@3.16.14
  - @effect/sql@0.42.0
  - @effect/platform@0.88.1
  - @effect/experimental@0.52.1

## 0.39.0

### Patch Changes

- Updated dependencies [[`27206d7`](https://github.com/Effect-TS/effect/commit/27206d7f0558d7fe28de57bf54f1d0cc83acc92e), [`dbabf5e`](https://github.com/Effect-TS/effect/commit/dbabf5e76fa63b050d2b6c466713c7dc59f07d3c)]:
  - @effect/platform@0.88.0
  - @effect/experimental@0.52.0
  - @effect/sql@0.41.0

## 0.38.14

### Patch Changes

- Updated dependencies [[`c1c05a8`](https://github.com/Effect-TS/effect/commit/c1c05a8242fb5df7445b4a12387a60eac7726eb7), [`81fe4a2`](https://github.com/Effect-TS/effect/commit/81fe4a2c81d5e30e180a60e68c52016a27b350db)]:
  - effect@3.16.13
  - @effect/experimental@0.51.14
  - @effect/platform@0.87.13
  - @effect/sql@0.40.14

## 0.38.13

### Patch Changes

- Updated dependencies [[`32ba77a`](https://github.com/Effect-TS/effect/commit/32ba77ae304d2161362a73e8b61965332626cf2d), [`d5e25b2`](https://github.com/Effect-TS/effect/commit/d5e25b237f05670ee42b386cb40b2cb448fc11d7)]:
  - @effect/platform@0.87.12
  - @effect/experimental@0.51.13
  - @effect/sql@0.40.13

## 0.38.12

### Patch Changes

- Updated dependencies [[`001392b`](https://github.com/Effect-TS/effect/commit/001392ba8bfcad101bb034348a7415012fb12f72), [`7bfb099`](https://github.com/Effect-TS/effect/commit/7bfb099cb5528511b8d63045c4fbb4dc9cb18528)]:
  - @effect/platform@0.87.11
  - @effect/experimental@0.51.12
  - @effect/sql@0.40.12

## 0.38.11

### Patch Changes

- Updated dependencies [[`678318d`](https://github.com/Effect-TS/effect/commit/678318d2e88233156b006acda56c2d138ee3ffa0), [`678318d`](https://github.com/Effect-TS/effect/commit/678318d2e88233156b006acda56c2d138ee3ffa0)]:
  - @effect/platform@0.87.10
  - @effect/experimental@0.51.11
  - @effect/sql@0.40.11

## 0.38.10

### Patch Changes

- Updated dependencies [[`54514a2`](https://github.com/Effect-TS/effect/commit/54514a2f53166de27ad7e756dbf12194691fd4af)]:
  - @effect/platform@0.87.9
  - @effect/experimental@0.51.10
  - @effect/sql@0.40.10

## 0.38.9

### Patch Changes

- Updated dependencies [[`4ce4f82`](https://github.com/Effect-TS/effect/commit/4ce4f824f6fdef492be1d35c05a490ffce518c89)]:
  - @effect/platform@0.87.8
  - @effect/experimental@0.51.9
  - @effect/sql@0.40.9

## 0.38.8

### Patch Changes

- Updated dependencies [[`a9b617f`](https://github.com/Effect-TS/effect/commit/a9b617f125171ed76cd79ab46d7a924daf3b0e70), [`7e26e86`](https://github.com/Effect-TS/effect/commit/7e26e86524abcc93713d6ad7eee486638c98f7c2)]:
  - @effect/platform@0.87.7
  - @effect/experimental@0.51.8
  - @effect/sql@0.40.8

## 0.38.7

### Patch Changes

- Updated dependencies [[`905da99`](https://github.com/Effect-TS/effect/commit/905da996aad665057b4ca6dba1a4af44fb8835bd)]:
  - effect@3.16.12
  - @effect/experimental@0.51.7
  - @effect/platform@0.87.6
  - @effect/sql@0.40.7

## 0.38.6

### Patch Changes

- Updated dependencies [[`96c1292`](https://github.com/Effect-TS/effect/commit/96c129262835410b311a51d0bf7f58b8f6fc9a12)]:
  - @effect/experimental@0.51.6
  - @effect/sql@0.40.6

## 0.38.5

### Patch Changes

- Updated dependencies [[`2fd8676`](https://github.com/Effect-TS/effect/commit/2fd8676c803cd40000dfc3231f5daecaa0e0ebd2)]:
  - @effect/platform@0.87.5
  - @effect/experimental@0.51.5
  - @effect/sql@0.40.5

## 0.38.4

### Patch Changes

- Updated dependencies [[`e82a4fd`](https://github.com/Effect-TS/effect/commit/e82a4fd60f6528d08cef1a4aba0abe0d3ba741ad)]:
  - @effect/platform@0.87.4
  - @effect/experimental@0.51.4
  - @effect/sql@0.40.4

## 0.38.3

### Patch Changes

- Updated dependencies [[`1b6e396`](https://github.com/Effect-TS/effect/commit/1b6e396d699f3cbbc56b68f99055cf746529bb9e), [`46c3216`](https://github.com/Effect-TS/effect/commit/46c321657d93393506278327418e36f8e7a77f86)]:
  - @effect/platform@0.87.3
  - @effect/sql@0.40.3
  - @effect/experimental@0.51.3

## 0.38.2

### Patch Changes

- Updated dependencies [[`4fea68c`](https://github.com/Effect-TS/effect/commit/4fea68ca7a25a3c39a1ab68b3885534513ab0c81), [`b927954`](https://github.com/Effect-TS/effect/commit/b9279543cf5688dd8a577af80456959c615217d0), [`99590a6`](https://github.com/Effect-TS/effect/commit/99590a6ca9128eb1ede265b6670b655311995614), [`6c3e24c`](https://github.com/Effect-TS/effect/commit/6c3e24c2308f7d4a29b8f4270ab81bca22ac6bb4)]:
  - @effect/platform@0.87.2
  - effect@3.16.11
  - @effect/experimental@0.51.2
  - @effect/sql@0.40.2

## 0.38.1

### Patch Changes

- Updated dependencies [[`faad30e`](https://github.com/Effect-TS/effect/commit/faad30ec8742916be59f9db642d0fc98225b636c)]:
  - effect@3.16.10
  - @effect/experimental@0.51.1
  - @effect/platform@0.87.1
  - @effect/sql@0.40.1

## 0.38.0

### Patch Changes

- Updated dependencies [[`b5bac9a`](https://github.com/Effect-TS/effect/commit/b5bac9ac2913fcd11b02322624f03b544eef53ba)]:
  - @effect/platform@0.87.0
  - @effect/experimental@0.51.0
  - @effect/sql@0.40.0

## 0.37.0

### Patch Changes

- Updated dependencies [[`5137c70`](https://github.com/Effect-TS/effect/commit/5137c703461d8d3b363c112140a6e7f798241d07), [`c23d25c`](https://github.com/Effect-TS/effect/commit/c23d25c3e7c541f1f63b28484d8c461d86c67e99), [`5137c70`](https://github.com/Effect-TS/effect/commit/5137c703461d8d3b363c112140a6e7f798241d07), [`5137c70`](https://github.com/Effect-TS/effect/commit/5137c703461d8d3b363c112140a6e7f798241d07)]:
  - effect@3.16.9
  - @effect/platform@0.86.0
  - @effect/experimental@0.50.0
  - @effect/sql@0.39.0

## 0.36.2

### Patch Changes

- Updated dependencies [[`914a191`](https://github.com/Effect-TS/effect/commit/914a191e7cb6341a3d0e965bccd27c336cf22e44)]:
  - @effect/platform@0.85.2
  - @effect/experimental@0.49.2
  - @effect/sql@0.38.2

## 0.36.1

### Patch Changes

- Updated dependencies [[`8cb98d5`](https://github.com/Effect-TS/effect/commit/8cb98d53e68330228287ce2a2e0d8a4c86bcab3b), [`db2dd3c`](https://github.com/Effect-TS/effect/commit/db2dd3c3a8a77d791eae19e66153527e1cde4e6e)]:
  - effect@3.16.8
  - @effect/experimental@0.49.1
  - @effect/platform@0.85.1
  - @effect/sql@0.38.1

## 0.36.0

### Patch Changes

- Updated dependencies [[`93687dd`](https://github.com/Effect-TS/effect/commit/93687ddbb25ce3b324cd2b83d2ccff225e97307e), [`93687dd`](https://github.com/Effect-TS/effect/commit/93687ddbb25ce3b324cd2b83d2ccff225e97307e), [`93687dd`](https://github.com/Effect-TS/effect/commit/93687ddbb25ce3b324cd2b83d2ccff225e97307e)]:
  - @effect/platform@0.85.0
  - @effect/experimental@0.49.0
  - @effect/sql@0.38.0

## 0.35.12

### Patch Changes

- Updated dependencies [[`1bb0d8a`](https://github.com/Effect-TS/effect/commit/1bb0d8ab96782e99434356266b38251554ea0294)]:
  - effect@3.16.7
  - @effect/experimental@0.48.12
  - @effect/platform@0.84.11
  - @effect/sql@0.37.12

## 0.35.11

### Patch Changes

- Updated dependencies [[`a5f7595`](https://github.com/Effect-TS/effect/commit/a5f75956ef9a15a83c416517ef493f0ee2f5ee8a), [`a02470c`](https://github.com/Effect-TS/effect/commit/a02470c75579e91525a25adb3f21b3650d042fdd), [`bf369b2`](https://github.com/Effect-TS/effect/commit/bf369b2902a0e0b195d957c18b9efd180942cf8b), [`f891d45`](https://github.com/Effect-TS/effect/commit/f891d45adffdafd3f94a2eca23faa354e3a409a8)]:
  - effect@3.16.6
  - @effect/platform@0.84.10
  - @effect/experimental@0.48.11
  - @effect/sql@0.37.11

## 0.35.10

### Patch Changes

- Updated dependencies [[`bf418ef`](https://github.com/Effect-TS/effect/commit/bf418ef14a0f2ec965535793d5cea8fa8ba177ac)]:
  - effect@3.16.5
  - @effect/experimental@0.48.10
  - @effect/platform@0.84.9
  - @effect/sql@0.37.10

## 0.35.9

### Patch Changes

- Updated dependencies [[`8b9db77`](https://github.com/Effect-TS/effect/commit/8b9db7742846af0f58fd8e8b7acb7f4f5ff487ec)]:
  - @effect/platform@0.84.8
  - @effect/experimental@0.48.9
  - @effect/sql@0.37.9

## 0.35.8

### Patch Changes

- Updated dependencies [[`74ab9a0`](https://github.com/Effect-TS/effect/commit/74ab9a0a9e16d6e019369d256e1e24175c8bc3f3), [`770008e`](https://github.com/Effect-TS/effect/commit/770008eca3aad2899a2ed951236e575793294b28)]:
  - effect@3.16.4
  - @effect/experimental@0.48.8
  - @effect/platform@0.84.7
  - @effect/sql@0.37.8

## 0.35.7

### Patch Changes

- Updated dependencies [[`a2d57c9`](https://github.com/Effect-TS/effect/commit/a2d57c9ac596445009ca12859b78e00e5d89b936)]:
  - @effect/experimental@0.48.7
  - @effect/sql@0.37.7

## 0.35.6

### Patch Changes

- Updated dependencies [[`ceea77a`](https://github.com/Effect-TS/effect/commit/ceea77a13055f145520f763e3fce5b8ff15d728f)]:
  - @effect/platform@0.84.6
  - @effect/experimental@0.48.6
  - @effect/sql@0.37.6

## 0.35.5

### Patch Changes

- Updated dependencies [[`ec52c6a`](https://github.com/Effect-TS/effect/commit/ec52c6a2211e76972462b15b9d5a9d6d56761b7a)]:
  - @effect/platform@0.84.5
  - @effect/experimental@0.48.5
  - @effect/sql@0.37.5

## 0.35.4

### Patch Changes

- Updated dependencies [[`87722fc`](https://github.com/Effect-TS/effect/commit/87722fce693a9b49284bbddbf82d30714c688261), [`36217ee`](https://github.com/Effect-TS/effect/commit/36217eeb1337edd9ac3f9a635b80a6385d22ae8f)]:
  - effect@3.16.3
  - @effect/experimental@0.48.4
  - @effect/platform@0.84.4
  - @effect/sql@0.37.4

## 0.35.3

### Patch Changes

- Updated dependencies [[`ab7684f`](https://github.com/Effect-TS/effect/commit/ab7684f1c2a0671bf091f255d220e3a4cc7f528e)]:
  - @effect/platform@0.84.3
  - @effect/experimental@0.48.3
  - @effect/sql@0.37.3

## 0.35.2

### Patch Changes

- Updated dependencies [[`0ddf148`](https://github.com/Effect-TS/effect/commit/0ddf148a247aa87af043d276b8453a714a400897)]:
  - effect@3.16.2
  - @effect/experimental@0.48.2
  - @effect/platform@0.84.2
  - @effect/sql@0.37.2

## 0.35.1

### Patch Changes

- Updated dependencies [[`71174d0`](https://github.com/Effect-TS/effect/commit/71174d09691314a9b6b66189e456fd21e3eb6543), [`d615e6e`](https://github.com/Effect-TS/effect/commit/d615e6e5b944f6fd5e627e31752c7ca7e4e1c17d)]:
  - @effect/platform@0.84.1
  - effect@3.16.1
  - @effect/experimental@0.48.1
  - @effect/sql@0.37.1

## 0.35.0

### Patch Changes

- Updated dependencies [[`ee0bd5d`](https://github.com/Effect-TS/effect/commit/ee0bd5d24864752c54cb359f67a67dd903971ec4), [`5189800`](https://github.com/Effect-TS/effect/commit/51898004e11766b8cf6d95e960b636f6d5db79ec), [`58bfeaa`](https://github.com/Effect-TS/effect/commit/58bfeaa64ded8c88f772b184311c0c0dbac10960), [`194d748`](https://github.com/Effect-TS/effect/commit/194d7486943f56f3267ef415395ac220a4b3e634), [`918c9ea`](https://github.com/Effect-TS/effect/commit/918c9ea1a57facb154f0fb26792021f337054dee), [`9198e6f`](https://github.com/Effect-TS/effect/commit/9198e6fcc1a3ff4fefb3363004de558d8de01f40), [`2a370bf`](https://github.com/Effect-TS/effect/commit/2a370bf625fdeede5659721468eb0d527e403279), [`58ccb91`](https://github.com/Effect-TS/effect/commit/58ccb91328c8df5d49808b673738bc09df355201), [`fd47834`](https://github.com/Effect-TS/effect/commit/fd478348203fa89462b0a1d067ce4de034353df4)]:
  - effect@3.16.0
  - @effect/experimental@0.48.0
  - @effect/platform@0.84.0
  - @effect/sql@0.37.0

## 0.34.0

### Patch Changes

- Updated dependencies [[`5522520`](https://github.com/Effect-TS/effect/commit/55225206ab9af0ad60b1c0654690a8a096d625cd), [`cc5bb2b`](https://github.com/Effect-TS/effect/commit/cc5bb2b918a9450a975f702dabcea891bda382cb)]:
  - @effect/platform@0.83.0
  - effect@3.15.5
  - @effect/experimental@0.47.0
  - @effect/sql@0.36.0

## 0.33.8

### Patch Changes

- Updated dependencies [[`0617b9d`](https://github.com/Effect-TS/effect/commit/0617b9dc365f1963b36949ad7f9023ab6eb94524)]:
  - @effect/platform@0.82.8
  - @effect/experimental@0.46.8
  - @effect/sql@0.35.8

## 0.33.7

### Patch Changes

- Updated dependencies [[`f570554`](https://github.com/Effect-TS/effect/commit/f57055459524587b041340577dad85476bb35f81), [`78047e8`](https://github.com/Effect-TS/effect/commit/78047e8dfc8005b66f87afe50bb95981fea51561), [`c20b95a`](https://github.com/Effect-TS/effect/commit/c20b95a99ffe452b4774c844d397a905f713b6d6), [`94ada43`](https://github.com/Effect-TS/effect/commit/94ada430928d5685bdbef513e87562c20774a3a2)]:
  - effect@3.15.4
  - @effect/platform@0.82.7
  - @effect/experimental@0.46.7
  - @effect/sql@0.35.7

## 0.33.6

### Patch Changes

- Updated dependencies [[`618903b`](https://github.com/Effect-TS/effect/commit/618903ba9ae96e2bfe6ee31f61c4359b915f2a36)]:
  - @effect/platform@0.82.6
  - @effect/experimental@0.46.6
  - @effect/sql@0.35.6

## 0.33.5

### Patch Changes

- Updated dependencies [[`7764a07`](https://github.com/Effect-TS/effect/commit/7764a07d960c60df81f14e1dc949518f4bbe494a), [`4577f54`](https://github.com/Effect-TS/effect/commit/4577f548d67273e576cdde423bdd34a4b910766a), [`30a0d9c`](https://github.com/Effect-TS/effect/commit/30a0d9cb51c84290d51b1361d72ff5cee33c13c7)]:
  - @effect/platform@0.82.5
  - effect@3.15.3
  - @effect/experimental@0.46.5
  - @effect/sql@0.35.5

## 0.33.4

### Patch Changes

- Updated dependencies [[`d45e8a8`](https://github.com/Effect-TS/effect/commit/d45e8a8ac8227192f504e39e6d04fdcf4fb1d225), [`89657ac`](https://github.com/Effect-TS/effect/commit/89657ac2fbda9ba38ac2962ce96949e536a464f9), [`d13b68e`](https://github.com/Effect-TS/effect/commit/d13b68e3a9456d0bfee9bca8273a7b44a9c69087)]:
  - @effect/platform@0.82.4
  - @effect/sql@0.35.4
  - @effect/experimental@0.46.4

## 0.33.3

### Patch Changes

- Updated dependencies [[`b8722b8`](https://github.com/Effect-TS/effect/commit/b8722b817e2306fe8c8245f3f9e32d85b824b961), [`a328f4b`](https://github.com/Effect-TS/effect/commit/a328f4b4fe717dd53e5b04a30f387433c32f7328)]:
  - effect@3.15.2
  - @effect/platform@0.82.3
  - @effect/experimental@0.46.3
  - @effect/sql@0.35.3

## 0.33.2

### Patch Changes

- Updated dependencies [[`739a3d4`](https://github.com/Effect-TS/effect/commit/739a3d4a4565915fe2e690003f4f9085cb4422fc)]:
  - @effect/platform@0.82.2
  - @effect/experimental@0.46.2
  - @effect/sql@0.35.2

## 0.33.1

### Patch Changes

- Updated dependencies [[`787ce70`](https://github.com/Effect-TS/effect/commit/787ce7042e35b657963473c6efe47752868cd811), [`1269641`](https://github.com/Effect-TS/effect/commit/1269641a99ae43069f7648ff79ffe8729b54b348), [`1269641`](https://github.com/Effect-TS/effect/commit/1269641a99ae43069f7648ff79ffe8729b54b348)]:
  - effect@3.15.1
  - @effect/experimental@0.46.1
  - @effect/platform@0.82.1
  - @effect/sql@0.35.1

## 0.33.0

### Patch Changes

- Updated dependencies [[`c654595`](https://github.com/Effect-TS/effect/commit/c65459587b51da140b78098e81fdbfece65d53e2), [`d9f5dea`](https://github.com/Effect-TS/effect/commit/d9f5deae0f02f5de2b9fcb1cca8b142ba4bc2bba), [`49aa723`](https://github.com/Effect-TS/effect/commit/49aa7236a15e13f818c86edbca08c4af67c8dfaf), [`74c14d0`](https://github.com/Effect-TS/effect/commit/74c14d01d0cb48cf517a1b6e29a373a96ed0ff5b), [`e4f49b6`](https://github.com/Effect-TS/effect/commit/e4f49b66857e01b74ab6a9a0bc7132f44cd04cbb), [`6f02224`](https://github.com/Effect-TS/effect/commit/6f02224b3fc46a682ad2defb1a260841956c6780), [`1dcfd41`](https://github.com/Effect-TS/effect/commit/1dcfd41ff96abd706901293a00c1893cb29dd8fd), [`b21ab16`](https://github.com/Effect-TS/effect/commit/b21ab16b6f773e7ec4369db4e752c35e719f7870), [`fcf1822`](https://github.com/Effect-TS/effect/commit/fcf1822f98fcda60351d64e9d2c2c13563d7e6db), [`0061dd1`](https://github.com/Effect-TS/effect/commit/0061dd140740165e91569a684cce27a77b23229e), [`8421e6e`](https://github.com/Effect-TS/effect/commit/8421e6e49332bca8f96f482dfd48680e238b3a89), [`a9b3fb7`](https://github.com/Effect-TS/effect/commit/a9b3fb78abcfdb525318a956fd02fcadeb56143e), [`fa10f56`](https://github.com/Effect-TS/effect/commit/fa10f56b96bd9af070ba99ebc3279aa93954261e)]:
  - effect@3.15.0
  - @effect/platform@0.82.0
  - @effect/experimental@0.46.0
  - @effect/sql@0.35.0

## 0.32.1

### Patch Changes

- Updated dependencies [[`24a9ebb`](https://github.com/Effect-TS/effect/commit/24a9ebbb5af598f0bfd6ecc45307e528043fe011)]:
  - effect@3.14.22
  - @effect/experimental@0.45.1
  - @effect/platform@0.81.1
  - @effect/sql@0.34.1

## 0.32.0

### Patch Changes

- Updated dependencies [[`672920f`](https://github.com/Effect-TS/effect/commit/672920f85da8abd5f9d4ad85e29248a2aca57ed8)]:
  - @effect/platform@0.81.0
  - @effect/experimental@0.45.0
  - @effect/sql@0.34.0

## 0.31.21

### Patch Changes

- Updated dependencies [[`2f3b7d4`](https://github.com/Effect-TS/effect/commit/2f3b7d4e1fa1ef8790b0ca4da22eb88872ee31df)]:
  - effect@3.14.21
  - @effect/experimental@0.44.21
  - @effect/platform@0.80.21
  - @effect/sql@0.33.21

## 0.31.20

### Patch Changes

- Updated dependencies [[`17e2f30`](https://github.com/Effect-TS/effect/commit/17e2f3091408cf0fca9414d4af3bdf7b2765b378)]:
  - effect@3.14.20
  - @effect/experimental@0.44.20
  - @effect/platform@0.80.20
  - @effect/sql@0.33.20

## 0.31.19

### Patch Changes

- Updated dependencies [[`056a910`](https://github.com/Effect-TS/effect/commit/056a910d0a0b8b00b0dc9df4a070466b2b5c2f6c), [`e25e7bb`](https://github.com/Effect-TS/effect/commit/e25e7bbc1797733916f48f501425d9f2ef310d9f), [`3273d57`](https://github.com/Effect-TS/effect/commit/3273d572c2b3175a842677f19efeea4cd65ab016)]:
  - effect@3.14.19
  - @effect/platform@0.80.19
  - @effect/experimental@0.44.19
  - @effect/sql@0.33.19

## 0.31.18

### Patch Changes

- Updated dependencies [[`b1164d4`](https://github.com/Effect-TS/effect/commit/b1164d49a1dfdf299e9971367b6fc6be4df0ddff)]:
  - effect@3.14.18
  - @effect/experimental@0.44.18
  - @effect/platform@0.80.18
  - @effect/sql@0.33.18

## 0.31.17

### Patch Changes

- Updated dependencies [[`0b54681`](https://github.com/Effect-TS/effect/commit/0b54681cd89245e211d8f49272be0f1bf2f81813), [`41a59d5`](https://github.com/Effect-TS/effect/commit/41a59d5916a296b12b0d5ead9e859e05f40b4cce)]:
  - effect@3.14.17
  - @effect/experimental@0.44.17
  - @effect/platform@0.80.17
  - @effect/sql@0.33.17

## 0.31.16

### Patch Changes

- Updated dependencies [[`ee14444`](https://github.com/Effect-TS/effect/commit/ee144441021ec77039e43396eaf90714687bb495), [`f1c8583`](https://github.com/Effect-TS/effect/commit/f1c8583f8c3ea9415f813795ca2940a897c9ba9a)]:
  - effect@3.14.16
  - @effect/platform@0.80.16
  - @effect/experimental@0.44.16
  - @effect/sql@0.33.16

## 0.31.15

### Patch Changes

- Updated dependencies [[`239cc99`](https://github.com/Effect-TS/effect/commit/239cc995ce645946210a3c3d2cb52bd3547c0687), [`8b6c947`](https://github.com/Effect-TS/effect/commit/8b6c947eaa8e45a67ecb3c37d45cd27f3e41d165), [`c50a63b`](https://github.com/Effect-TS/effect/commit/c50a63bbecb9f560b9cae349c447eed877d1b9b6)]:
  - effect@3.14.15
  - @effect/experimental@0.44.15
  - @effect/platform@0.80.15
  - @effect/sql@0.33.15

## 0.31.14

### Patch Changes

- Updated dependencies [[`6ed8d15`](https://github.com/Effect-TS/effect/commit/6ed8d1589beb181d30abc79afebdaabc1d101538)]:
  - effect@3.14.14
  - @effect/experimental@0.44.14
  - @effect/platform@0.80.14
  - @effect/sql@0.33.14

## 0.31.13

### Patch Changes

- Updated dependencies [[`ee77788`](https://github.com/Effect-TS/effect/commit/ee77788747e7ebbde6bfa88256cde49dbbad3608), [`5fce6ba`](https://github.com/Effect-TS/effect/commit/5fce6ba19c3cc63cc0104e737e581ad989dedbf0), [`570e45f`](https://github.com/Effect-TS/effect/commit/570e45f8cb936e42ec48f67f21bb2b7252f36c0c)]:
  - effect@3.14.13
  - @effect/experimental@0.44.13
  - @effect/platform@0.80.13
  - @effect/sql@0.33.13

## 0.31.12

### Patch Changes

- Updated dependencies [[`c2ad9ee`](https://github.com/Effect-TS/effect/commit/c2ad9ee9f3c4c743390edf35ed9e85a20be33811), [`9c68654`](https://github.com/Effect-TS/effect/commit/9c686542b6eb3ea188cb70673ef2e41223633e89)]:
  - effect@3.14.12
  - @effect/experimental@0.44.12
  - @effect/platform@0.80.12
  - @effect/sql@0.33.12

## 0.31.11

### Patch Changes

- Updated dependencies [[`e536127`](https://github.com/Effect-TS/effect/commit/e536127c1e6f2fb3a542c73ae919435a629a346b)]:
  - effect@3.14.11
  - @effect/experimental@0.44.11
  - @effect/platform@0.80.11
  - @effect/sql@0.33.11

## 0.31.10

### Patch Changes

- Updated dependencies [[`bc7efa3`](https://github.com/Effect-TS/effect/commit/bc7efa3b031bb25e1ed3c8f2d3fb5e8da166cadc)]:
  - effect@3.14.10
  - @effect/experimental@0.44.10
  - @effect/platform@0.80.10
  - @effect/sql@0.33.10

## 0.31.9

### Patch Changes

- Updated dependencies [[`d78249f`](https://github.com/Effect-TS/effect/commit/d78249f0b67f63cf4baf806ff090cba33293daf0)]:
  - effect@3.14.9
  - @effect/experimental@0.44.9
  - @effect/platform@0.80.9
  - @effect/sql@0.33.9

## 0.31.8

### Patch Changes

- Updated dependencies [[`b3a2d32`](https://github.com/Effect-TS/effect/commit/b3a2d32772e6f7f20eacf2e18128e99324c4d378)]:
  - effect@3.14.8
  - @effect/experimental@0.44.8
  - @effect/platform@0.80.8
  - @effect/sql@0.33.8

## 0.31.7

### Patch Changes

- Updated dependencies [[`b542a4b`](https://github.com/Effect-TS/effect/commit/b542a4bf195be0c9af1523e1ba96c953decc4d25)]:
  - effect@3.14.7
  - @effect/experimental@0.44.7
  - @effect/platform@0.80.7
  - @effect/sql@0.33.7

## 0.31.6

### Patch Changes

- Updated dependencies [[`47618c1`](https://github.com/Effect-TS/effect/commit/47618c1ad84ebcc5a51133a3fff5aa5012d49d45), [`6077882`](https://github.com/Effect-TS/effect/commit/60778824a4794336c33807801f813f8751d1c7e4)]:
  - effect@3.14.6
  - @effect/experimental@0.44.6
  - @effect/platform@0.80.6
  - @effect/sql@0.33.6

## 0.31.5

### Patch Changes

- Updated dependencies [[`40dbfef`](https://github.com/Effect-TS/effect/commit/40dbfeff239b6e567706752114f31b2fce7de4e3), [`85fba81`](https://github.com/Effect-TS/effect/commit/85fba815ac07eb13d4227a69ac76a18e4b94df18), [`5a5ebdd`](https://github.com/Effect-TS/effect/commit/5a5ebdddfaddd259538b4599a6676281faca778e)]:
  - effect@3.14.5
  - @effect/platform@0.80.5
  - @effect/experimental@0.44.5
  - @effect/sql@0.33.5

## 0.31.4

### Patch Changes

- Updated dependencies [[`e4ba2c6`](https://github.com/Effect-TS/effect/commit/e4ba2c66a878e81b5e295d6d49aaf724b80a28ef)]:
  - effect@3.14.4
  - @effect/experimental@0.44.4
  - @effect/platform@0.80.4
  - @effect/sql@0.33.4

## 0.31.3

### Patch Changes

- Updated dependencies [[`37aa8e1`](https://github.com/Effect-TS/effect/commit/37aa8e137725a902e70cd1e468ea98b873aa5056), [`34f03d6`](https://github.com/Effect-TS/effect/commit/34f03d66875f21f266f102223a03cd14c2ed6ea6)]:
  - effect@3.14.3
  - @effect/experimental@0.44.3
  - @effect/platform@0.80.3
  - @effect/sql@0.33.3

## 0.31.2

### Patch Changes

- Updated dependencies [[`f87991b`](https://github.com/Effect-TS/effect/commit/f87991b6d8a2edfaf90b01cebda4b466992ae865), [`f87991b`](https://github.com/Effect-TS/effect/commit/f87991b6d8a2edfaf90b01cebda4b466992ae865), [`0a3e3e1`](https://github.com/Effect-TS/effect/commit/0a3e3e18eea5e0d1882f1a6c906198e6ef226a41)]:
  - effect@3.14.2
  - @effect/experimental@0.44.2
  - @effect/platform@0.80.2
  - @effect/sql@0.33.2

## 0.31.1

### Patch Changes

- Updated dependencies [[`4a274fe`](https://github.com/Effect-TS/effect/commit/4a274fe9f623182b6b902827e0e83bd89ca3b05c)]:
  - effect@3.14.1
  - @effect/experimental@0.44.1
  - @effect/platform@0.80.1
  - @effect/sql@0.33.1

## 0.31.0

### Patch Changes

- Updated dependencies [[`1f47e4e`](https://github.com/Effect-TS/effect/commit/1f47e4e12546ab691b29bfb7b5128bb17b93baa5), [`26dd75f`](https://github.com/Effect-TS/effect/commit/26dd75f276a0d8a63eab313bd5a167d5072c9780), [`aba2d1d`](https://github.com/Effect-TS/effect/commit/aba2d1d831ea149481bd4dd755528c0afa8239ce), [`3131f8f`](https://github.com/Effect-TS/effect/commit/3131f8fd12ba9eb31b90fa2f42bf88b12309133c), [`aba2d1d`](https://github.com/Effect-TS/effect/commit/aba2d1d831ea149481bd4dd755528c0afa8239ce), [`04dff2d`](https://github.com/Effect-TS/effect/commit/04dff2d01ac68c260f29a6d4743381825c353c86), [`aba2d1d`](https://github.com/Effect-TS/effect/commit/aba2d1d831ea149481bd4dd755528c0afa8239ce), [`c7fac0c`](https://github.com/Effect-TS/effect/commit/c7fac0cd7eadcd5cc0c3a987051c5b57ad271638), [`aba2d1d`](https://github.com/Effect-TS/effect/commit/aba2d1d831ea149481bd4dd755528c0afa8239ce), [`ffaa3f3`](https://github.com/Effect-TS/effect/commit/ffaa3f3969df26610fcc02ad537340641d44e803), [`ab957c1`](https://github.com/Effect-TS/effect/commit/ab957c1fee714868f56c7ab4e802b9d449e9b666), [`35db9ce`](https://github.com/Effect-TS/effect/commit/35db9ce228f1416c8abacc6dc9c36fbd0f33ef0f), [`aba2d1d`](https://github.com/Effect-TS/effect/commit/aba2d1d831ea149481bd4dd755528c0afa8239ce), [`cf77ea9`](https://github.com/Effect-TS/effect/commit/cf77ea9ab4fc89e66a43f682a9926ccdee6c57ed), [`26dd75f`](https://github.com/Effect-TS/effect/commit/26dd75f276a0d8a63eab313bd5a167d5072c9780), [`baaab60`](https://github.com/Effect-TS/effect/commit/baaab60b737f35dfab8e4a21bce28a195d19e899)]:
  - effect@3.14.0
  - @effect/experimental@0.44.0
  - @effect/platform@0.80.0
  - @effect/sql@0.33.0

## 0.30.4

### Patch Changes

- Updated dependencies [[`5662363`](https://github.com/Effect-TS/effect/commit/566236361e270e575ef1cbf308ad1967c82a362c), [`5f1fd15`](https://github.com/Effect-TS/effect/commit/5f1fd15308ab154791580059b89877d19a2055c2), [`8bb1460`](https://github.com/Effect-TS/effect/commit/8bb1460c824f66f0f25ebd899c5e74e388089c37)]:
  - @effect/platform@0.79.4
  - @effect/experimental@0.43.4
  - @effect/sql@0.32.4

## 0.30.3

### Patch Changes

- Updated dependencies [[`0c4803f`](https://github.com/Effect-TS/effect/commit/0c4803fcc69262d11a97ce49d0e9b4288df0651f), [`6f65ac4`](https://github.com/Effect-TS/effect/commit/6f65ac4eac1489cd6ea390e18b0908670722adad)]:
  - effect@3.13.12
  - @effect/experimental@0.43.3
  - @effect/platform@0.79.3
  - @effect/sql@0.32.3

## 0.30.2

### Patch Changes

- Updated dependencies [[`fad8cca`](https://github.com/Effect-TS/effect/commit/fad8cca9bbfcc2eaeb44b97c15dbe0a1eda75315), [`4296293`](https://github.com/Effect-TS/effect/commit/4296293049414d0cf2d915a26c552b09f946b9a0), [`9c241ab`](https://github.com/Effect-TS/effect/commit/9c241abe47ccf7a5257b98a4a64a63054a12741d), [`082b0c1`](https://github.com/Effect-TS/effect/commit/082b0c1b9f4252bcdd69608f2e4a9226f953ac3f), [`be12983`](https://github.com/Effect-TS/effect/commit/be12983bc7e7537b41cd8910fc4eb7d1da56ab07), [`de88127`](https://github.com/Effect-TS/effect/commit/de88127a5a5906ccece98af74787b5ae0e65e431)]:
  - effect@3.13.11
  - @effect/experimental@0.43.2
  - @effect/platform@0.79.2
  - @effect/sql@0.32.2

## 0.30.1

### Patch Changes

- Updated dependencies [[`527c964`](https://github.com/Effect-TS/effect/commit/527c9645229f5be9714a7e60a38a9e753c4bbfb1)]:
  - effect@3.13.10
  - @effect/experimental@0.43.1
  - @effect/platform@0.79.1
  - @effect/sql@0.32.1

## 0.30.0

### Patch Changes

- Updated dependencies [[`88fe129`](https://github.com/Effect-TS/effect/commit/88fe12923740765c0335a6e6203fdcc6a463edca), [`d630249`](https://github.com/Effect-TS/effect/commit/d630249426113088abe8b382db4f14d80f2160c2), [`2976e52`](https://github.com/Effect-TS/effect/commit/2976e52538d9dc9ffdcbc84d4ac748cff9305971)]:
  - @effect/platform@0.79.0
  - effect@3.13.9
  - @effect/experimental@0.43.0
  - @effect/sql@0.32.0

## 0.29.1

### Patch Changes

- Updated dependencies [[`c65d336`](https://github.com/Effect-TS/effect/commit/c65d3362d07ec815ff3b46278314e8a31706ddc2), [`22d2ebb`](https://github.com/Effect-TS/effect/commit/22d2ebb4b11f5a44351a4736e65da391a3b647d0)]:
  - effect@3.13.8
  - @effect/experimental@0.42.1
  - @effect/platform@0.78.1
  - @effect/sql@0.31.1

## 0.29.0

### Patch Changes

- Updated dependencies [[`c5bcf53`](https://github.com/Effect-TS/effect/commit/c5bcf53b7cb49dacffdd2a6cd8eb48cc452b417e)]:
  - @effect/platform@0.78.0
  - @effect/experimental@0.42.0
  - @effect/sql@0.31.0

## 0.28.7

### Patch Changes

- Updated dependencies [[`840cc73`](https://github.com/Effect-TS/effect/commit/840cc7329908db7ca693ef47b07d4f845c29cadd), [`9bf8a74`](https://github.com/Effect-TS/effect/commit/9bf8a74b967f18d931743dd5196af326c9118e9c), [`87ba23c`](https://github.com/Effect-TS/effect/commit/87ba23c41c193503ed0c612b0d32d0b253794c64), [`f910880`](https://github.com/Effect-TS/effect/commit/f91088069057f3b4529753f5bc5532b028d726df), [`0d01480`](https://github.com/Effect-TS/effect/commit/0d014803e4f688f74386a80abd65485e1a319244)]:
  - @effect/platform@0.77.7
  - effect@3.13.7
  - @effect/experimental@0.41.7
  - @effect/sql@0.30.7

## 0.28.6

### Patch Changes

- Updated dependencies [[`3154ce4`](https://github.com/Effect-TS/effect/commit/3154ce4692fa18b804982158d3c4c8a8a5fae386)]:
  - effect@3.13.6
  - @effect/experimental@0.41.6
  - @effect/platform@0.77.6
  - @effect/sql@0.30.6

## 0.28.5

### Patch Changes

- Updated dependencies [[`367bb35`](https://github.com/Effect-TS/effect/commit/367bb35f4c2a254e1fb211d96db2474a7aed9020), [`6cf11c3`](https://github.com/Effect-TS/effect/commit/6cf11c3a75773ceec2877c85ddc760f381f0866d), [`a0acec8`](https://github.com/Effect-TS/effect/commit/a0acec851f72e19466363d24b9cc218acd00006a)]:
  - effect@3.13.5
  - @effect/experimental@0.41.5
  - @effect/platform@0.77.5
  - @effect/sql@0.30.5

## 0.28.4

### Patch Changes

- Updated dependencies [[`e0746f9`](https://github.com/Effect-TS/effect/commit/e0746f9aa398b69c6542e375910683bf17f49f46), [`17d9e89`](https://github.com/Effect-TS/effect/commit/17d9e89f9851663bdbb6c1e685601d97806114a4)]:
  - @effect/platform@0.77.4
  - effect@3.13.4
  - @effect/experimental@0.41.4
  - @effect/sql@0.30.4

## 0.28.3

### Patch Changes

- Updated dependencies [[`cc5588d`](https://github.com/Effect-TS/effect/commit/cc5588df07f9103513547cb429ce041b9436a8bd), [`623c8cd`](https://github.com/Effect-TS/effect/commit/623c8cd053ed6ee3d353aaa8778d484670fca2bb), [`00b4eb1`](https://github.com/Effect-TS/effect/commit/00b4eb1ece12a16e222e6220965bb4024d6752ac), [`f2aee98`](https://github.com/Effect-TS/effect/commit/f2aee989b0a600900ce83e7f460d02908620c80f), [`fb798eb`](https://github.com/Effect-TS/effect/commit/fb798eb9061f1191badc017d1aa649360254da20), [`2251b15`](https://github.com/Effect-TS/effect/commit/2251b1528810bb695b37ce388b653cec0c5bf80c), [`2e15c1e`](https://github.com/Effect-TS/effect/commit/2e15c1e33648add0b29fe274fbcb7294b7515085), [`a4979db`](https://github.com/Effect-TS/effect/commit/a4979db021aef16e731be64df196b72088fc4376), [`b74255a`](https://github.com/Effect-TS/effect/commit/b74255a304ad49d60bedb1a260fd697f370af27a), [`d7f6a5c`](https://github.com/Effect-TS/effect/commit/d7f6a5c7d26c1963dcd864ca62360d20d08c7b49), [`9dd8979`](https://github.com/Effect-TS/effect/commit/9dd8979e940915b1cc1b1f264f3d019c77a65a02), [`477b488`](https://github.com/Effect-TS/effect/commit/477b488284f47c5469d7fba3e4065fb7e3b6556e), [`10932cb`](https://github.com/Effect-TS/effect/commit/10932cbf58fc721ada631cebec42f773ce96d3cc), [`9f6c784`](https://github.com/Effect-TS/effect/commit/9f6c78468b3b5e9ebfc38ffdfb70702901ee977b), [`2c639ec`](https://github.com/Effect-TS/effect/commit/2c639ecee332de4266e36022c989c35ae4e02105), [`886aaa8`](https://github.com/Effect-TS/effect/commit/886aaa81e06dfd3cd9391e8ea987d8cd5ada1124)]:
  - effect@3.13.3
  - @effect/experimental@0.41.3
  - @effect/platform@0.77.3
  - @effect/sql@0.30.3

## 0.28.2

### Patch Changes

- Updated dependencies [[`31be72a`](https://github.com/Effect-TS/effect/commit/31be72ada118cb84a942e67b1663263f8db74a9f), [`3e7ce97`](https://github.com/Effect-TS/effect/commit/3e7ce97f8a41756a039cf635d0b3d9a75d781097), [`31be72a`](https://github.com/Effect-TS/effect/commit/31be72ada118cb84a942e67b1663263f8db74a9f)]:
  - effect@3.13.2
  - @effect/platform@0.77.2
  - @effect/experimental@0.41.2
  - @effect/sql@0.30.2

## 0.28.1

### Patch Changes

- Updated dependencies [[`b56a211`](https://github.com/Effect-TS/effect/commit/b56a2110569fd0ec0b57ac137743e926d49f51cc)]:
  - effect@3.13.1
  - @effect/experimental@0.41.1
  - @effect/platform@0.77.1
  - @effect/sql@0.30.1

## 0.28.0

### Patch Changes

- Updated dependencies [[`8baef83`](https://github.com/Effect-TS/effect/commit/8baef83e7ff0b7bc0738b680e1ef013065386cff), [`655bfe2`](https://github.com/Effect-TS/effect/commit/655bfe29e44cc3f0fb9b4e53038f50b891c188df), [`d90cbc2`](https://github.com/Effect-TS/effect/commit/d90cbc274e2742d18671fe65aa4764c057eb6cba), [`75632bd`](https://github.com/Effect-TS/effect/commit/75632bd44b8025101d652ccbaeef898c7086c91c), [`c874a2e`](https://github.com/Effect-TS/effect/commit/c874a2e4b17e9d71904ca8375bb77b020975cb1d), [`bf865e5`](https://github.com/Effect-TS/effect/commit/bf865e5833f77fd8f6c06944ca9d507b54488301), [`f98b2b7`](https://github.com/Effect-TS/effect/commit/f98b2b7592cf20f9d85313e7f1e964cb65878138), [`de8ce92`](https://github.com/Effect-TS/effect/commit/de8ce924923eaa4e1b761a97eb45ec967389f3d5), [`cf8b2dd`](https://github.com/Effect-TS/effect/commit/cf8b2dd112f8e092ed99d78fd728db0f91c29050), [`db426a5`](https://github.com/Effect-TS/effect/commit/db426a5fb41ab84d18e3c8753a7329b4de544245), [`6862444`](https://github.com/Effect-TS/effect/commit/6862444094906ad4f2cb077ff3b9cc0b73880c8c), [`5fc8a90`](https://github.com/Effect-TS/effect/commit/5fc8a90ba46a5fd9f3b643f0b5aeadc69d717339), [`546a492`](https://github.com/Effect-TS/effect/commit/546a492e60eb2b8b048a489a474b934ea0877005), [`65c4796`](https://github.com/Effect-TS/effect/commit/65c47966ce39055f02cf5c808daabb3ea6442b0b), [`9760fdc`](https://github.com/Effect-TS/effect/commit/9760fdc37bdaef9da8b150e46b86ddfbe2ad9221), [`5b471e7`](https://github.com/Effect-TS/effect/commit/5b471e7d4317e8ee5d72bbbd3e0c9775160949ab), [`4f810cc`](https://github.com/Effect-TS/effect/commit/4f810cc2770e9f1f266851d2cb6257112c12af49)]:
  - effect@3.13.0
  - @effect/experimental@0.41.0
  - @effect/platform@0.77.0
  - @effect/sql@0.30.0

## 0.27.1

### Patch Changes

- Updated dependencies [[`4018eae`](https://github.com/Effect-TS/effect/commit/4018eaed2733241676ddb8c52416f463a8c32e35), [`543d36d`](https://github.com/Effect-TS/effect/commit/543d36d1a11452560b01ab966a82529ad5fee8c9), [`c407726`](https://github.com/Effect-TS/effect/commit/c407726f79df4a567a9631cddd8effaa16b3535d), [`f70a65a`](https://github.com/Effect-TS/effect/commit/f70a65ac80c6635d80b12beaf4d32a9cc59fa143), [`ba409f6`](https://github.com/Effect-TS/effect/commit/ba409f69c41aeaa29e475c0630735726eaf4dbac), [`3d2e356`](https://github.com/Effect-TS/effect/commit/3d2e3565e8a43d1bdb5daee8db3b90f56d71d859)]:
  - effect@3.12.12
  - @effect/platform@0.76.1
  - @effect/experimental@0.40.1
  - @effect/sql@0.29.1

## 0.27.0

### Patch Changes

- Updated dependencies [[`b6a032f`](https://github.com/Effect-TS/effect/commit/b6a032f07bffa020a848c813881879395134fa20), [`42ddd5f`](https://github.com/Effect-TS/effect/commit/42ddd5f144ce9f9d94a036679ebbd626446d37f5), [`2fe447c`](https://github.com/Effect-TS/effect/commit/2fe447c6354d334f9c591b8a8481818f5f0e797e), [`2473ad5`](https://github.com/Effect-TS/effect/commit/2473ad5cf23582e3a41338091fa526ffe611288d)]:
  - effect@3.12.11
  - @effect/platform@0.76.0
  - @effect/experimental@0.40.0
  - @effect/sql@0.29.0

## 0.26.4

### Patch Changes

- Updated dependencies [[`e30f132`](https://github.com/Effect-TS/effect/commit/e30f132c336c9d0760bad39f82a55c7ce5159eb7), [`33fa667`](https://github.com/Effect-TS/effect/commit/33fa667c2623be1026e1ccee91bd44f73b09020a), [`87f5f28`](https://github.com/Effect-TS/effect/commit/87f5f2842e4196cb88d13f10f443ff0567e82832), [`7d57ecd`](https://github.com/Effect-TS/effect/commit/7d57ecdaf5da2345ebbf9c22df50317578bde0f5), [`4dbd170`](https://github.com/Effect-TS/effect/commit/4dbd170538e8fb7a36aa7c469c6f93b6c7000091)]:
  - effect@3.12.10
  - @effect/platform@0.75.4
  - @effect/experimental@0.39.4
  - @effect/sql@0.28.4

## 0.26.3

### Patch Changes

- Updated dependencies [[`1b4a4e9`](https://github.com/Effect-TS/effect/commit/1b4a4e904ef5227ec7d9114d4e417eca19eed940)]:
  - effect@3.12.9
  - @effect/experimental@0.39.3
  - @effect/platform@0.75.3
  - @effect/sql@0.28.3

## 0.26.2

### Patch Changes

- Updated dependencies [[`59b3cfb`](https://github.com/Effect-TS/effect/commit/59b3cfbbd5713dd9475998e95fad5534c0b21466), [`766113c`](https://github.com/Effect-TS/effect/commit/766113c0ea3512cdb887650ead8ba314236e22ee), [`bb05fb8`](https://github.com/Effect-TS/effect/commit/bb05fb83457355b1ca567228a9e041edfb6fd85d), [`712277f`](https://github.com/Effect-TS/effect/commit/712277f949052a24b46e4aa234063a6abf395c90), [`f269122`](https://github.com/Effect-TS/effect/commit/f269122508693b111142994dd48698ddc75f3d69), [`8f6006a`](https://github.com/Effect-TS/effect/commit/8f6006a610fb6d6c7b8d14209a7323338a8964ff), [`c45b559`](https://github.com/Effect-TS/effect/commit/c45b5592b5fd1189a5c932cfe05bd7d5f6d68508), [`430c846`](https://github.com/Effect-TS/effect/commit/430c846cbac05b187e3d24ac8dfee0cf22506f7c), [`7b03057`](https://github.com/Effect-TS/effect/commit/7b03057507d2dab5e6793beb9c578dedaaeb15fe), [`a9c94c8`](https://github.com/Effect-TS/effect/commit/a9c94c807755610831211a686d2fad849ab38eb4), [`107e6f0`](https://github.com/Effect-TS/effect/commit/107e6f0557a1e2d3b0dce25d62fa1e2601521752), [`c9175ae`](https://github.com/Effect-TS/effect/commit/c9175aef41cb1e3b689d0ac0a4f53d8107376b58), [`65c11b9`](https://github.com/Effect-TS/effect/commit/65c11b9266ec9447c31c26fe3ed35c73bd3b81fd), [`e386d2f`](https://github.com/Effect-TS/effect/commit/e386d2f1b3ab3ac2c14ee76de11f5963d32a3df4), [`9172efb`](https://github.com/Effect-TS/effect/commit/9172efba98bc6a82353e6ec2af61ac08f038ba64)]:
  - @effect/platform@0.75.2
  - effect@3.12.8
  - @effect/experimental@0.39.2
  - @effect/sql@0.28.2

## 0.26.1

### Patch Changes

- Updated dependencies [[`8dff1d1`](https://github.com/Effect-TS/effect/commit/8dff1d1bff76cdba643cad7f0bf864300f08bc61)]:
  - effect@3.12.7
  - @effect/experimental@0.39.1
  - @effect/platform@0.75.1
  - @effect/sql@0.28.1

## 0.26.0

### Patch Changes

- Updated dependencies [[`5e43ce5`](https://github.com/Effect-TS/effect/commit/5e43ce50bae116865906112e7f88d390739d778b), [`289c13b`](https://github.com/Effect-TS/effect/commit/289c13b38e8e35b214d46d385d05dead176c87cd), [`76eb7d0`](https://github.com/Effect-TS/effect/commit/76eb7d0fbce3c009c8f77e84c178cb15bbed9709), [`8b4e75d`](https://github.com/Effect-TS/effect/commit/8b4e75d35daea807c447ca760948a717aa66bb52), [`fc5e0f0`](https://github.com/Effect-TS/effect/commit/fc5e0f0d357a0051cfa01c1ede83ffdd3cb41ab1), [`004fd2b`](https://github.com/Effect-TS/effect/commit/004fd2bbd1459e64fb1b57f02eeb791ca5ea1ea5), [`b2a31be`](https://github.com/Effect-TS/effect/commit/b2a31be85c35d891351ce4f9a2cc93ece0c257f6), [`5514d05`](https://github.com/Effect-TS/effect/commit/5514d05b5cd586ff5868b8bd41c959e95e6c33cd), [`bf5f0ae`](https://github.com/Effect-TS/effect/commit/bf5f0ae9daa0170471678e22585e8ec14ce667bb), [`3b19bcf`](https://github.com/Effect-TS/effect/commit/3b19bcfd3aaadb6c9253428622df524537c8e626), [`b064b3b`](https://github.com/Effect-TS/effect/commit/b064b3b293615fd268cc5a5647d0981eb67750b8), [`eb264ed`](https://github.com/Effect-TS/effect/commit/eb264ed8a6e8c92a9dc7006f766c6ca2e5d29e03), [`289c13b`](https://github.com/Effect-TS/effect/commit/289c13b38e8e35b214d46d385d05dead176c87cd), [`f474678`](https://github.com/Effect-TS/effect/commit/f474678bf10b8f1c80e3dc096ddc7ecf20b2b23e), [`ee187d0`](https://github.com/Effect-TS/effect/commit/ee187d098007a402844c94d04f0cd8f07695377a)]:
  - @effect/experimental@0.39.0
  - @effect/platform@0.75.0
  - effect@3.12.6
  - @effect/sql@0.28.0

## 0.25.0

### Patch Changes

- Updated dependencies [[`bd0d489`](https://github.com/Effect-TS/effect/commit/bd0d4892b098bc4c589444af9f50259c2c02ec0f), [`a8b0ddb`](https://github.com/Effect-TS/effect/commit/a8b0ddb84710054799fc8f57485b95d00093ada1), [`8653072`](https://github.com/Effect-TS/effect/commit/86530720d7a03e118d2c5a8bf5a997cee7e7f3d6), [`507d546`](https://github.com/Effect-TS/effect/commit/507d546bd49db31000425fb5da88c434e4291bea), [`a8b0ddb`](https://github.com/Effect-TS/effect/commit/a8b0ddb84710054799fc8f57485b95d00093ada1), [`8db239b`](https://github.com/Effect-TS/effect/commit/8db239b9c869a3707f6566b9d9dbdf53c4df03fc), [`84a0911`](https://github.com/Effect-TS/effect/commit/84a091181634c3a022c94234cec7764a3aeef1be), [`84a0911`](https://github.com/Effect-TS/effect/commit/84a091181634c3a022c94234cec7764a3aeef1be), [`3179a9f`](https://github.com/Effect-TS/effect/commit/3179a9f65d23369a6a9a1f80f7750566dd28df22), [`6cb9b76`](https://github.com/Effect-TS/effect/commit/6cb9b766396d0b2ed995cf26957359713efd202e), [`1fcbe55`](https://github.com/Effect-TS/effect/commit/1fcbe55345042d8468f6a98c84081bd00b6bcf5a), [`bd0d489`](https://github.com/Effect-TS/effect/commit/bd0d4892b098bc4c589444af9f50259c2c02ec0f), [`d9a63d9`](https://github.com/Effect-TS/effect/commit/d9a63d9d385653865954cac895065360d54cc56b), [`6cb9b76`](https://github.com/Effect-TS/effect/commit/6cb9b766396d0b2ed995cf26957359713efd202e)]:
  - @effect/experimental@0.38.0
  - @effect/sql@0.27.0
  - effect@3.12.5
  - @effect/platform@0.74.0

## 0.24.1

### Patch Changes

- Updated dependencies [[`5b50ea4`](https://github.com/Effect-TS/effect/commit/5b50ea4a10cf9acd51f9624b2474d9d5ded74019), [`c170a68`](https://github.com/Effect-TS/effect/commit/c170a68b6266100774461fcd6c0e0fabb60112f2), [`a66c2eb`](https://github.com/Effect-TS/effect/commit/a66c2eb473245092cd41f04c2eb2b7b02cf53718), [`c9e5e1b`](https://github.com/Effect-TS/effect/commit/c9e5e1be17c0c84d3d4e2abc3c60215cdb56bbbe), [`7b3d58d`](https://github.com/Effect-TS/effect/commit/7b3d58d7aec2152ec282460871d3e9de45ed254d)]:
  - effect@3.12.4
  - @effect/platform@0.73.1
  - @effect/experimental@0.37.1
  - @effect/sql@0.26.1

## 0.24.0

### Patch Changes

- Updated dependencies [[`d7dac48`](https://github.com/Effect-TS/effect/commit/d7dac48a477cdfeec509dbe9f33fce6a1b02b63d), [`c110032`](https://github.com/Effect-TS/effect/commit/c110032322450a8824ba38ae24335a538cd2ce9a), [`1d7fd2b`](https://github.com/Effect-TS/effect/commit/1d7fd2b7ee8eeecc912d27adf76ed897db236dc5), [`1d7fd2b`](https://github.com/Effect-TS/effect/commit/1d7fd2b7ee8eeecc912d27adf76ed897db236dc5), [`23ac740`](https://github.com/Effect-TS/effect/commit/23ac740c7dd4610b7d265c2071b88b0968419e9a), [`8cd7319`](https://github.com/Effect-TS/effect/commit/8cd7319b6568bfc7a30ca16c104d189e37eac3a0)]:
  - effect@3.12.3
  - @effect/platform@0.73.0
  - @effect/experimental@0.37.0
  - @effect/sql@0.26.0

## 0.23.2

### Patch Changes

- Updated dependencies [[`734af82`](https://github.com/Effect-TS/effect/commit/734af82138e78b9c57a8355b1c6b80e80d38b222), [`b63c780`](https://github.com/Effect-TS/effect/commit/b63c78010893101520448ddda7019c487cf7eedd), [`212e784`](https://github.com/Effect-TS/effect/commit/212e78475f527147ec27c090bd13f789f55add7a), [`f852cb0`](https://github.com/Effect-TS/effect/commit/f852cb02040ea2f165e9b449615b8b1366add5d5), [`7276ae2`](https://github.com/Effect-TS/effect/commit/7276ae21062896adbb7508ac5b2dece95316322f), [`212e784`](https://github.com/Effect-TS/effect/commit/212e78475f527147ec27c090bd13f789f55add7a), [`212e784`](https://github.com/Effect-TS/effect/commit/212e78475f527147ec27c090bd13f789f55add7a), [`212e784`](https://github.com/Effect-TS/effect/commit/212e78475f527147ec27c090bd13f789f55add7a), [`c640d77`](https://github.com/Effect-TS/effect/commit/c640d77b33ad417876f4e8ffe8574ee6cbe5607f), [`0def088`](https://github.com/Effect-TS/effect/commit/0def0887cfdb6755729a64dfd52b3b9f46b0576c)]:
  - effect@3.12.2
  - @effect/platform@0.72.2
  - @effect/experimental@0.36.2
  - @effect/sql@0.25.2

## 0.23.1

### Patch Changes

- Updated dependencies [[`302b57d`](https://github.com/Effect-TS/effect/commit/302b57d2cbf9b9ccc17450945aeebfb33cfe8d43), [`0988083`](https://github.com/Effect-TS/effect/commit/0988083d4594938590df5a287e5b27d38526dd07), [`8b46be6`](https://github.com/Effect-TS/effect/commit/8b46be6a3b8160362ab5ea9171c5e6932505125c), [`bfe8027`](https://github.com/Effect-TS/effect/commit/bfe802734b450a4b4ee069d1125dd37995db2bff), [`16dd657`](https://github.com/Effect-TS/effect/commit/16dd657033d8afac2ffea567b3c8bb27c9b249b6), [`39db211`](https://github.com/Effect-TS/effect/commit/39db211414e90c8db8fdad7dc8ce5b4661bcfaef)]:
  - effect@3.12.1
  - @effect/experimental@0.36.1
  - @effect/platform@0.72.1
  - @effect/sql@0.25.1

## 0.23.0

### Patch Changes

- Updated dependencies [[`abb22a4`](https://github.com/Effect-TS/effect/commit/abb22a429b9c52c31e84856294f175d2064a9b4d), [`f369a89`](https://github.com/Effect-TS/effect/commit/f369a89e98bc682969803b9304adaf4557bb36c2), [`642376c`](https://github.com/Effect-TS/effect/commit/642376c63fd7d78754db991631a4d50a5dc79aa3), [`3d2b7a7`](https://github.com/Effect-TS/effect/commit/3d2b7a7e942a7157afae5b1cdbc6f3fef116428e), [`ef64c6f`](https://github.com/Effect-TS/effect/commit/ef64c6fec0d47da573c04230dde9ea729366d871), [`73f9c6f`](https://github.com/Effect-TS/effect/commit/73f9c6f2ff091512cf904cc54ab59965b86e87c8), [`17cb451`](https://github.com/Effect-TS/effect/commit/17cb4514590e8a86263f7aed009f24da8a237342), [`d801820`](https://github.com/Effect-TS/effect/commit/d80182060c2ee945d7e0e4728812abf9465a0d6a), [`e1eeb2d`](https://github.com/Effect-TS/effect/commit/e1eeb2d7064b3870041dab142f3057970699bbf1), [`c11f3a6`](https://github.com/Effect-TS/effect/commit/c11f3a60a05c3b5fc8e7ce90136728154dc505b0), [`618f7e0`](https://github.com/Effect-TS/effect/commit/618f7e092a1011e5090dca1e69b5e9285689654b), [`c0ba834`](https://github.com/Effect-TS/effect/commit/c0ba834d1995cf5a8b250e4780fd43f3e3881151), [`e1eeb2d`](https://github.com/Effect-TS/effect/commit/e1eeb2d7064b3870041dab142f3057970699bbf1)]:
  - effect@3.12.0
  - @effect/platform@0.72.0
  - @effect/experimental@0.36.0
  - @effect/sql@0.25.0

## 0.22.3

### Patch Changes

- Updated dependencies [[`39457d4`](https://github.com/Effect-TS/effect/commit/39457d4897d9bc7df8af5c05d352866bbeae82eb), [`a475cc2`](https://github.com/Effect-TS/effect/commit/a475cc25fd7c9f26b27a8e98f8fbe43cc9e6ee3e), [`199214e`](https://github.com/Effect-TS/effect/commit/199214e21c616d8a0ccd7ed5f92e944e6c580193), [`b3c160d`](https://github.com/Effect-TS/effect/commit/b3c160d7a1fdfc2d3fb2440530f1ab80efc65133)]:
  - effect@3.11.10
  - @effect/experimental@0.35.3
  - @effect/platform@0.71.7
  - @effect/sql@0.24.3

## 0.22.2

### Patch Changes

- Updated dependencies [[`1c08a0b`](https://github.com/Effect-TS/effect/commit/1c08a0b8505badcffb4d9cade5a746ea90c9557e), [`1ce703b`](https://github.com/Effect-TS/effect/commit/1ce703b041bbd7560c5c437c9b9be48f027937fd), [`1ce703b`](https://github.com/Effect-TS/effect/commit/1ce703b041bbd7560c5c437c9b9be48f027937fd)]:
  - effect@3.11.9
  - @effect/experimental@0.35.2
  - @effect/platform@0.71.6
  - @effect/sql@0.24.2

## 0.22.1

### Patch Changes

- Updated dependencies [[`05d71f8`](https://github.com/Effect-TS/effect/commit/05d71f85622305705d8316817694a09762e60865), [`e66b920`](https://github.com/Effect-TS/effect/commit/e66b9205f25ab425d30640886eb3fb2c4715bc26)]:
  - @effect/platform@0.71.5
  - @effect/experimental@0.35.1
  - @effect/sql@0.24.1

## 0.22.0

### Patch Changes

- Updated dependencies [[`909181a`](https://github.com/Effect-TS/effect/commit/909181a9ce9052a80432ccf52187e0723004bf7f), [`909181a`](https://github.com/Effect-TS/effect/commit/909181a9ce9052a80432ccf52187e0723004bf7f), [`1a6b52d`](https://github.com/Effect-TS/effect/commit/1a6b52dcf020d36e38a7bc90b648152cf5a8ccba)]:
  - @effect/platform@0.71.4
  - effect@3.11.8
  - @effect/experimental@0.35.0
  - @effect/sql@0.24.0

## 0.21.3

### Patch Changes

- Updated dependencies [[`6984508`](https://github.com/Effect-TS/effect/commit/6984508c87f1bd91213b44c19b25ab5e2dcc1ce0), [`883639c`](https://github.com/Effect-TS/effect/commit/883639cc8ce47757f1cd39439391a8028c0812fe)]:
  - @effect/platform@0.71.3
  - @effect/experimental@0.34.3
  - @effect/sql@0.23.3

## 0.21.2

### Patch Changes

- Updated dependencies [[`2408616`](https://github.com/Effect-TS/effect/commit/24086163b60b09cc6d0885bd565ef080dcbe866b), [`cec0b4d`](https://github.com/Effect-TS/effect/commit/cec0b4d152ef660be2ccdb0927255f2471436e6e), [`cec0b4d`](https://github.com/Effect-TS/effect/commit/cec0b4d152ef660be2ccdb0927255f2471436e6e), [`8d978c5`](https://github.com/Effect-TS/effect/commit/8d978c53f6fcc98d9d645ecba3e4b55d4297dd36), [`cec0b4d`](https://github.com/Effect-TS/effect/commit/cec0b4d152ef660be2ccdb0927255f2471436e6e), [`cec0b4d`](https://github.com/Effect-TS/effect/commit/cec0b4d152ef660be2ccdb0927255f2471436e6e)]:
  - effect@3.11.7
  - @effect/platform@0.71.2
  - @effect/experimental@0.34.2
  - @effect/sql@0.23.2

## 0.21.1

### Patch Changes

- Updated dependencies [[`1d3df5b`](https://github.com/Effect-TS/effect/commit/1d3df5bc4324e88a392c348db35fd9d029c7b25e)]:
  - @effect/platform@0.71.1
  - @effect/experimental@0.34.1
  - @effect/sql@0.23.1

## 0.21.0

### Patch Changes

- Updated dependencies [[`662d1ce`](https://github.com/Effect-TS/effect/commit/662d1ce6fb7da384a95888d5b2bb5605bdf3208d), [`c99a0f3`](https://github.com/Effect-TS/effect/commit/c99a0f376d049d3793ed33e146d9873b8a5e5b78), [`11fc401`](https://github.com/Effect-TS/effect/commit/11fc401f436f99bf4be95f56d50b0e4bdfe5edea), [`c99a0f3`](https://github.com/Effect-TS/effect/commit/c99a0f376d049d3793ed33e146d9873b8a5e5b78), [`31c62d8`](https://github.com/Effect-TS/effect/commit/31c62d83cbdcf9850a8b5331faa239601c60f78a)]:
  - effect@3.11.6
  - @effect/platform@0.71.0
  - @effect/experimental@0.34.0
  - @effect/sql@0.23.0

## 0.20.7

### Patch Changes

- Updated dependencies [[`9f5a6f7`](https://github.com/Effect-TS/effect/commit/9f5a6f701bf7ba31adccd1f1bcfa8ab5614c9be8), [`ef70ffc`](https://github.com/Effect-TS/effect/commit/ef70ffc417ec035ede40c62b7316e447cc7c1932), [`22905cf`](https://github.com/Effect-TS/effect/commit/22905cf5addfb1ff3d2a6135c52036be958ae911), [`9f5a6f7`](https://github.com/Effect-TS/effect/commit/9f5a6f701bf7ba31adccd1f1bcfa8ab5614c9be8), [`1e59e4f`](https://github.com/Effect-TS/effect/commit/1e59e4fd778da18296812a2a32f36ca8ae50f60d), [`9f5a6f7`](https://github.com/Effect-TS/effect/commit/9f5a6f701bf7ba31adccd1f1bcfa8ab5614c9be8), [`8d914e5`](https://github.com/Effect-TS/effect/commit/8d914e504e7a22d0ea628e8af265ee450ff9530f), [`03bb00f`](https://github.com/Effect-TS/effect/commit/03bb00faa74f9e168a54a8cc0828a664fbb1ab05), [`9f5a6f7`](https://github.com/Effect-TS/effect/commit/9f5a6f701bf7ba31adccd1f1bcfa8ab5614c9be8), [`14e1149`](https://github.com/Effect-TS/effect/commit/14e1149f1af5a022f06eb8c2e4ba9fec17fe7426), [`9f5a6f7`](https://github.com/Effect-TS/effect/commit/9f5a6f701bf7ba31adccd1f1bcfa8ab5614c9be8), [`9f5a6f7`](https://github.com/Effect-TS/effect/commit/9f5a6f701bf7ba31adccd1f1bcfa8ab5614c9be8)]:
  - effect@3.11.5
  - @effect/experimental@0.33.7
  - @effect/platform@0.70.7
  - @effect/sql@0.22.7

## 0.20.6

### Patch Changes

- Updated dependencies [[`9a5b8e3`](https://github.com/Effect-TS/effect/commit/9a5b8e36d184bd4967a88752cb6e755e1be263af)]:
  - @effect/platform@0.70.6
  - @effect/experimental@0.33.6
  - @effect/sql@0.22.6

## 0.20.5

### Patch Changes

- [#4090](https://github.com/Effect-TS/effect/pull/4090) [`e993627`](https://github.com/Effect-TS/effect/commit/e9936278d9b72a8b96c37cf7968d0e095069c488) Thanks @rocwang! - Add the missing dependency on @effect/experimental to @effect/sql-X

- Updated dependencies [[`415f4c9`](https://github.com/Effect-TS/effect/commit/415f4c98321868531727a83cbaad70164f5e4c40), [`518b258`](https://github.com/Effect-TS/effect/commit/518b258a8a67ecd332a9252c35cc060f8368dee2), [`6e323a3`](https://github.com/Effect-TS/effect/commit/6e323a36faaee46b328c8e3cf60a76b3aff9907f), [`518b258`](https://github.com/Effect-TS/effect/commit/518b258a8a67ecd332a9252c35cc060f8368dee2), [`6e323a3`](https://github.com/Effect-TS/effect/commit/6e323a36faaee46b328c8e3cf60a76b3aff9907f)]:
  - @effect/platform@0.70.5
  - effect@3.11.4
  - @effect/experimental@0.33.5
  - @effect/sql@0.22.5

## 0.20.4

### Patch Changes

- Updated dependencies [[`90906f7`](https://github.com/Effect-TS/effect/commit/90906f7f154b12c7182e8f39e3c55ef3937db857), [`3862cd3`](https://github.com/Effect-TS/effect/commit/3862cd3c7f6a542ed65fb81255b3bd696ce2f567), [`3862cd3`](https://github.com/Effect-TS/effect/commit/3862cd3c7f6a542ed65fb81255b3bd696ce2f567), [`343b6aa`](https://github.com/Effect-TS/effect/commit/343b6aa6ac4a74276bfc7c63ccbf4a1d72bc1bed), [`afba339`](https://github.com/Effect-TS/effect/commit/afba339adc11dad56b5a3b7ca94487e58f34d613)]:
  - effect@3.11.3
  - @effect/platform@0.70.4
  - @effect/sql@0.22.4

## 0.20.3

### Patch Changes

- Updated dependencies [[`7044730`](https://github.com/Effect-TS/effect/commit/70447306be1aeeb7d87c230b2a96ec87b993ede9)]:
  - @effect/platform@0.70.3
  - @effect/sql@0.22.3

## 0.20.2

### Patch Changes

- Updated dependencies [[`01cee56`](https://github.com/Effect-TS/effect/commit/01cee560b58d94b24cc20e98083251b73e658b41), [`c2249ea`](https://github.com/Effect-TS/effect/commit/c2249ea13fd98ab7d9aa628787931356d8ec2860), [`1358aa5`](https://github.com/Effect-TS/effect/commit/1358aa5326eaa85ef13ee8d1fed0b4a4288ed3eb), [`1de3fe7`](https://github.com/Effect-TS/effect/commit/1de3fe7d1cbafd6391eaa38c2300b99e332cc2aa)]:
  - effect@3.11.2
  - @effect/platform@0.70.2
  - @effect/sql@0.22.2

## 0.20.1

### Patch Changes

- Updated dependencies [[`dd8a2d8`](https://github.com/Effect-TS/effect/commit/dd8a2d8e80d33b16719fc69361eaedf0b59d4620), [`a71bfef`](https://github.com/Effect-TS/effect/commit/a71bfef46f5061bb2502a61a333638a987b62273)]:
  - effect@3.11.1
  - @effect/platform@0.70.1
  - @effect/sql@0.22.1

## 0.20.0

### Patch Changes

- Updated dependencies [[`147434b`](https://github.com/Effect-TS/effect/commit/147434b03d5e1fd692dd9f126e5ab0910f3b76d3), [`6e69493`](https://github.com/Effect-TS/effect/commit/6e694930048bbaf98110f35f41566aeb9752d471), [`147434b`](https://github.com/Effect-TS/effect/commit/147434b03d5e1fd692dd9f126e5ab0910f3b76d3), [`5eff3f6`](https://github.com/Effect-TS/effect/commit/5eff3f6fa3aae7e86948a62cbfd63b8d6c3bdf92), [`d9fe79b`](https://github.com/Effect-TS/effect/commit/d9fe79bb5a3fe105d8e7a3bc2922a8ad936a5d10), [`251d189`](https://github.com/Effect-TS/effect/commit/251d189420bbba71990574e91098c499065f9a9b), [`5a259f3`](https://github.com/Effect-TS/effect/commit/5a259f3711b4369f55d885b568bdb21136155261), [`b4ce4ea`](https://github.com/Effect-TS/effect/commit/b4ce4ea7fd514a7e572f2dcd879c98f334981b0e), [`15fcc5a`](https://github.com/Effect-TS/effect/commit/15fcc5a0ea4bbf40ab48fa6a04fdda74f76f4c07), [`9bc9a47`](https://github.com/Effect-TS/effect/commit/9bc9a476800dc645903c888a68bb1d3baa3383c6), [`aadb8a4`](https://github.com/Effect-TS/effect/commit/aadb8a48d2cba197c06ec9996505510e48e4e5cb), [`1e2747c`](https://github.com/Effect-TS/effect/commit/1e2747c63a4820d1459cbbc88c71212983bd68bd), [`9264162`](https://github.com/Effect-TS/effect/commit/9264162a82783a651776fb7b87604564a63e7070), [`e0b9b09`](https://github.com/Effect-TS/effect/commit/e0b9b09e70c386b2da17d1f0a15b0511861c89e8), [`c36f3b9`](https://github.com/Effect-TS/effect/commit/c36f3b95df5ce9d71b66f22f26ce12eda8d3e848), [`672bde5`](https://github.com/Effect-TS/effect/commit/672bde5bec51c7d6f9862828e6a654cb2cb6f93d), [`aadb8a4`](https://github.com/Effect-TS/effect/commit/aadb8a48d2cba197c06ec9996505510e48e4e5cb)]:
  - effect@3.11.0
  - @effect/platform@0.70.0
  - @effect/sql@0.22.0

## 0.19.4

### Patch Changes

- Updated dependencies [[`3069614`](https://github.com/Effect-TS/effect/commit/30696149271129fc618f6f2ccd1d8f2f6c0f9cd7), [`09a5e52`](https://github.com/Effect-TS/effect/commit/09a5e522fd9b221f05d85b1d1c8a740d4973c302)]:
  - effect@3.10.20
  - @effect/platform@0.69.32
  - @effect/sql@0.21.4

## 0.19.3

### Patch Changes

- Updated dependencies [[`e6d4a37`](https://github.com/Effect-TS/effect/commit/e6d4a37c1d7e657b5ea44063a1cf586808228fe5)]:
  - @effect/platform@0.69.31
  - @effect/sql@0.21.3

## 0.19.2

### Patch Changes

- Updated dependencies []:
  - @effect/sql@0.21.2

## 0.19.1

### Patch Changes

- Updated dependencies [[`270f199`](https://github.com/Effect-TS/effect/commit/270f199b31810fd643e4c22818698adcbdb5d396)]:
  - @effect/platform@0.69.30
  - @effect/sql@0.21.1

## 0.19.0

### Minor Changes

- [#4022](https://github.com/Effect-TS/effect/pull/4022) [`1b1ba09`](https://github.com/Effect-TS/effect/commit/1b1ba099bca49ff48ffe931cc1b607314a5eaafa) Thanks @tim-smart! - allow cloning a SqlClient with transforms disabled

### Patch Changes

- [#4021](https://github.com/Effect-TS/effect/pull/4021) [`e9dfea3`](https://github.com/Effect-TS/effect/commit/e9dfea3f394444ebd8929e5cfe05ce740cf84d6e) Thanks @tim-smart! - add .reactive method to SqlClient interface

- Updated dependencies [[`e9dfea3`](https://github.com/Effect-TS/effect/commit/e9dfea3f394444ebd8929e5cfe05ce740cf84d6e), [`1b1ba09`](https://github.com/Effect-TS/effect/commit/1b1ba099bca49ff48ffe931cc1b607314a5eaafa), [`24cc35e`](https://github.com/Effect-TS/effect/commit/24cc35e26d6ed4a076470bc687ffd99cc50991b3)]:
  - @effect/sql@0.21.0
  - @effect/platform@0.69.29

## 0.18.12

### Patch Changes

- Updated dependencies [[`edd72be`](https://github.com/Effect-TS/effect/commit/edd72be57b904d60c9cbffc2537901821a9da537), [`a3e2771`](https://github.com/Effect-TS/effect/commit/a3e277170a1f7cf61fd629acb60304c7e81d9498), [`944025b`](https://github.com/Effect-TS/effect/commit/944025bc5ce139f4a85846aa689bf30ec06a8ec1), [`54addee`](https://github.com/Effect-TS/effect/commit/54addee438a644bf010646c52042c7b89c5fc0a7), [`a9e00e4`](https://github.com/Effect-TS/effect/commit/a9e00e43f0b5dd22c1f9d5b78be6383daea09c20)]:
  - @effect/platform@0.69.28
  - effect@3.10.19
  - @effect/sql@0.20.12

## 0.18.11

### Patch Changes

- Updated dependencies [[`af409cf`](https://github.com/Effect-TS/effect/commit/af409cf1d2ff973be11cc079ea373eaeedca25de), [`beaccae`](https://github.com/Effect-TS/effect/commit/beaccae2d15931e9fe475fb50a0b3638243fe3f7)]:
  - effect@3.10.18
  - @effect/platform@0.69.27
  - @effect/sql@0.20.11

## 0.18.10

### Patch Changes

- Updated dependencies [[`c963886`](https://github.com/Effect-TS/effect/commit/c963886d5817986fcbd6bfa4ddf50aca8b6c8184), [`42c4ce6`](https://github.com/Effect-TS/effect/commit/42c4ce6f8d8c7d847e97757650a8ad9419a829d7)]:
  - @effect/platform@0.69.26
  - effect@3.10.17
  - @effect/sql@0.20.10

## 0.18.9

### Patch Changes

- Updated dependencies [[`320557a`](https://github.com/Effect-TS/effect/commit/320557ab18d13c5e22fc7dc0d2a157eae461012f), [`4dca30c`](https://github.com/Effect-TS/effect/commit/4dca30cfcdafe4542e236489f71d6f171a5b4e38), [`1d99867`](https://github.com/Effect-TS/effect/commit/1d998671be3cd11043f232822e91dd8c98fccfa9), [`6dae414`](https://github.com/Effect-TS/effect/commit/6dae4147991a97ec14a99289bd25fadae7541e8d), [`6b0d737`](https://github.com/Effect-TS/effect/commit/6b0d737078bf63b97891e6bc47affc04b28f9cf7), [`d8356aa`](https://github.com/Effect-TS/effect/commit/d8356aad428a0c2290db52380220f81d9ec94232), [`7b93dd6`](https://github.com/Effect-TS/effect/commit/7b93dd622e2ab79c7072d79d0d9611e446202201)]:
  - @effect/platform@0.69.25
  - effect@3.10.16
  - @effect/sql@0.20.9

## 0.18.8

### Patch Changes

- Updated dependencies [[`3cc6514`](https://github.com/Effect-TS/effect/commit/3cc6514d2dd64e010cb760cc29bfce98c349bb10)]:
  - @effect/platform@0.69.24
  - @effect/sql@0.20.8

## 0.18.7

### Patch Changes

- Updated dependencies [[`3aff4d3`](https://github.com/Effect-TS/effect/commit/3aff4d38837c213bb2987973dc4b98febb9f92d2)]:
  - @effect/platform@0.69.23
  - @effect/sql@0.20.7

## 0.18.6

### Patch Changes

- Updated dependencies [[`8398b32`](https://github.com/Effect-TS/effect/commit/8398b3208242a88239d4449910b7baf923cfe3b6), [`72e55b7`](https://github.com/Effect-TS/effect/commit/72e55b7c610784fcebdbadc592c876e23e76a986)]:
  - effect@3.10.15
  - @effect/platform@0.69.22
  - @effect/sql@0.20.6

## 0.18.5

### Patch Changes

- Updated dependencies [[`f983946`](https://github.com/Effect-TS/effect/commit/f9839467b4cad6e788297764ef9f9f0b9fd203f9), [`2d8a750`](https://github.com/Effect-TS/effect/commit/2d8a75081eb83a0a81f817fdf6f428369c5064ab)]:
  - effect@3.10.14
  - @effect/platform@0.69.21
  - @effect/sql@0.20.5

## 0.18.4

### Patch Changes

- Updated dependencies [[`995bbdf`](https://github.com/Effect-TS/effect/commit/995bbdffea2e332f203cd5b474cd6a1c77dfa6ae)]:
  - effect@3.10.13
  - @effect/platform@0.69.20
  - @effect/sql@0.20.4

## 0.18.3

### Patch Changes

- Updated dependencies [[`eb8c52d`](https://github.com/Effect-TS/effect/commit/eb8c52d8b4c5e067ebf0a81eb742f5822e6439b5)]:
  - @effect/platform@0.69.19
  - @effect/sql@0.20.3

## 0.18.2

### Patch Changes

- Updated dependencies [[`a0584ec`](https://github.com/Effect-TS/effect/commit/a0584ece92ed784bfb139e9c5a699f02d1e71c2d), [`dd14efe`](https://github.com/Effect-TS/effect/commit/dd14efe0ace255f571273aae876adea96267d7e6), [`dd14efe`](https://github.com/Effect-TS/effect/commit/dd14efe0ace255f571273aae876adea96267d7e6)]:
  - @effect/platform@0.69.18
  - effect@3.10.12
  - @effect/sql@0.20.2

## 0.18.1

### Patch Changes

- Updated dependencies [[`5eef499`](https://github.com/Effect-TS/effect/commit/5eef4998b6ccb7a5404d9e4fef85e57fa35fbb8a), [`8240b1c`](https://github.com/Effect-TS/effect/commit/8240b1c10d45312fc863cb679b1a1e8441af0c1a), [`5eef499`](https://github.com/Effect-TS/effect/commit/5eef4998b6ccb7a5404d9e4fef85e57fa35fbb8a)]:
  - effect@3.10.11
  - @effect/platform@0.69.17
  - @effect/sql@0.20.1

## 0.18.0

### Patch Changes

- Updated dependencies []:
  - @effect/sql@0.20.0

## 0.17.0

### Patch Changes

- Updated dependencies [[`cd720ae`](https://github.com/Effect-TS/effect/commit/cd720aedf7f2571edec0843d6a633e84e4832b28), [`cd720ae`](https://github.com/Effect-TS/effect/commit/cd720aedf7f2571edec0843d6a633e84e4832b28), [`cd720ae`](https://github.com/Effect-TS/effect/commit/cd720aedf7f2571edec0843d6a633e84e4832b28), [`b631f40`](https://github.com/Effect-TS/effect/commit/b631f40abbe649b2a089764585b5c39f6a695ac6), [`7d89650`](https://github.com/Effect-TS/effect/commit/7d8965036cd2ea435c8441ffec3345488baebf85)]:
  - effect@3.10.10
  - @effect/platform@0.69.16
  - @effect/sql@0.19.0

## 0.16.5

### Patch Changes

- Updated dependencies [[`8a30e1d`](https://github.com/Effect-TS/effect/commit/8a30e1dfa3a7103bf5414fc6a7fca3088d8c8c00)]:
  - @effect/platform@0.69.15
  - @effect/sql@0.18.16

## 0.16.4

### Patch Changes

- Updated dependencies [[`a123e80`](https://github.com/Effect-TS/effect/commit/a123e80f111a625428a5b5622b7f55ee1073566b), [`bd5fcd3`](https://github.com/Effect-TS/effect/commit/bd5fcd3e6b603b1e505af90d6a00627c8eca6d41), [`0289d3b`](https://github.com/Effect-TS/effect/commit/0289d3b6391031d00329365bab9791b355031fe3), [`7386b71`](https://github.com/Effect-TS/effect/commit/7386b710e5be570e17f468928a6ed19d549a3e12), [`07c493a`](https://github.com/Effect-TS/effect/commit/07c493a598e096c7810cd06def8cfa43493c46b1), [`257ab1b`](https://github.com/Effect-TS/effect/commit/257ab1b539fa6e930b7ae2583a188376372200d7), [`4211a23`](https://github.com/Effect-TS/effect/commit/4211a2355bb3af3f0e756e2aae9d293379f25662)]:
  - effect@3.10.9
  - @effect/platform@0.69.14
  - @effect/sql@0.18.15

## 0.16.3

### Patch Changes

- Updated dependencies [[`68b5c9e`](https://github.com/Effect-TS/effect/commit/68b5c9e44f34192cef26e1cadda5e661a027df41), [`9c9928d`](https://github.com/Effect-TS/effect/commit/9c9928dfeacd9ac33dc37eb0ca3d7d8c39175ada), [`6306e66`](https://github.com/Effect-TS/effect/commit/6306e6656092b350d4ede5746da6f245ec9f7e07), [`361c7f3`](https://github.com/Effect-TS/effect/commit/361c7f39a2c10ede9324847c3d3ba192a6f9b20a)]:
  - effect@3.10.8
  - @effect/sql@0.18.14
  - @effect/platform@0.69.13

## 0.16.2

### Patch Changes

- Updated dependencies [[`33f5b9f`](https://github.com/Effect-TS/effect/commit/33f5b9ffaebea4f1bd0e391b44c41fb6230e743a), [`50f0281`](https://github.com/Effect-TS/effect/commit/50f0281b0d2116726b8927a6217622d5f394f3e4)]:
  - effect@3.10.7
  - @effect/platform@0.69.12
  - @effect/sql@0.18.13

## 0.16.1

### Patch Changes

- Updated dependencies [[`ce1c21f`](https://github.com/Effect-TS/effect/commit/ce1c21ffc11902ac9ab453a51904207859d38552), [`81ddd45`](https://github.com/Effect-TS/effect/commit/81ddd45fc074b98206fafab416d9a5a28b31e07a)]:
  - effect@3.10.6
  - @effect/platform@0.69.11
  - @effect/sql@0.18.12

## 0.16.0

### Minor Changes

- [#3852](https://github.com/Effect-TS/effect/pull/3852) [`70dd4d7`](https://github.com/Effect-TS/effect/commit/70dd4d7cd2376e39244fa1729938f1b3ec55aec7) Thanks @sukovanej! - Use `layer` / `layerConfig` naming convention for the /sql-\* packages. Make `layer` constructors accept a raw config object. Add `layerConfig` constructors that accept `Config.Config<...>`.

### Patch Changes

- Updated dependencies [[`3a6d757`](https://github.com/Effect-TS/effect/commit/3a6d757badeebe00d8ef4d67530d073c8264dcfa), [`59d813a`](https://github.com/Effect-TS/effect/commit/59d813aa4973d1115cfc70cc3667508335f49693)]:
  - effect@3.10.5
  - @effect/platform@0.69.10
  - @effect/sql@0.18.11

## 0.15.10

### Patch Changes

- Updated dependencies [[`2367708`](https://github.com/Effect-TS/effect/commit/2367708be449f9526a2047e321302d7bfb16f18e)]:
  - @effect/platform@0.69.9
  - effect@3.10.4
  - @effect/sql@0.18.10

## 0.15.9

### Patch Changes

- Updated dependencies [[`522f7c5`](https://github.com/Effect-TS/effect/commit/522f7c518a5acfb55ef96d6796869f002cc3eaf8)]:
  - @effect/platform@0.69.8
  - @effect/sql@0.18.9

## 0.15.8

### Patch Changes

- Updated dependencies [[`690d6c5`](https://github.com/Effect-TS/effect/commit/690d6c54d2145adb0af545c447db7d4755bf3c6b), [`b9423d8`](https://github.com/Effect-TS/effect/commit/b9423d8bf8181a2389fdbce1e3c14ac6fe8d54f5), [`279fe3a`](https://github.com/Effect-TS/effect/commit/279fe3a7168fe84e520c2cc88ba189a15f03a2bc)]:
  - @effect/platform@0.69.7
  - effect@3.10.3
  - @effect/sql@0.18.8

## 0.15.7

### Patch Changes

- Updated dependencies [[`714e119`](https://github.com/Effect-TS/effect/commit/714e11945e45e5a2554ee058e6c43f82a8e309cf), [`c1afd55`](https://github.com/Effect-TS/effect/commit/c1afd55c54e61f9c432823d21b3d016f79160a37), [`42cd72a`](https://github.com/Effect-TS/effect/commit/42cd72a44ca9593e4d81fbb50e8111625fd0fb81)]:
  - effect@3.10.2
  - @effect/platform@0.69.6
  - @effect/sql@0.18.7

## 0.15.6

### Patch Changes

- Updated dependencies [[`9604d6b`](https://github.com/Effect-TS/effect/commit/9604d6b616435103dafea8b53637a9d1450b4750)]:
  - effect@3.10.1
  - @effect/sql@0.18.6
  - @effect/platform@0.69.5

## 0.15.5

### Patch Changes

- Updated dependencies [[`c86b1d7`](https://github.com/Effect-TS/effect/commit/c86b1d7cd47b66df190ef9775a475467c1abdbd6)]:
  - @effect/platform@0.69.4
  - @effect/sql@0.18.5

## 0.15.4

### Patch Changes

- Updated dependencies [[`d5fba63`](https://github.com/Effect-TS/effect/commit/d5fba6391e1005e374aa0238f13edfbd65848313), [`1eb2c30`](https://github.com/Effect-TS/effect/commit/1eb2c30ba064398db5790e376dedcfad55b7b005), [`02d413e`](https://github.com/Effect-TS/effect/commit/02d413e7b6bc1c64885969c37cc3e4e690c94d7d)]:
  - @effect/platform@0.69.3
  - @effect/sql@0.18.4

## 0.15.3

### Patch Changes

- Updated dependencies [[`e7afc47`](https://github.com/Effect-TS/effect/commit/e7afc47ce83e381c3f4aed2b2974e3b3d86a2340)]:
  - @effect/platform@0.69.2
  - @effect/sql@0.18.3

## 0.15.2

### Patch Changes

- Updated dependencies []:
  - @effect/sql@0.18.2

## 0.15.1

### Patch Changes

- Updated dependencies [[`7564f56`](https://github.com/Effect-TS/effect/commit/7564f56bb2844cf39d2b0d2d9e93cf9b2205e9a8), [`7564f56`](https://github.com/Effect-TS/effect/commit/7564f56bb2844cf39d2b0d2d9e93cf9b2205e9a8)]:
  - @effect/platform@0.69.1
  - @effect/sql@0.18.1

## 0.15.0

### Patch Changes

- Updated dependencies [[`4a01828`](https://github.com/Effect-TS/effect/commit/4a01828b66d6213e9bbe18979c893b13f7bb29bf), [`6d9de6b`](https://github.com/Effect-TS/effect/commit/6d9de6b871c5c08e6509a4e830c3d74758faa198), [`4a01828`](https://github.com/Effect-TS/effect/commit/4a01828b66d6213e9bbe18979c893b13f7bb29bf), [`c79c4c1`](https://github.com/Effect-TS/effect/commit/c79c4c178390fe61ff6dda88c9e058862349343a), [`38d30f0`](https://github.com/Effect-TS/effect/commit/38d30f08b8da62f9c3e308b9250738cb8d17bdb5), [`5821ce3`](https://github.com/Effect-TS/effect/commit/5821ce3455b47d25e0a40cae6ce22af9db5fa556)]:
  - effect@3.10.0
  - @effect/platform@0.69.0
  - @effect/sql@0.18.0

## 0.14.0

### Patch Changes

- Updated dependencies [[`dacbf7d`](https://github.com/Effect-TS/effect/commit/dacbf7db59899065aee4e5dd95a6459880e09ceb)]:
  - @effect/sql@0.17.0

## 0.13.6

### Patch Changes

- Updated dependencies []:
  - @effect/platform@0.68.6
  - @effect/sql@0.16.6

## 0.13.5

### Patch Changes

- Updated dependencies [[`2036402`](https://github.com/Effect-TS/effect/commit/20364020b8b75a684791aa93d90626758023e9e9)]:
  - @effect/platform@0.68.5
  - @effect/sql@0.16.5

## 0.13.4

### Patch Changes

- Updated dependencies [[`1b1ef29`](https://github.com/Effect-TS/effect/commit/1b1ef29ae302322f69dc938f9337aa97b4c63266)]:
  - @effect/platform@0.68.4
  - @effect/sql@0.16.4

## 0.13.3

### Patch Changes

- Updated dependencies [[`61a99b2`](https://github.com/Effect-TS/effect/commit/61a99b2bf9d757870ef0c2ec9d4c877cdd364a3d), [`8c33087`](https://github.com/Effect-TS/effect/commit/8c330879425e80bed2f65e407cd59e991f0d7bec)]:
  - effect@3.9.2
  - @effect/platform@0.68.3
  - @effect/sql@0.16.3

## 0.13.2

### Patch Changes

- Updated dependencies []:
  - @effect/sql@0.16.2
  - @effect/platform@0.68.2

## 0.13.1

### Patch Changes

- Updated dependencies [[`b75ac5d`](https://github.com/Effect-TS/effect/commit/b75ac5d0909115507bedc90f18f2d34deb217769)]:
  - @effect/platform@0.68.1
  - @effect/sql@0.16.1

## 0.13.0

### Patch Changes

- Updated dependencies [[`90ceeab`](https://github.com/Effect-TS/effect/commit/90ceeab3a04051b740af18c8af8bd73ee8ec6363), [`90ceeab`](https://github.com/Effect-TS/effect/commit/90ceeab3a04051b740af18c8af8bd73ee8ec6363), [`90ceeab`](https://github.com/Effect-TS/effect/commit/90ceeab3a04051b740af18c8af8bd73ee8ec6363)]:
  - @effect/platform@0.68.0
  - @effect/sql@0.16.0

## 0.12.1

### Patch Changes

- Updated dependencies [[`3b2ad1d`](https://github.com/Effect-TS/effect/commit/3b2ad1d58a2e33dc1a72b7037396bd25ca1702a9)]:
  - @effect/platform@0.67.1
  - effect@3.9.1
  - @effect/sql@0.15.1

## 0.12.0

### Patch Changes

- Updated dependencies [[`ff3d1aa`](https://github.com/Effect-TS/effect/commit/ff3d1aab290b4d1173b2dfc7e4c76abb4babdc16), [`0ba66f2`](https://github.com/Effect-TS/effect/commit/0ba66f2451641fd6990e02ec1ed01c014db9dab0), [`bf77f51`](https://github.com/Effect-TS/effect/commit/bf77f51b323c383224ebf08adf77a7a6e8c9b3cd), [`016f9ad`](https://github.com/Effect-TS/effect/commit/016f9ad931a4b3d09a34e5caf13d87c5b8e9c984), [`0779681`](https://github.com/Effect-TS/effect/commit/07796813f07de035719728733096ba64ce333469), [`534129f`](https://github.com/Effect-TS/effect/commit/534129f8113ce1a8ec50828083e16da9c86326c6), [`d75140c`](https://github.com/Effect-TS/effect/commit/d75140c7a664ceda43142d999f4ff8dcd36d6dda), [`be0451c`](https://github.com/Effect-TS/effect/commit/be0451c149b6618af79cb839cdf04af2db1efb03), [`9237ac6`](https://github.com/Effect-TS/effect/commit/9237ac69bc07de5b3b60076a0ad2921c21de7457), [`be0451c`](https://github.com/Effect-TS/effect/commit/be0451c149b6618af79cb839cdf04af2db1efb03), [`5b36494`](https://github.com/Effect-TS/effect/commit/5b364942e9a9003fdb8217324f8a2d8369c969da), [`c716adb`](https://github.com/Effect-TS/effect/commit/c716adb250ebbea1d1048d818ef7fed4f621d186), [`4986391`](https://github.com/Effect-TS/effect/commit/49863919cd8628c962a712fb1df30d2983820933), [`d75140c`](https://github.com/Effect-TS/effect/commit/d75140c7a664ceda43142d999f4ff8dcd36d6dda), [`d1387ae`](https://github.com/Effect-TS/effect/commit/d1387aebd1ff01bbebde26be46d488956e4daef6)]:
  - effect@3.9.0
  - @effect/platform@0.67.0
  - @effect/sql@0.15.0

## 0.11.1

### Patch Changes

- Updated dependencies [[`88e85db`](https://github.com/Effect-TS/effect/commit/88e85db34bd402526e27a323e950d053fa34d232), [`f40da15`](https://github.com/Effect-TS/effect/commit/f40da15fbeb7c491840b8f409d47de79720891c3), [`8e94585`](https://github.com/Effect-TS/effect/commit/8e94585abe62753bf3af28bfae77926a7c570ac3), [`83887ca`](https://github.com/Effect-TS/effect/commit/83887ca1b1793916913d8550a4db4450cd14a044), [`5266b6c`](https://github.com/Effect-TS/effect/commit/5266b6cd86d76c3886da041c8829bca04b1a3110), [`cdead5c`](https://github.com/Effect-TS/effect/commit/cdead5c9cfd54dc6c4f215d9732f654c4a12e991), [`f40da15`](https://github.com/Effect-TS/effect/commit/f40da15fbeb7c491840b8f409d47de79720891c3), [`766a8af`](https://github.com/Effect-TS/effect/commit/766a8af307b414aca3648d91c4eab7493a5ec862)]:
  - effect@3.8.5
  - @effect/platform@0.66.3
  - @effect/sql@0.14.1

## 0.11.0

### Patch Changes

- Updated dependencies [[`f100e20`](https://github.com/Effect-TS/effect/commit/f100e2087172d7e4ab8c0d1ee9a5780b9712382a)]:
  - @effect/sql@0.14.0

## 0.10.4

### Patch Changes

- Updated dependencies []:
  - @effect/sql@0.13.4

## 0.10.3

### Patch Changes

- Updated dependencies [[`0a68746`](https://github.com/Effect-TS/effect/commit/0a68746c89651c364db2ee8c72dcfe552e1782ea), [`fd83d0e`](https://github.com/Effect-TS/effect/commit/fd83d0e548feff9ea2d53d370a0b626c4a1d940e), [`4509656`](https://github.com/Effect-TS/effect/commit/45096569d50262275ee984f44c456f5c83b62683), [`090e41c`](https://github.com/Effect-TS/effect/commit/090e41c636d720b1c7d89684a739855765ed4382)]:
  - @effect/sql@0.13.3
  - @effect/platform@0.66.2
  - effect@3.8.4

## 0.10.2

### Patch Changes

- Updated dependencies [[`3812788`](https://github.com/Effect-TS/effect/commit/3812788d79caaab8f559a62fd443018a04ac5647)]:
  - @effect/platform@0.66.1
  - @effect/sql@0.13.2

## 0.10.1

### Patch Changes

- Updated dependencies [[`d5c8e7e`](https://github.com/Effect-TS/effect/commit/d5c8e7e47373f9fd78637f24e36d6fb61ee35eb4)]:
  - @effect/sql@0.13.1

## 0.10.0

### Patch Changes

- Updated dependencies []:
  - @effect/platform@0.66.0
  - @effect/sql@0.13.0

## 0.9.6

### Patch Changes

- Updated dependencies [[`321b201`](https://github.com/Effect-TS/effect/commit/321b201adcb6bbbeb806b3467dd0b4cf063ccda8), [`bb5ec6b`](https://github.com/Effect-TS/effect/commit/bb5ec6b4b6a6f537394596c5a596faf52cb2aef4)]:
  - @effect/platform@0.65.5
  - effect@3.8.3
  - @effect/sql@0.12.6

## 0.9.5

### Patch Changes

- Updated dependencies []:
  - @effect/platform@0.65.4
  - @effect/sql@0.12.5

## 0.9.4

### Patch Changes

- Updated dependencies []:
  - @effect/sql@0.12.4

## 0.9.3

### Patch Changes

- Updated dependencies [[`f0d8ef1`](https://github.com/Effect-TS/effect/commit/f0d8ef1ce97ec2a87b09b3e24150cfeab85d6e2f)]:
  - effect@3.8.2
  - @effect/platform@0.65.3
  - @effect/sql@0.12.3

## 0.9.2

### Patch Changes

- Updated dependencies [[`10bf621`](https://github.com/Effect-TS/effect/commit/10bf6213f36d8ddb00f058a4609b85220f3d8334), [`ae36fa6`](https://github.com/Effect-TS/effect/commit/ae36fa68f754eeab9a54b6dc0f8b44db513aa2b6)]:
  - effect@3.8.1
  - @effect/platform@0.65.2
  - @effect/sql@0.12.2

## 0.9.1

### Patch Changes

- Updated dependencies [[`e44c5f2`](https://github.com/Effect-TS/effect/commit/e44c5f228215738fe4e75023c7461bf9521249cb)]:
  - @effect/platform@0.65.1
  - @effect/sql@0.12.1

## 0.9.0

### Patch Changes

- Updated dependencies [[`fcfa6ee`](https://github.com/Effect-TS/effect/commit/fcfa6ee30ffd07d998bf22799357bf58580a116f), [`bb9931b`](https://github.com/Effect-TS/effect/commit/bb9931b62e249a3b801f2cb9d097aec0c8511af7), [`5798f76`](https://github.com/Effect-TS/effect/commit/5798f7619529de33e5ba06f551806f68fedc19db), [`5f0bfa1`](https://github.com/Effect-TS/effect/commit/5f0bfa17205398d4e4818bfbcf9e1b505b3b1fc5), [`812a4e8`](https://github.com/Effect-TS/effect/commit/812a4e86e2d1aa23b477ef5829aa0e5c07784936), [`6a128f6`](https://github.com/Effect-TS/effect/commit/6a128f63f9b41fec2db70790b3bbb96cb9afa1ab), [`273565e`](https://github.com/Effect-TS/effect/commit/273565e7901639e8d0541930ab715aea9c80fbaa), [`adf7d7a`](https://github.com/Effect-TS/effect/commit/adf7d7a7dfce3a7021e9f3b0d847dc85be89d754), [`569a801`](https://github.com/Effect-TS/effect/commit/569a8017ef0a0bc203e4312867cbdd37b0effbd7), [`aa1fa53`](https://github.com/Effect-TS/effect/commit/aa1fa5301e886b9657c8eb0d38cb87cef92a8305), [`02f6b06`](https://github.com/Effect-TS/effect/commit/02f6b0660e12bee1069532a9cc18d3ab855257be), [`12b893e`](https://github.com/Effect-TS/effect/commit/12b893e63cc6dfada4aca7773b4783940e2edf25), [`bbad27e`](https://github.com/Effect-TS/effect/commit/bbad27ec0a90860593f759405caa877e7f4a655f), [`7041393`](https://github.com/Effect-TS/effect/commit/7041393cff132e96566d3f36da0483a6ff6195e4), [`e0d21a5`](https://github.com/Effect-TS/effect/commit/e0d21a54c8323728fbb75a32f4820a9996257809), [`adf7d7a`](https://github.com/Effect-TS/effect/commit/adf7d7a7dfce3a7021e9f3b0d847dc85be89d754), [`007289a`](https://github.com/Effect-TS/effect/commit/007289a52d5877f8e90e2dacf38171ff9bf603fd), [`42a8f99`](https://github.com/Effect-TS/effect/commit/42a8f99740eefdaf2c4544d2c345313f97547a36), [`eebfd29`](https://github.com/Effect-TS/effect/commit/eebfd29633fd5d38b505c5c0842036f61f05e913), [`040703d`](https://github.com/Effect-TS/effect/commit/040703d0e100cd5511e52d812c15492414262b5e)]:
  - effect@3.8.0
  - @effect/platform@0.65.0
  - @effect/sql@0.12.0

## 0.8.3

### Patch Changes

- Updated dependencies [[`ccd67df`](https://github.com/Effect-TS/effect/commit/ccd67df6b44ae7075a03759bc7866f6bc9ebb03e)]:
  - @effect/sql@0.11.3

## 0.8.2

### Patch Changes

- Updated dependencies [[`d8aff79`](https://github.com/Effect-TS/effect/commit/d8aff79d4cbedee33d0552ec43fdced007cae358), [`35a0f81`](https://github.com/Effect-TS/effect/commit/35a0f813141652d696461cd5d19fd146adaf85be), [`d8aff79`](https://github.com/Effect-TS/effect/commit/d8aff79d4cbedee33d0552ec43fdced007cae358), [`8261c5a`](https://github.com/Effect-TS/effect/commit/8261c5ae6fe86872292ec1fc1a58ab9cea2f5f51)]:
  - @effect/sql@0.11.2
  - effect@3.7.3
  - @effect/platform@0.64.1

## 0.8.1

### Patch Changes

- Updated dependencies []:
  - @effect/sql@0.11.1

## 0.8.0

### Patch Changes

- Updated dependencies [[`90ac8f6`](https://github.com/Effect-TS/effect/commit/90ac8f6f6053a2e4498f8b0cc56fe12777d02e1a), [`90ac8f6`](https://github.com/Effect-TS/effect/commit/90ac8f6f6053a2e4498f8b0cc56fe12777d02e1a), [`3791e24`](https://github.com/Effect-TS/effect/commit/3791e241636b1dfe924a56f380ebc9a7ff0827a9), [`3791e24`](https://github.com/Effect-TS/effect/commit/3791e241636b1dfe924a56f380ebc9a7ff0827a9)]:
  - @effect/platform@0.64.0
  - @effect/sql@0.11.0

## 0.7.4

### Patch Changes

- Updated dependencies []:
  - @effect/sql@0.10.4

## 0.7.3

### Patch Changes

- Updated dependencies [[`4a701c4`](https://github.com/Effect-TS/effect/commit/4a701c406da032563fedae459536c00ae5cfe3c7)]:
  - @effect/platform@0.63.3
  - @effect/sql@0.10.3

## 0.7.2

### Patch Changes

- Updated dependencies [[`8a601d7`](https://github.com/Effect-TS/effect/commit/8a601d7a1f8ffe52ac9e6d67e9282a1495fe59c9), [`353ba19`](https://github.com/Effect-TS/effect/commit/353ba19f9b2b9e959f0a00d058c6d40a4bc02db7)]:
  - effect@3.7.2
  - @effect/platform@0.63.2
  - @effect/sql@0.10.2

## 0.7.1

### Patch Changes

- Updated dependencies [[`79859e7`](https://github.com/Effect-TS/effect/commit/79859e71040d8edf1868b8530b90c650f4321eff), [`f6a469c`](https://github.com/Effect-TS/effect/commit/f6a469c190b9f00eee5ea0cd4d5912a0ef8b46f5), [`dcb9ec0`](https://github.com/Effect-TS/effect/commit/dcb9ec0db443894dd204d87450f779c44b9ad7f1), [`79aa6b1`](https://github.com/Effect-TS/effect/commit/79aa6b136e1f29b36f34e88cb2ff162bff2bb4ed)]:
  - effect@3.7.1
  - @effect/platform@0.63.1
  - @effect/sql@0.10.1

## 0.7.0

### Patch Changes

- Updated dependencies [[`db89601`](https://github.com/Effect-TS/effect/commit/db89601ee9c1050c4e762b7bd7ec65a6a2799dfe), [`2f456cc`](https://github.com/Effect-TS/effect/commit/2f456cce5012b9fcb6b4e039190d527813b75b92), [`8745e41`](https://github.com/Effect-TS/effect/commit/8745e41ed96e3765dc6048efc2a9afbe05c8a1e9), [`e557838`](https://github.com/Effect-TS/effect/commit/e55783886b046d3c5f33447f455f9ccf2fa75922), [`d6e7e40`](https://github.com/Effect-TS/effect/commit/d6e7e40b1e2ad0c59aa02f07344d28601b14ebdc), [`8356321`](https://github.com/Effect-TS/effect/commit/8356321598da04bd77c1001f45a4e447bec5591d), [`192f2eb`](https://github.com/Effect-TS/effect/commit/192f2ebb2c4ddbf4bfd8baedd32140b2376868f4), [`718cb70`](https://github.com/Effect-TS/effect/commit/718cb70038629a6d58d02e407760e341f7c94474), [`e9d0310`](https://github.com/Effect-TS/effect/commit/e9d03107acbf204d9304f3e8aea0816b7d3c7dfb), [`6bf28f7`](https://github.com/Effect-TS/effect/commit/6bf28f7e3b1e5e0608ff567205fea0581d11666f)]:
  - effect@3.7.0
  - @effect/platform@0.63.0
  - @effect/sql@0.10.0

## 0.6.7

### Patch Changes

- Updated dependencies [[`e809286`](https://github.com/Effect-TS/effect/commit/e8092865900608c4df7a6b7991b1c13cc1e4ca2d)]:
  - effect@3.6.8
  - @effect/platform@0.62.5
  - @effect/sql@0.9.7

## 0.6.6

### Patch Changes

- Updated dependencies [[`e7a65e3`](https://github.com/Effect-TS/effect/commit/e7a65e3c6a08636bbfce3d3af3098bf28474364d), [`50ec889`](https://github.com/Effect-TS/effect/commit/50ec8897a49b7d1fe84f63107f89d543c52f3dfc)]:
  - @effect/platform@0.62.4
  - effect@3.6.7
  - @effect/sql@0.9.6

## 0.6.5

### Patch Changes

- Updated dependencies [[`f960bf4`](https://github.com/Effect-TS/effect/commit/f960bf45239e9badac6e0ad3a602f4174cd7bbdf), [`46a575f`](https://github.com/Effect-TS/effect/commit/46a575f48a05457b782fb21f7827d338c9b59320)]:
  - effect@3.6.6
  - @effect/platform@0.62.3
  - @effect/sql@0.9.5

## 0.6.4

### Patch Changes

- Updated dependencies [[`413994c`](https://github.com/Effect-TS/effect/commit/413994c9792f16d9d57cca3ae6eb254bf93bd261), [`14a47a8`](https://github.com/Effect-TS/effect/commit/14a47a8c1f3cff2186b8fe7a919a1d773888fb5b), [`35be739`](https://github.com/Effect-TS/effect/commit/35be739a413e32ed251f775714af2f87355e8664), [`f8326cc`](https://github.com/Effect-TS/effect/commit/f8326cc1095630a3fbee3f25d6b4e74edb905903), [`0c09841`](https://github.com/Effect-TS/effect/commit/0c0984173be3d58f050b300a1a8aa89d76ba49ae), [`8dd3959`](https://github.com/Effect-TS/effect/commit/8dd3959e967ca2b38ba601d94a80f1c50e9445e0), [`2cb6ebb`](https://github.com/Effect-TS/effect/commit/2cb6ebbf782b79643befa061c6adcf0366a7b8b3), [`5e9f51e`](https://github.com/Effect-TS/effect/commit/5e9f51e4a1169018d7f59a0db444c783cc1d5794), [`83a108a`](https://github.com/Effect-TS/effect/commit/83a108a254341721d20a82633b1e1d406d2368a3), [`f2c8dbb`](https://github.com/Effect-TS/effect/commit/f2c8dbb77e196c9a36cb3bf2ae3b82ce68e9874d), [`5e9f51e`](https://github.com/Effect-TS/effect/commit/5e9f51e4a1169018d7f59a0db444c783cc1d5794)]:
  - @effect/platform@0.62.2
  - effect@3.6.5
  - @effect/sql@0.9.4

## 0.6.3

### Patch Changes

- Updated dependencies [[`c3446d3`](https://github.com/Effect-TS/effect/commit/c3446d3e57b0cbfe9341d6f2aebf5f5d6fefefe3), [`9efe0e5`](https://github.com/Effect-TS/effect/commit/9efe0e5b57ac557399be620822c21cc6e9add285)]:
  - @effect/sql@0.9.3
  - @effect/platform@0.62.1

## 0.6.2

### Patch Changes

- Updated dependencies [[`cfcfbdf`](https://github.com/Effect-TS/effect/commit/cfcfbdfe586b011a5edc28083fd5391edeee0023)]:
  - @effect/sql@0.9.2

## 0.6.1

### Patch Changes

- Updated dependencies [[`e9da539`](https://github.com/Effect-TS/effect/commit/e9da5396bba99b2ddc20c97c7955154e6da4cab5), [`4fabf75`](https://github.com/Effect-TS/effect/commit/4fabf75b44ea98b1773059bd589167d5d8f64f06)]:
  - @effect/sql@0.9.1

## 0.6.0

### Minor Changes

- [#3457](https://github.com/Effect-TS/effect/pull/3457) [`a07990d`](https://github.com/Effect-TS/effect/commit/a07990de977fb60ab4af1e8f3a2250454dedbb34) Thanks @IMax153! - Add support for executing raw SQL queries with the underlying SQL client.

  This is primarily useful when the SQL client returns special results for certain
  query types.

  For example, because MySQL does not support the `RETURNING` clause, the `mysql2`
  client will return a [`ResultSetHeader`](https://sidorares.github.io/node-mysql2/docs/documentation/typescript-examples#resultsetheader)
  for `INSERT`, `UPDATE`, `DELETE`, and `TRUNCATE` operations.

  To gain access to the raw results of a query, you can use the `.raw` property on
  the `Statement`:

  ```ts
  import * as Effect from "effect/Effect"
  import * as SqlClient from "@effect/sql/SqlClient"
  import * as MysqlClient from "@effect/sql/MysqlClient"

  const DatabaseLive = MysqlClient.layer({
    database: Config.succeed("database"),
    username: Config.succeed("root"),
    password: Config.succeed(Redacted.make("password"))
  })

  const program = Effect.gen(function* () {
    const sql = yield* SqlClient.SqlClient

    const result = yield* sql`INSERT INTO usernames VALUES ("Bob")`.raw

    console.log(result)
    /**
     * ResultSetHeader {
     *   fieldCount: 0,
     *   affectedRows: 1,
     *   insertId: 0,
     *   info: '',
     *   serverStatus: 2,
     *   warningStatus: 0,
     *   changedRows: 0
     * }
     */
  })

  program.pipe(Effect.provide(DatabaseLive), Effect.runPromise)
  ```

### Patch Changes

- [#3450](https://github.com/Effect-TS/effect/pull/3450) [`0e42a8f`](https://github.com/Effect-TS/effect/commit/0e42a8f045ecb1fd3d080edf3d49fef16a9b0ca1) Thanks @tim-smart! - update dependencies

- Updated dependencies [[`8295281`](https://github.com/Effect-TS/effect/commit/8295281ae9bd7441e680402540bf3c8682ec417b), [`c940df6`](https://github.com/Effect-TS/effect/commit/c940df63800bf3c4396d91cf28ec34938642fd2c), [`00b6c6d`](https://github.com/Effect-TS/effect/commit/00b6c6d4001f5de728b7d990a1b14560b4961a63), [`a07990d`](https://github.com/Effect-TS/effect/commit/a07990de977fb60ab4af1e8f3a2250454dedbb34), [`f8d95a6`](https://github.com/Effect-TS/effect/commit/f8d95a61ad0762147933c5c32bb6d7237e18eef4)]:
  - effect@3.6.4
  - @effect/sql@0.9.0
  - @effect/platform@0.62.0

## 0.5.7

### Patch Changes

- Updated dependencies [[`04adcac`](https://github.com/Effect-TS/effect/commit/04adcace913e6fc483df266874a68005e9e04ccf)]:
  - effect@3.6.3
  - @effect/platform@0.61.8
  - @effect/sql@0.8.7

## 0.5.6

### Patch Changes

- Updated dependencies [[`17245a4`](https://github.com/Effect-TS/effect/commit/17245a4e783c19dee51529600b3b40f164fa59bc), [`630d40e`](https://github.com/Effect-TS/effect/commit/630d40eaa7eb4d2f8b6705b16d4f426bc28a7d09), [`630d40e`](https://github.com/Effect-TS/effect/commit/630d40eaa7eb4d2f8b6705b16d4f426bc28a7d09)]:
  - @effect/platform@0.61.7
  - @effect/sql@0.8.6

## 0.5.5

### Patch Changes

- Updated dependencies [[`d829b57`](https://github.com/Effect-TS/effect/commit/d829b576357f2e3b203ab7e107a1492de903a106), [`fd4b2f6`](https://github.com/Effect-TS/effect/commit/fd4b2f6516b325740dde615f1cf0229edf13ca0c)]:
  - @effect/platform@0.61.6
  - effect@3.6.2
  - @effect/sql@0.8.5

## 0.5.4

### Patch Changes

- Updated dependencies [[`056b710`](https://github.com/Effect-TS/effect/commit/056b7108978e70612176c23991916f678d947f38)]:
  - @effect/platform@0.61.5
  - @effect/sql@0.8.4

## 0.5.3

### Patch Changes

- Updated dependencies [[`e7cb109`](https://github.com/Effect-TS/effect/commit/e7cb109d0754207024a64d55b6bd2a674dd8ed7d)]:
  - @effect/platform@0.61.4
  - @effect/sql@0.8.3

## 0.5.2

### Patch Changes

- Updated dependencies [[`510a34d`](https://github.com/Effect-TS/effect/commit/510a34d4cc5d2f51347a53847f6c7db84d2b17c6), [`fb9f786`](https://github.com/Effect-TS/effect/commit/fb9f7867f0c895e63f9ef23e8d0941248c42179d), [`45dbb9f`](https://github.com/Effect-TS/effect/commit/45dbb9ffeaf93d9e4df99d0cd4920e41ba9a3978)]:
  - effect@3.6.1
  - @effect/platform@0.61.3
  - @effect/sql@0.8.2

## 0.5.1

### Patch Changes

- Updated dependencies []:
  - @effect/platform@0.61.2
  - @effect/sql@0.8.1

## 0.5.0

### Patch Changes

- Updated dependencies [[`42d0706`](https://github.com/Effect-TS/effect/commit/42d07067e9823ceb8977eff9672d9a290941dad5), [`11223bf`](https://github.com/Effect-TS/effect/commit/11223bf9cbf5b822e0bf9a9fb2b35b2ad88af692)]:
  - @effect/sql@0.8.0
  - @effect/platform@0.61.1

## 0.4.0

### Patch Changes

- Updated dependencies [[`1e0fe80`](https://github.com/Effect-TS/effect/commit/1e0fe802b36c257971296617473ce0abe730e8dc), [`8135294`](https://github.com/Effect-TS/effect/commit/8135294b591ea94fde7e6f94a504608f0e630520), [`cd255a4`](https://github.com/Effect-TS/effect/commit/cd255a48872d8fb924cf713ef73f0883a9cc6987), [`3845646`](https://github.com/Effect-TS/effect/commit/3845646828e98f3c7cda1217f6cfe5f642ac0603), [`2d09078`](https://github.com/Effect-TS/effect/commit/2d09078c5948b37fc2f79ef858fe4ca3e4814085), [`4bce5a0`](https://github.com/Effect-TS/effect/commit/4bce5a0274203550ccf117d830721891b0a3d182), [`4ddbff0`](https://github.com/Effect-TS/effect/commit/4ddbff0bb4e3ffddfeb509c59835b83245fb975e), [`e74cc38`](https://github.com/Effect-TS/effect/commit/e74cc38cb420a320c4d7ef98180f19d452a8b316), [`bb069b4`](https://github.com/Effect-TS/effect/commit/bb069b49ef291c532a02c1e8e74271f6d1bb32ec), [`cd255a4`](https://github.com/Effect-TS/effect/commit/cd255a48872d8fb924cf713ef73f0883a9cc6987), [`7d02174`](https://github.com/Effect-TS/effect/commit/7d02174af3bcbf054e5cdddb821c91d0f47e8285)]:
  - effect@3.6.0
  - @effect/platform@0.61.0
  - @effect/sql@0.7.0

## 0.3.3

### Patch Changes

- Updated dependencies [[`6359644`](https://github.com/Effect-TS/effect/commit/635964446323cf55d4060559337e710e4a24496e), [`7f41e42`](https://github.com/Effect-TS/effect/commit/7f41e428830bf3043b8be0d28dcd235d5747c942), [`f566fd1`](https://github.com/Effect-TS/effect/commit/f566fd1d7eea531a0d981dd24037f14a603a1273)]:
  - effect@3.5.9
  - @effect/platform@0.60.3
  - @effect/sql@0.6.3

## 0.3.2

### Patch Changes

- Updated dependencies [[`eb4d014`](https://github.com/Effect-TS/effect/commit/eb4d014c559e1b4c95b3fb9295fe77593c17ed7a), [`1ba640c`](https://github.com/Effect-TS/effect/commit/1ba640c702f187a866023bf043c26e25cce941ef), [`c8c71bd`](https://github.com/Effect-TS/effect/commit/c8c71bd20eb87d23133dac6156b83bb08941597c), [`a26ce58`](https://github.com/Effect-TS/effect/commit/a26ce581ca7d407e1e81439b58c8045b3fa65231), [`fc20f73`](https://github.com/Effect-TS/effect/commit/fc20f73c69e577981cb64714de2adc97e1004dae)]:
  - @effect/platform@0.60.2
  - effect@3.5.8
  - @effect/sql@0.6.2

## 0.3.1

### Patch Changes

- Updated dependencies []:
  - @effect/platform@0.60.1
  - @effect/sql@0.6.1

## 0.3.0

### Patch Changes

- Updated dependencies []:
  - @effect/platform@0.60.0
  - @effect/sql@0.6.0

## 0.2.3

### Patch Changes

- [#3310](https://github.com/Effect-TS/effect/pull/3310) [`99bddcf`](https://github.com/Effect-TS/effect/commit/99bddcfb3d6eab4d489d055404e26ad81afe52fc) Thanks @fubhy! - Added additional pure annotations to improve tree-shakeability

- Updated dependencies [[`3afcc93`](https://github.com/Effect-TS/effect/commit/3afcc93413a3d910beb69e4ce9ae120e4adaffd5), [`99bddcf`](https://github.com/Effect-TS/effect/commit/99bddcfb3d6eab4d489d055404e26ad81afe52fc)]:
  - effect@3.5.7
  - @effect/platform@0.59.3
  - @effect/sql@0.5.3

## 0.2.2

### Patch Changes

- Updated dependencies [[`cc327a1`](https://github.com/Effect-TS/effect/commit/cc327a1bccd22a4ee27ec7e58b53205e93b23e2c), [`4bfe4fb`](https://github.com/Effect-TS/effect/commit/4bfe4fb5c82f597c9beea9baa92e772593598b60), [`2b14d18`](https://github.com/Effect-TS/effect/commit/2b14d181462cad8359da4fa6bc6dfda0f742c398)]:
  - effect@3.5.6
  - @effect/platform@0.59.2
  - @effect/sql@0.5.2

## 0.2.1

### Patch Changes

- Updated dependencies [[`a9d7800`](https://github.com/Effect-TS/effect/commit/a9d7800f6a253192b653d77778b0674f39b1ca39), [`fcecff7`](https://github.com/Effect-TS/effect/commit/fcecff7f7e12b295a252f124861b801c73072151), [`adbf753`](https://github.com/Effect-TS/effect/commit/adbf75340a9db15dc5cadc66e911a8978a195a65), [`adbf753`](https://github.com/Effect-TS/effect/commit/adbf75340a9db15dc5cadc66e911a8978a195a65)]:
  - effect@3.5.5
  - @effect/platform@0.59.1
  - @effect/sql@0.5.1

## 0.2.0

### Minor Changes

- [#3260](https://github.com/Effect-TS/effect/pull/3260) [`53c0db0`](https://github.com/Effect-TS/effect/commit/53c0db06872d5b5edea2a706e83249908385325c) Thanks @tim-smart! - replace /platform RefailError with use of the "cause" property

### Patch Changes

- [#3253](https://github.com/Effect-TS/effect/pull/3253) [`ed0dde4`](https://github.com/Effect-TS/effect/commit/ed0dde4888e6f1a97ad5bba06b755d26a6a1c52e) Thanks @tim-smart! - update dependencies

- Updated dependencies [[`53c0db0`](https://github.com/Effect-TS/effect/commit/53c0db06872d5b5edea2a706e83249908385325c), [`ed0dde4`](https://github.com/Effect-TS/effect/commit/ed0dde4888e6f1a97ad5bba06b755d26a6a1c52e), [`ada68b3`](https://github.com/Effect-TS/effect/commit/ada68b3e61c67907c2a281c024c84d818186ca4c), [`ca775ce`](https://github.com/Effect-TS/effect/commit/ca775cec53baebc1a43d9b8852a3ac6726178498), [`5be9cc0`](https://github.com/Effect-TS/effect/commit/5be9cc044025a9541b9b7acefa2d3fc05fa1301b), [`203658f`](https://github.com/Effect-TS/effect/commit/203658f8001c132b25764ab70344b171683b554c), [`eb1c4d4`](https://github.com/Effect-TS/effect/commit/eb1c4d44e54b9d8d201a366d1ff94face2a6dcd3)]:
  - @effect/platform@0.59.0
  - @effect/sql@0.5.0
  - effect@3.5.4

## 0.1.4

### Patch Changes

- Updated dependencies [[`edb0da3`](https://github.com/Effect-TS/effect/commit/edb0da383746d760f35d8582f5fb0cc0eeca9217), [`a1db40a`](https://github.com/Effect-TS/effect/commit/a1db40a650ab842e778654f0d88e80f2ef4fd6f3), [`c8d3fb0`](https://github.com/Effect-TS/effect/commit/c8d3fb0fe23585f6efb724af51fbab3ba1ad6e83), [`dabd028`](https://github.com/Effect-TS/effect/commit/dabd028decf9b7983ca16ebe0f48c05c11a84b68), [`786b2ab`](https://github.com/Effect-TS/effect/commit/786b2ab29d525c877bb84035dac9e2d6499339d1), [`fc57354`](https://github.com/Effect-TS/effect/commit/fc573547d41667016fce05eaee75960fcc6dce4d)]:
  - effect@3.5.3
  - @effect/platform@0.58.27
  - @effect/sql@0.4.27

## 0.1.3

### Patch Changes

- Updated dependencies [[`639208e`](https://github.com/Effect-TS/effect/commit/639208eeb8a44622994f832bc2d45d06ab636bc8), [`6684b4c`](https://github.com/Effect-TS/effect/commit/6684b4c27d77a7fcc7af2e261a450edf971b62b5), [`6684b4c`](https://github.com/Effect-TS/effect/commit/6684b4c27d77a7fcc7af2e261a450edf971b62b5), [`6684b4c`](https://github.com/Effect-TS/effect/commit/6684b4c27d77a7fcc7af2e261a450edf971b62b5)]:
  - effect@3.5.2
  - @effect/platform@0.58.26
  - @effect/sql@0.4.26

## 0.1.2

### Patch Changes

- Updated dependencies [[`0623fca`](https://github.com/Effect-TS/effect/commit/0623fca41679b0e3c5a10dd0f8985f91670bd721)]:
  - @effect/platform@0.58.25
  - @effect/sql@0.4.25

## 0.1.1

### Patch Changes

- Updated dependencies [[`55fdd76`](https://github.com/Effect-TS/effect/commit/55fdd761ee95afd73b6a892c13fee92b36c02837)]:
  - effect@3.5.1
  - @effect/platform@0.58.24
  - @effect/sql@0.4.24

## 0.1.0

### Minor Changes

- [#3048](https://github.com/Effect-TS/effect/pull/3048) [`7f52592`](https://github.com/Effect-TS/effect/commit/7f525927454f16d5dc7657fa79ea1140378d7c30) Thanks @ecyrbe! - Add new cloudflare @effect/sql-d1 package

### Patch Changes

- Updated dependencies [[`a1f5b83`](https://github.com/Effect-TS/effect/commit/a1f5b831a1bc7535988b370d68d0b3eb1123e0ce), [`a1f5b83`](https://github.com/Effect-TS/effect/commit/a1f5b831a1bc7535988b370d68d0b3eb1123e0ce), [`a1f5b83`](https://github.com/Effect-TS/effect/commit/a1f5b831a1bc7535988b370d68d0b3eb1123e0ce), [`60bc3d0`](https://github.com/Effect-TS/effect/commit/60bc3d0867b13e48b24dc22604b4dd2e7b2c1ca4), [`5ab348f`](https://github.com/Effect-TS/effect/commit/5ab348f265db3d283aa091ddca6d2d49137c16f2), [`60bc3d0`](https://github.com/Effect-TS/effect/commit/60bc3d0867b13e48b24dc22604b4dd2e7b2c1ca4), [`3e04bf8`](https://github.com/Effect-TS/effect/commit/3e04bf8a7127e956cadb7684a8f4c661df57663b), [`e7fc45f`](https://github.com/Effect-TS/effect/commit/e7fc45f0c7002aafdaec7878149ac064cd104ea3), [`a1f5b83`](https://github.com/Effect-TS/effect/commit/a1f5b831a1bc7535988b370d68d0b3eb1123e0ce), [`4626de5`](https://github.com/Effect-TS/effect/commit/4626de59c25b384216faa0be87bf0b8cd36357d0), [`f01e7db`](https://github.com/Effect-TS/effect/commit/f01e7db317827255d7901f523f2e28b43298e8df), [`60bc3d0`](https://github.com/Effect-TS/effect/commit/60bc3d0867b13e48b24dc22604b4dd2e7b2c1ca4), [`79d2d91`](https://github.com/Effect-TS/effect/commit/79d2d91464d95dde0e9444d43e7a7f309f05d6e6), [`ac71f37`](https://github.com/Effect-TS/effect/commit/ac71f378f2413e5aa91c95f649ffe898d6a26114), [`8432360`](https://github.com/Effect-TS/effect/commit/8432360ce68614a419bb328083a4109d0fc8aa93), [`e4bf1bf`](https://github.com/Effect-TS/effect/commit/e4bf1bf2b4a970eacd77c9b77b5ea8c68bc84498), [`13cb861`](https://github.com/Effect-TS/effect/commit/13cb861a5eded15c55c6cdcf6a8acde8320367a6), [`79d2d91`](https://github.com/Effect-TS/effect/commit/79d2d91464d95dde0e9444d43e7a7f309f05d6e6), [`e7fc45f`](https://github.com/Effect-TS/effect/commit/e7fc45f0c7002aafdaec7878149ac064cd104ea3), [`9f66825`](https://github.com/Effect-TS/effect/commit/9f66825f1fce0fe8d10420c285f7dc4c71e8af8d)]:
  - effect@3.5.0
  - @effect/platform@0.58.23
  - @effect/sql@0.4.23<|MERGE_RESOLUTION|>--- conflicted
+++ resolved
@@ -1,7 +1,5 @@
 # @effect/sql-d1
 
-<<<<<<< HEAD
-=======
 ## 0.44.0
 
 ### Patch Changes
@@ -12,7 +10,6 @@
   - @effect/experimental@0.56.0
   - @effect/sql@0.46.0
 
->>>>>>> 92a4f3f4
 ## 0.43.0
 
 ### Patch Changes
