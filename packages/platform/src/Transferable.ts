/**
 * @since 1.0.0
 */
import * as ParseResult from "@effect/schema/ParseResult"
import * as Schema from "@effect/schema/Schema"
import * as Context from "effect/Context"
import * as Effect from "effect/Effect"
import { dual } from "effect/Function"
import * as Option from "effect/Option"

/**
 * @since 1.0.0
 * @category models
 */
export interface CollectorService {
  readonly addAll: (_: Iterable<globalThis.Transferable>) => Effect.Effect<void>
  readonly unsafeAddAll: (_: Iterable<globalThis.Transferable>) => void
  readonly read: Effect.Effect<ReadonlyArray<globalThis.Transferable>>
  readonly unsafeRead: () => ReadonlyArray<globalThis.Transferable>
  readonly unsafeClear: () => void
  readonly clear: Effect.Effect<void>
}

/**
 * @since 1.0.0
 * @category tags
<<<<<<< HEAD
 */
export class Collector extends Context.Tag("@effect/platform/Transferable/Collector")<
  Collector,
  CollectorService
>() {}

/**
 * @since 1.0.0
 * @category constructors
 */
export const unsafeMakeCollector = (): CollectorService => {
  const tranferables: Array<globalThis.Transferable> = []
  const unsafeAddAll = (transferables: Iterable<globalThis.Transferable>): void => {
    tranferables.push(...transferables)
=======
 */
export class Collector extends Context.Tag("@effect/platform/Transferable/Collector")<
  Collector,
  CollectorService
>() {}

/**
 * @since 1.0.0
 * @category constructors
 */
export const unsafeMakeCollector = (): CollectorService => {
  const tranferables: Array<globalThis.Transferable> = []
  const unsafeAddAll = (transfers: Iterable<globalThis.Transferable>): void => {
    for (const transfer of transfers) {
      tranferables.push(transfer)
    }
>>>>>>> ac5ee6b8
  }
  const unsafeRead = (): ReadonlyArray<globalThis.Transferable> => tranferables
  const unsafeClear = (): void => {
    tranferables.length = 0
  }
  return Collector.of({
    unsafeAddAll,
    addAll: (transferables) => Effect.sync(() => unsafeAddAll(transferables)),
    unsafeRead,
    read: Effect.sync(unsafeRead),
    unsafeClear,
    clear: Effect.sync(unsafeClear)
  })
}

/**
 * @since 1.0.0
 * @category constructors
 */
export const makeCollector: Effect.Effect<CollectorService> = Effect.sync(unsafeMakeCollector)

/**
 * @since 1.0.0
 * @category accessors
 */
export const addAll = (tranferables: Iterable<globalThis.Transferable>): Effect.Effect<void> =>
  Effect.flatMap(
    Effect.serviceOption(Collector),
    Option.match({
      onNone: () => Effect.unit,
      onSome: (_) => _.addAll(tranferables)
    })
  )

/**
 * @since 1.0.0
 * @category schema
 */
export const schema: {
  <I>(
    f: (_: I) => Iterable<globalThis.Transferable>
  ): <A, R>(self: Schema.Schema<A, I, R>) => Schema.Schema<A, I, R>
  <R, I, A>(
    self: Schema.Schema<A, I, R>,
    f: (_: I) => Iterable<globalThis.Transferable>
  ): Schema.Schema<A, I, R>
} = dual(2, <R, I, A>(
  self: Schema.Schema<A, I, R>,
  f: (_: I) => Iterable<globalThis.Transferable>
) =>
  Schema.transformOrFail(
    Schema.from(self),
    self,
    ParseResult.succeed,
    (i) => Effect.as(addAll(f(i)), i)
  ))

/**
 * @since 1.0.0
 * @category schema
 */
export const ImageData: Schema.Schema<ImageData> = schema(
  Schema.any,
  (_) => [(_ as ImageData).data.buffer]
)

/**
 * @since 1.0.0
 * @category schema
 */
export const MessagePort: Schema.Schema<MessagePort> = schema(
  Schema.any,
  (_) => [_ as MessagePort]
)

/**
 * @since 1.0.0
 * @category schema
 */
export const Uint8Array: Schema.Schema<Uint8Array> = schema(
  Schema.Uint8ArrayFromSelf,
  (_) => [_.buffer]
)<|MERGE_RESOLUTION|>--- conflicted
+++ resolved
@@ -24,22 +24,6 @@
 /**
  * @since 1.0.0
  * @category tags
-<<<<<<< HEAD
- */
-export class Collector extends Context.Tag("@effect/platform/Transferable/Collector")<
-  Collector,
-  CollectorService
->() {}
-
-/**
- * @since 1.0.0
- * @category constructors
- */
-export const unsafeMakeCollector = (): CollectorService => {
-  const tranferables: Array<globalThis.Transferable> = []
-  const unsafeAddAll = (transferables: Iterable<globalThis.Transferable>): void => {
-    tranferables.push(...transferables)
-=======
  */
 export class Collector extends Context.Tag("@effect/platform/Transferable/Collector")<
   Collector,
@@ -56,7 +40,6 @@
     for (const transfer of transfers) {
       tranferables.push(transfer)
     }
->>>>>>> ac5ee6b8
   }
   const unsafeRead = (): ReadonlyArray<globalThis.Transferable> => tranferables
   const unsafeClear = (): void => {
