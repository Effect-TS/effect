--- conflicted
+++ resolved
@@ -51,14 +51,11 @@
 /** @internal */
 export const WorkerManager = Context.GenericTag<Worker.WorkerManager>(
   "@effect/platform/Worker/WorkerManager"
-<<<<<<< HEAD
-=======
 )
 
 /** @internal */
 export const Spawner = Context.GenericTag<Worker.Spawner, Worker.SpawnerFn>(
   "@effect/platform/Worker/Spawner"
->>>>>>> ac5ee6b8
 )
 
 /** @internal */
@@ -349,12 +346,7 @@
   })
 
 /** @internal */
-<<<<<<< HEAD
-export const makePoolLayer = <W>(managerLayer: Layer.Layer<Worker.WorkerManager>) =>
-<Tag, I, E, O>(
-=======
 export const makePoolLayer = <Tag, I, E, O>(
->>>>>>> ac5ee6b8
   tag: Context.Tag<Tag, Worker.WorkerPool<I, E, O>>,
   options: Worker.WorkerPool.Options<I>
 ) => Layer.scoped(tag, makePool(options))
@@ -363,13 +355,8 @@
 export const makeSerialized = <
   I extends Schema.TaggedRequest.Any
 >(
-<<<<<<< HEAD
-  options: Worker.SerializedWorker.Options<I, W>
-): Effect.Effect<Worker.SerializedWorker<I>, WorkerError, Worker.WorkerManager | Scope.Scope> =>
-=======
   options: Worker.SerializedWorker.Options<I>
 ): Effect.Effect<Worker.SerializedWorker<I>, WorkerError, Worker.WorkerManager | Worker.Spawner | Scope.Scope> =>
->>>>>>> ac5ee6b8
   Effect.gen(function*(_) {
     const manager = yield* _(WorkerManager)
     const backing = yield* _(
@@ -456,14 +443,6 @@
   })
 
 /** @internal */
-<<<<<<< HEAD
-export const makePoolSerializedLayer =
-  <W>(managerLayer: Layer.Layer<Worker.WorkerManager>) =>
-  <Tag, I extends Schema.TaggedRequest.Any>(
-    tag: Context.Tag<Tag, Worker.SerializedWorkerPool<I>>,
-    options: Worker.SerializedWorkerPool.Options<I, W>
-  ) => Layer.scoped(tag, makePoolSerialized<W>()(options)).pipe(Layer.provide(managerLayer))
-=======
 export const makePoolSerializedLayer = <Tag, I extends Schema.TaggedRequest.Any>(
   tag: Context.Tag<Tag, Worker.SerializedWorkerPool<I>>,
   options: Worker.SerializedWorkerPool.Options<I>
@@ -474,5 +453,4 @@
   Layer.succeed(
     Spawner,
     spawner
-  )
->>>>>>> ac5ee6b8
+  )