--- conflicted
+++ resolved
@@ -163,11 +163,6 @@
 /** @internal */
 export const stream = (
   body: Stream_.Stream<Uint8Array, unknown>,
-<<<<<<< HEAD
-  contentType?: string,
-  contentLength?: number
-=======
   contentType?: string | undefined,
   contentLength?: number | undefined
->>>>>>> ac5ee6b8
 ): Body.Stream => new StreamImpl(body, contentType ?? "application/octet-stream", contentLength)