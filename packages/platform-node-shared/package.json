--- conflicted
+++ resolved
@@ -1,11 +1,7 @@
 {
   "name": "@effect/platform-node-shared",
   "type": "module",
-<<<<<<< HEAD
-  "version": "0.50.0",
-=======
   "version": "0.51.4",
->>>>>>> 92a4f3f4
   "license": "MIT",
   "description": "Unified interfaces for common platform-specific services",
   "homepage": "https://effect.website",
