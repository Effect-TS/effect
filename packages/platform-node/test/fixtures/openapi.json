--- conflicted
+++ resolved
@@ -261,18 +261,7 @@
                 "required": ["name"],
                 "properties": {
                   "uuid": {
-<<<<<<< HEAD
                     "$ref": "#/components/schemas/UUID"
-=======
-                    "type": "string",
-                    "description": "a Universally Unique Identifier",
-                    "title": "UUID",
-                    "format": "uuid",
-                    "pattern": "^[0-9a-fA-F]{8}-[0-9a-fA-F]{4}-[0-9a-fA-F]{4}-[0-9a-fA-F]{4}-[0-9a-fA-F]{12}$"
-                  },
-                  "name": {
-                    "type": "string"
->>>>>>> ec6cb5da
                   }
                 },
                 "additionalProperties": false
@@ -484,13 +473,7 @@
             "type": "string"
           },
           "length": {
-<<<<<<< HEAD
             "$ref": "#/components/schemas/Int"
-=======
-            "type": "integer",
-            "description": "an integer",
-            "title": "Int"
->>>>>>> ec6cb5da
           }
         },
         "additionalProperties": false
@@ -598,18 +581,7 @@
             "$ref": "#/components/schemas/Int"
           },
           "uuid": {
-<<<<<<< HEAD
             "$ref": "#/components/schemas/UUID"
-=======
-            "type": "string",
-            "description": "a Universally Unique Identifier",
-            "title": "UUID",
-            "format": "uuid",
-            "pattern": "^[0-9a-fA-F]{8}-[0-9a-fA-F]{4}-[0-9a-fA-F]{4}-[0-9a-fA-F]{4}-[0-9a-fA-F]{12}$"
-          },
-          "name": {
-            "type": "string"
->>>>>>> ec6cb5da
           },
           "createdAt": {
             "$ref": "#/components/schemas/DateTimeUtc"
