{
  "name": "@effect/platform-node",
  "type": "module",
<<<<<<< HEAD
  "version": "0.97.0",
=======
  "version": "0.98.3",
>>>>>>> 92a4f3f4
  "license": "MIT",
  "description": "Platform specific implementations for the Node.js runtime",
  "homepage": "https://effect.website",
  "repository": {
    "type": "git",
    "url": "https://github.com/Effect-TS/effect.git",
    "directory": "packages/platform-node"
  },
  "bugs": {
    "url": "https://github.com/Effect-TS/effect/issues"
  },
  "tags": [
    "node",
    "typescript",
    "algebraic-data-types",
    "functional-programming"
  ],
  "keywords": [
    "node",
    "typescript",
    "algebraic-data-types",
    "functional-programming"
  ],
  "publishConfig": {
    "access": "public",
    "provenance": true,
    "directory": "dist",
    "linkDirectory": false
  },
  "engines": {
    "node": ">=18.0.0"
  },
  "exports": {
    "./package.json": "./package.json",
    ".": "./src/index.ts",
    "./*": "./src/*.ts",
    "./internal/*": null
  },
  "scripts": {
    "codegen": "build-utils prepare-v3",
    "build": "pnpm build-esm && pnpm build-annotate && pnpm build-cjs && build-utils pack-v3",
    "build-esm": "tsc -b tsconfig.build.json",
    "build-cjs": "babel build/esm --plugins @babel/transform-export-namespace-from --plugins @babel/transform-modules-commonjs --out-dir build/cjs --source-maps",
    "build-annotate": "babel build/esm --plugins annotate-pure-calls --out-dir build/esm --source-maps",
    "check": "tsc -b tsconfig.json",
    "test": "vitest",
    "coverage": "vitest --coverage"
  },
  "dependencies": {
    "@effect/platform-node-shared": "workspace:^",
    "mime": "^3.0.0",
    "undici": "^7.10.0",
    "ws": "^8.18.2"
  },
  "peerDependencies": {
    "@effect/cluster": "workspace:^",
    "@effect/platform": "workspace:^",
    "@effect/rpc": "workspace:^",
    "@effect/sql": "workspace:^",
    "effect": "workspace:^"
  },
  "devDependencies": {
    "@effect/cluster": "workspace:^",
    "@effect/platform": "workspace:^",
    "@effect/rpc": "workspace:^",
    "@effect/sql": "workspace:^",
    "@types/mime": "^3.0.4",
    "@types/ws": "^8.18.1",
    "effect": "workspace:^",
    "vitest-websocket-mock": "^0.5.0"
  }
}<|MERGE_RESOLUTION|>--- conflicted
+++ resolved
@@ -1,11 +1,7 @@
 {
   "name": "@effect/platform-node",
   "type": "module",
-<<<<<<< HEAD
-  "version": "0.97.0",
-=======
   "version": "0.98.3",
->>>>>>> 92a4f3f4
   "license": "MIT",
   "description": "Platform specific implementations for the Node.js runtime",
   "homepage": "https://effect.website",
