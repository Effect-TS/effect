--- conflicted
+++ resolved
@@ -1363,9 +1363,36 @@
 // $ExpectType ("a" | 1 | 2)[]
 pipe(new Set([1, 2] as const), Array.replace(0, "a" as const))
 
-<<<<<<< HEAD
 // $ExpectType [number | "a", ...(number | "a")[]]
 pipe(Array.of(1), Array.replace(0, "a" as const))
+
+// -------------------------------------------------------------------------------------
+// replaceOption
+// -------------------------------------------------------------------------------------
+
+// $ExpectType Option<string[]>
+Array.replaceOption([], 0, "a")
+
+// $ExpectType Option<(string | number)[]>
+Array.replaceOption(numbers, 0, "a")
+
+// $ExpectType Option<[number | "a", ...(number | "a")[]]>
+Array.replaceOption(nonEmptyNumbers, 0, "a" as const)
+
+// $ExpectType Option<("a" | 1 | 2)[]>
+Array.replaceOption(new Set([1, 2] as const), 0, "a" as const)
+
+// $ExpectType Option<string[]>
+pipe([], Array.replaceOption(0, "a"))
+
+// $ExpectType Option<(string | number)[]>
+pipe(numbers, Array.replaceOption(0, "a"))
+
+// $ExpectType Option<[number | "a", ...(number | "a")[]]>
+pipe(nonEmptyNumbers, Array.replaceOption(0, "a" as const))
+
+// $ExpectType Option<("a" | 1 | 2)[]>
+pipe(new Set([1, 2] as const), Array.replaceOption(0, "a" as const))
 
 // -------------------------------------------------------------------------------------
 // modify
@@ -1399,33 +1426,4 @@
 // $ExpectType [number | "a", ...(number | "a")[]]
 pipe(Array.of(1), Array.modify(0, () => "a" as const))
 // $ExpectType Option<[number | "a", ...(number | "a")[]]>
-pipe(Array.of(1), Array.modifyOption(0, () => "a" as const))
-=======
-// -------------------------------------------------------------------------------------
-// replaceOption
-// -------------------------------------------------------------------------------------
-
-// $ExpectType Option<string[]>
-Array.replaceOption([], 0, "a")
-
-// $ExpectType Option<(string | number)[]>
-Array.replaceOption(numbers, 0, "a")
-
-// $ExpectType Option<[number | "a", ...(number | "a")[]]>
-Array.replaceOption(nonEmptyNumbers, 0, "a" as const)
-
-// $ExpectType Option<("a" | 1 | 2)[]>
-Array.replaceOption(new Set([1, 2] as const), 0, "a" as const)
-
-// $ExpectType Option<string[]>
-pipe([], Array.replaceOption(0, "a"))
-
-// $ExpectType Option<(string | number)[]>
-pipe(numbers, Array.replaceOption(0, "a"))
-
-// $ExpectType Option<[number | "a", ...(number | "a")[]]>
-pipe(nonEmptyNumbers, Array.replaceOption(0, "a" as const))
-
-// $ExpectType Option<("a" | 1 | 2)[]>
-pipe(new Set([1, 2] as const), Array.replaceOption(0, "a" as const))
->>>>>>> fec5e753
+pipe(Array.of(1), Array.modifyOption(0, () => "a" as const))