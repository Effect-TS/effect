--- conflicted
+++ resolved
@@ -67,7 +67,6 @@
   | RcRef.RcRef<1, 2>
   | RcRef.RcRef<"a", "b">
 >
-<<<<<<< HEAD
 // $ExpectType Deferred<1, 2> | Deferred<"a", "b">
 export type DeferredUnify = Unify.Unify<
   | Deferred.Deferred<1, 2>
@@ -75,10 +74,6 @@
 >
 
 // $ExpectType 0 | Option<string | number> | Ref<1> | SynchronizedRef<1> | SubscriptionRef<1> | Deferred<1, 2> | Deferred<"a", "b"> | Ref<"A"> | SynchronizedRef<"A"> | SubscriptionRef<"A"> | Either<1 | "A", 0 | "E"> | Effect<1 | "A", 0 | "E", "R" | "R1"> | RcRef<1 | "A", 0 | "E">
-=======
-
-// $ExpectType 0 | Option<string | number> | Ref<1> | SynchronizedRef<1> | SubscriptionRef<1> | Ref<"A"> | SynchronizedRef<"A"> | SubscriptionRef<"A"> | Either<1 | "A", 0 | "E"> | Effect<1 | "A", 0 | "E", "R" | "R1"> | RcRef<1 | "A", 0 | "E">
->>>>>>> 96348a03
 export type AllUnify = Unify.Unify<
   | Either.Either<1, 0>
   | Either.Either<"A", "E">
@@ -94,10 +89,7 @@
   | SubscriptionRef.SubscriptionRef<"A">
   | RcRef.RcRef<1, 0>
   | RcRef.RcRef<"A", "E">
-<<<<<<< HEAD
   | Deferred.Deferred<1, 2>
   | Deferred.Deferred<"a", "b">
-=======
->>>>>>> 96348a03
   | 0
 >