--- conflicted
+++ resolved
@@ -171,7 +171,6 @@
 }
 
 /**
-<<<<<<< HEAD
  * Like `Types.Mutable`, but works recursively.
  *
  * @example
@@ -191,14 +190,14 @@
   : T extends ReadonlyArray<infer V> ? Array<DeepMutable<V>>
   : [keyof T] extends [never] ? T
   : { -readonly [K in keyof T]: DeepMutable<T[K]> }
-=======
+
+/*
  * Avoid inference on a specific parameter
  *
  * @since 2.0.0
  * @category models
  */
 export type NoInfer<A> = [A][A extends any ? 0 : never]
->>>>>>> 0517e3e3
 
 /**
  * Invariant helper.
