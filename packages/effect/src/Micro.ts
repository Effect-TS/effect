/**
 * A lightweight alternative to the `Effect` data type, with a subset of the functionality.
 *
 * @since 3.4.0
 * @experimental
 */
import * as Arr from "./Array.js"
import type { Channel } from "./Channel.js"
import * as Context from "./Context.js"
import type { Effect, EffectUnify, EffectUnifyIgnore } from "./Effect.js"
import * as Effectable from "./Effectable.js"
import * as Either from "./Either.js"
import * as Equal from "./Equal.js"
import type { LazyArg } from "./Function.js"
import { constTrue, constVoid, dual, identity } from "./Function.js"
import { globalValue } from "./GlobalValue.js"
import * as Hash from "./Hash.js"
import type { TypeLambda } from "./HKT.js"
import type { Inspectable } from "./Inspectable.js"
import { format, NodeInspectSymbol, toStringUnknown } from "./Inspectable.js"
import * as InternalContext from "./internal/context.js"
import * as doNotation from "./internal/doNotation.js"
import { StructuralPrototype } from "./internal/effectable.js"
import * as Option from "./Option.js"
import type { Pipeable } from "./Pipeable.js"
import { pipeArguments } from "./Pipeable.js"
import type { Predicate, Refinement } from "./Predicate.js"
import { hasProperty, isIterable, isTagged } from "./Predicate.js"
import type { Sink } from "./Sink.js"
import type { Stream } from "./Stream.js"
import type { Concurrency, Covariant, Equals, NotFunction, Simplify } from "./Types.js"
import type * as Unify from "./Unify.js"
import { SingleShotGen, YieldWrap, yieldWrapGet } from "./Utils.js"

/**
 * @since 3.4.0
 * @experimental
 * @category type ids
 */
export const TypeId: unique symbol = Symbol.for("effect/Micro")

/**
 * @since 3.4.0
 * @experimental
 * @category type ids
 */
export type TypeId = typeof TypeId

/**
 * @since 3.4.0
 * @experimental
 * @category MicroExit
 */
export const MicroExitTypeId: unique symbol = Symbol.for(
  "effect/Micro/MicroExit"
)

/**
 * @since 3.4.0
 * @experimental
 * @category MicroExit
 */
export type MicroExitTypeId = typeof TypeId

/**
 * A lightweight alternative to the `Effect` data type, with a subset of the functionality.
 *
 * @since 3.4.0
 * @experimental
 * @category models
 */
export interface Micro<out A, out E = never, out R = never> extends Effect<A, E, R> {
  readonly [TypeId]: Micro.Variance<A, E, R>
  [Symbol.iterator](): MicroIterator<Micro<A, E, R>>
  [Unify.typeSymbol]?: unknown
  [Unify.unifySymbol]?: MicroUnify<this>
  [Unify.ignoreSymbol]?: MicroUnifyIgnore
}

/**
 * @category models
 * @since 3.4.3
 */
export interface MicroUnify<A extends { [Unify.typeSymbol]?: any }> extends EffectUnify<A> {
  Micro?: () => A[Unify.typeSymbol] extends Micro<infer A0, infer E0, infer R0> | infer _ ? Micro<A0, E0, R0> : never
}

/**
 * @category models
 * @since 3.4.3
 */
export interface MicroUnifyIgnore extends EffectUnifyIgnore {
  Effect?: true
}
/**
 * @category type lambdas
 * @since 3.4.1
 */
export interface MicroTypeLambda extends TypeLambda {
  readonly type: Micro<this["Target"], this["Out1"], this["Out2"]>
}

/**
 * @since 3.4.0
 * @experimental
 */
export declare namespace Micro {
  /**
   * @since 3.4.0
   * @experimental
   */
  export interface Variance<A, E, R> {
    _A: Covariant<A>
    _E: Covariant<E>
    _R: Covariant<R>
  }

  /**
   * @since 3.4.0
   * @experimental
   */
  export type Success<T> = T extends Micro<infer _A, infer _E, infer _R> ? _A : never

  /**
   * @since 3.4.0
   * @experimental
   */
  export type Error<T> = T extends Micro<infer _A, infer _E, infer _R> ? _E : never

  /**
   * @since 3.4.0
   * @experimental
   */
  export type Context<T> = T extends Micro<infer _A, infer _E, infer _R> ? _R : never
}

/**
 * @since 3.4.0
 * @experimental
 * @category guards
 */
export const isMicro = (u: unknown): u is Micro<any, any, any> => typeof u === "object" && u !== null && TypeId in u

/**
 * @since 3.4.0
 * @experimental
 * @category models
 */
export interface MicroIterator<T extends Micro<any, any, any>> {
  next(...args: ReadonlyArray<any>): IteratorResult<YieldWrap<T>, Micro.Success<T>>
}

// ----------------------------------------------------------------------------
// MicroCause
// ----------------------------------------------------------------------------

/**
 * @since 3.4.6
 * @experimental
 * @category MicroCause
 */
export const MicroCauseTypeId = Symbol.for("effect/Micro/MicroCause")

/**
 * @since 3.4.6
 * @experimental
 * @category MicroCause
 */
export type MicroCauseTypeId = typeof MicroCauseTypeId

/**
 * A `MicroCause` is a data type that represents the different ways a `Micro` can fail.
 *
 * **Details**
 *
 * `MicroCause` comes in three forms:
 *
 * - `Die`: Indicates an unforeseen defect that wasn't planned for in the system's logic.
 * - `Fail`: Covers anticipated errors that are recognized and typically handled within the application.
 * - `Interrupt`: Signifies an operation that has been purposefully stopped.
 *
 * @since 3.4.6
 * @experimental
 * @category MicroCause
 */
export type MicroCause<E> =
  | MicroCause.Die
  | MicroCause.Fail<E>
  | MicroCause.Interrupt

/**
 * @since 3.6.6
 * @experimental
 * @category guards
 */
export const isMicroCause = (self: unknown): self is MicroCause<unknown> => hasProperty(self, MicroCauseTypeId)

/**
 * @since 3.4.6
 * @experimental
 * @category MicroCause
 */
export declare namespace MicroCause {
  /**
   * @since 3.4.6
   * @experimental
   */
  export type Error<T> = T extends MicroCause.Fail<infer E> ? E : never

  /**
   * @since 3.4.0
   * @experimental
   */
  export interface Proto<Tag extends string, E> extends Pipeable, globalThis.Error {
    readonly [MicroCauseTypeId]: {
      _E: Covariant<E>
    }
    readonly _tag: Tag
    readonly traces: ReadonlyArray<string>
  }

  /**
   * @since 3.4.6
   * @experimental
   * @category MicroCause
   */
  export interface Die extends Proto<"Die", never> {
    readonly defect: unknown
  }

  /**
   * @since 3.4.6
   * @experimental
   * @category MicroCause
   */
  export interface Fail<E> extends Proto<"Fail", E> {
    readonly error: E
  }

  /**
   * @since 3.4.6
   * @experimental
   * @category MicroCause
   */
  export interface Interrupt extends Proto<"Interrupt", never> {}
}

const microCauseVariance = {
  _E: identity
}

abstract class MicroCauseImpl<Tag extends string, E> extends globalThis.Error implements MicroCause.Proto<Tag, E> {
  readonly [MicroCauseTypeId]: {
    _E: Covariant<E>
  }
  constructor(
    readonly _tag: Tag,
    originalError: unknown,
    readonly traces: ReadonlyArray<string>
  ) {
    const causeName = `MicroCause.${_tag}`
    let name: string
    let message: string
    let stack: string
    if (originalError instanceof globalThis.Error) {
      name = `(${causeName}) ${originalError.name}`
      message = originalError.message as string
      const messageLines = message.split("\n").length
      stack = originalError.stack
        ? `(${causeName}) ${
          originalError.stack
            .split("\n")
            .slice(0, messageLines + 3)
            .join("\n")
        }`
        : `${name}: ${message}`
    } else {
      name = causeName
      message = toStringUnknown(originalError, 0)
      stack = `${name}: ${message}`
    }
    if (traces.length > 0) {
      stack += `\n    ${traces.join("\n    ")}`
    }
    super(message)
    this[MicroCauseTypeId] = microCauseVariance
    this.name = name
    this.stack = stack
  }
  pipe() {
    return pipeArguments(this, arguments)
  }
  toString() {
    return this.stack
  }
  [NodeInspectSymbol]() {
    return this.stack
  }
}

class Fail<E> extends MicroCauseImpl<"Fail", E> implements MicroCause.Fail<E> {
  constructor(
    readonly error: E,
    traces: ReadonlyArray<string> = []
  ) {
    super("Fail", error, traces)
  }
}

/**
 * @since 3.4.6
 * @experimental
 * @category MicroCause
 */
export const causeFail = <E>(
  error: E,
  traces: ReadonlyArray<string> = []
): MicroCause<E> => new Fail(error, traces)

class Die extends MicroCauseImpl<"Die", never> implements MicroCause.Die {
  constructor(
    readonly defect: unknown,
    traces: ReadonlyArray<string> = []
  ) {
    super("Die", defect, traces)
  }
}

/**
 * @since 3.4.6
 * @experimental
 * @category MicroCause
 */
export const causeDie = (
  defect: unknown,
  traces: ReadonlyArray<string> = []
): MicroCause<never> => new Die(defect, traces)

class Interrupt extends MicroCauseImpl<"Interrupt", never> implements MicroCause.Interrupt {
  constructor(traces: ReadonlyArray<string> = []) {
    super("Interrupt", "interrupted", traces)
  }
}

/**
 * @since 3.4.6
 * @experimental
 * @category MicroCause
 */
export const causeInterrupt = (
  traces: ReadonlyArray<string> = []
): MicroCause<never> => new Interrupt(traces)

/**
 * @since 3.4.6
 * @experimental
 * @category MicroCause
 */
export const causeIsFail = <E>(
  self: MicroCause<E>
): self is MicroCause.Fail<E> => self._tag === "Fail"

/**
 * @since 3.4.6
 * @experimental
 * @category MicroCause
 */
export const causeIsDie = <E>(self: MicroCause<E>): self is MicroCause.Die => self._tag === "Die"

/**
 * @since 3.4.6
 * @experimental
 * @category MicroCause
 */
export const causeIsInterrupt = <E>(
  self: MicroCause<E>
): self is MicroCause.Interrupt => self._tag === "Interrupt"

/**
 * @since 3.4.6
 * @experimental
 * @category MicroCause
 */
export const causeSquash = <E>(self: MicroCause<E>): unknown =>
  self._tag === "Fail" ? self.error : self._tag === "Die" ? self.defect : self

/**
 * @since 3.4.6
 * @experimental
 * @category MicroCause
 */
export const causeWithTrace: {
  (trace: string): <E>(self: MicroCause<E>) => MicroCause<E>
  <E>(self: MicroCause<E>, trace: string): MicroCause<E>
} = dual(2, <E>(self: MicroCause<E>, trace: string): MicroCause<E> => {
  const traces = [...self.traces, trace]
  switch (self._tag) {
    case "Die":
      return causeDie(self.defect, traces)
    case "Interrupt":
      return causeInterrupt(traces)
    case "Fail":
      return causeFail(self.error, traces)
  }
})

// ----------------------------------------------------------------------------
// MicroFiber
// ----------------------------------------------------------------------------

/**
 * @since 3.11.0
 * @experimental
 * @category MicroFiber
 */
<<<<<<< HEAD
export declare namespace MicroExit {
  /**
   * @since 3.4.6
   * @experimental
   * @category MicroExit
   */
  export type Success<A, E = never> = Either.Right<A, MicroCause<E>>

  /**
   * @since 3.4.6
   * @experimental
   * @category MicroExit
   */
  export type Failure<A, E = never> = Either.Left<A, MicroCause<E>>
}
=======
export const MicroFiberTypeId = Symbol.for("effect/Micro/MicroFiber")
>>>>>>> 131b6fe5

/**
 * @since 3.11.0
 * @experimental
 * @category MicroFiber
 */
export type MicroFiberTypeId = typeof MicroFiberTypeId

/**
 * @since 3.11.0
 * @experimental
 * @category MicroFiber
 */
export interface MicroFiber<out A, out E = never> {
  readonly [MicroFiberTypeId]: MicroFiber.Variance<A, E>

  readonly currentOpCount: number
  readonly getRef: <I, A>(ref: Context.Reference<I, A>) => A
  readonly context: Context.Context<never>
  readonly addObserver: (cb: (exit: MicroExit<A, E>) => void) => () => void
  readonly unsafeInterrupt: () => void
  readonly unsafePoll: () => MicroExit<A, E> | undefined
}

/**
 * @since 3.11.0
 * @experimental
 * @category MicroFiber
 */
export declare namespace MicroFiber {
  /**
   * @since 3.11.0
   * @experimental
   * @category MicroFiber
   */
  export interface Variance<out A, out E = never> {
    readonly _A: Covariant<A>
    readonly _E: Covariant<E>
  }
}

const fiberVariance = {
  _A: identity,
  _E: identity
}

class MicroFiberImpl<in out A = any, in out E = any> implements MicroFiber<A, E> {
  readonly [MicroFiberTypeId]: MicroFiber.Variance<A, E>

  readonly _stack: Array<Primitive> = []
  readonly _observers: Array<(exit: MicroExit<A, E>) => void> = []
  _exit: MicroExit<A, E> | undefined
  public _children: Set<MicroFiberImpl<any, any>> | undefined

  public currentOpCount = 0

  constructor(
    public context: Context.Context<never>,
    public interruptible = true
  ) {
    this[MicroFiberTypeId] = fiberVariance
  }

  getRef<I, A>(ref: Context.Reference<I, A>): A {
    return InternalContext.unsafeGetReference(this.context, ref)
  }

  addObserver(cb: (exit: MicroExit<A, E>) => void): () => void {
    if (this._exit) {
      cb(this._exit)
      return constVoid
    }
    this._observers.push(cb)
    return () => {
      const index = this._observers.indexOf(cb)
      if (index >= 0) {
        this._observers.splice(index, 1)
      }
    }
  }

  _interrupted = false
  unsafeInterrupt(): void {
    if (this._exit) {
      return
    }
    this._interrupted = true
    if (this.interruptible) {
      this.evaluate(exitInterrupt as any)
    }
  }

  unsafePoll(): MicroExit<A, E> | undefined {
    return this._exit
  }

  evaluate(effect: Primitive): void {
    if (this._exit) {
      return
    } else if (this._yielded !== undefined) {
      const yielded = this._yielded as () => void
      this._yielded = undefined
      yielded()
    }
    const exit = this.runLoop(effect)
    if (exit === Yield) {
      return
    }

    // the interruptChildren middlware is added in Micro.fork, so it can be
    // tree-shaken if not used
    const interruptChildren = fiberMiddleware.interruptChildren && fiberMiddleware.interruptChildren(this)
    if (interruptChildren !== undefined) {
      return this.evaluate(flatMap(interruptChildren, () => exit) as any)
    }

    this._exit = exit
    for (let i = 0; i < this._observers.length; i++) {
      this._observers[i](exit)
    }
    this._observers.length = 0
  }

  runLoop(effect: Primitive): MicroExit<A, E> | Yield {
    let yielding = false
    let current: Primitive | Yield = effect
    this.currentOpCount = 0
    try {
      while (true) {
        this.currentOpCount++
        if (!yielding && this.getRef(CurrentScheduler).shouldYield(this as any)) {
          yielding = true
          const prev = current
          current = flatMap(yieldNow, () => prev as any) as any
        }
        current = (current as any)[evaluate](this)
        if (current === Yield) {
          const yielded = this._yielded!
          if (MicroExitTypeId in yielded) {
            this._yielded = undefined
            return yielded
          }
          return Yield
        }
      }
    } catch (error) {
      if (!hasProperty(current, evaluate)) {
        return exitDie(`MicroFiber.runLoop: Not a valid effect: ${String(current)}`)
      }
      return exitDie(error)
    }
  }

  getCont<S extends successCont | failureCont>(
    symbol: S
  ): Primitive & Record<S, (value: any, fiber: MicroFiberImpl) => Primitive> | undefined {
    while (true) {
      const op = this._stack.pop()
      if (!op) return undefined
      const cont = op[ensureCont] && op[ensureCont](this)
      if (cont) return { [symbol]: cont } as any
      if (op[symbol]) return op as any
    }
  }

  // cancel the yielded operation, or for the yielded exit value
  _yielded: MicroExit<any, any> | (() => void) | undefined = undefined
  yieldWith(value: MicroExit<any, any> | (() => void)): Yield {
    this._yielded = value
    return Yield
  }

  children(): Set<MicroFiber<any, any>> {
    return this._children ??= new Set()
  }
}

const fiberMiddleware = globalValue("effect/Micro/fiberMiddleware", () => ({
  interruptChildren: undefined as ((fiber: MicroFiberImpl) => Micro<void> | undefined) | undefined
}))

const fiberInterruptChildren = (fiber: MicroFiberImpl) => {
  if (fiber._children === undefined || fiber._children.size === 0) {
    return undefined
  }
  return fiberInterruptAll(fiber._children)
}

/**
 * @since 3.11.0
 * @experimental
 * @category MicroFiber
 */
export const fiberAwait = <A, E>(self: MicroFiber<A, E>): Micro<MicroExit<A, E>> =>
  async((resume) => sync(self.addObserver((exit) => resume(succeed(exit)))))

/**
 * @since 3.11.2
 * @experimental
 * @category MicroFiber
 */
export const fiberJoin = <A, E>(self: MicroFiber<A, E>): Micro<A, E> => flatten(fiberAwait(self))

/**
 * @since 3.11.0
 * @experimental
 * @category MicroFiber
 */
<<<<<<< HEAD
export const exitIsInterrupt = <A, E>(self: MicroExit<A, E>): self is Either.Left<A, MicroCause.Interrupt> =>
  exitIsFailure(self) && self.left._tag === "Interrupt"
=======
export const fiberInterrupt = <A, E>(self: MicroFiber<A, E>): Micro<void> =>
  suspend(() => {
    self.unsafeInterrupt()
    return asVoid(fiberAwait(self))
  })
>>>>>>> 131b6fe5

/**
 * @since 3.11.0
 * @experimental
 * @category MicroFiber
 */
<<<<<<< HEAD
export const exitIsFail = <A, E>(self: MicroExit<A, E>): self is Either.Left<A, MicroCause.Fail<E>> =>
  exitIsFailure(self) && self.left._tag === "Fail"
=======
export const fiberInterruptAll = <A extends Iterable<MicroFiber<any, any>>>(fibers: A): Micro<void> =>
  suspend(() => {
    for (const fiber of fibers) fiber.unsafeInterrupt()
    const iter = fibers[Symbol.iterator]()
    const wait: Micro<void> = suspend(() => {
      let result = iter.next()
      while (!result.done) {
        if (result.value.unsafePoll()) {
          result = iter.next()
          continue
        }
        const fiber = result.value
        return async((resume) => {
          fiber.addObserver((_) => {
            resume(wait)
          })
        })
      }
      return exitVoid
    })
    return wait
  })

const identifier = Symbol.for("effect/Micro/identifier")
type identifier = typeof identifier

const args = Symbol.for("effect/Micro/args")
type args = typeof args

const evaluate = Symbol.for("effect/Micro/evaluate")
type evaluate = typeof evaluate

const successCont = Symbol.for("effect/Micro/successCont")
type successCont = typeof successCont

const failureCont = Symbol.for("effect/Micro/failureCont")
type failureCont = typeof failureCont

const ensureCont = Symbol.for("effect/Micro/ensureCont")
type ensureCont = typeof ensureCont

const Yield = Symbol.for("effect/Micro/Yield")
type Yield = typeof Yield

interface Primitive {
  readonly [identifier]: string
  readonly [successCont]: ((value: unknown, fiber: MicroFiberImpl) => Primitive | Yield) | undefined
  readonly [failureCont]:
    | ((cause: MicroCause<unknown>, fiber: MicroFiberImpl) => Primitive | Yield)
    | undefined
  readonly [ensureCont]:
    | ((fiber: MicroFiberImpl) =>
      | ((value: unknown, fiber: MicroFiberImpl) => Primitive | Yield)
      | undefined)
    | undefined
  [evaluate](fiber: MicroFiberImpl): Primitive | Yield
}

const microVariance = {
  _A: identity,
  _E: identity,
  _R: identity
}

const MicroProto = {
  ...Effectable.EffectPrototype,
  _op: "Micro",
  [TypeId]: microVariance,
  pipe() {
    return pipeArguments(this, arguments)
  },
  [Symbol.iterator]() {
    return new SingleShotGen(new YieldWrap(this)) as any
  },
  toJSON(this: Primitive) {
    return {
      _id: "Micro",
      op: this[identifier],
      ...(args in this ? { args: this[args] } : undefined)
    }
  },
  toString() {
    return format(this)
  },
  [NodeInspectSymbol]() {
    return format(this)
  }
}

function defaultEvaluate(_fiber: MicroFiberImpl): Primitive | Yield {
  return exitDie(`Micro.evaluate: Not implemented`) as any
}

const makePrimitiveProto = <Op extends string>(options: {
  readonly op: Op
  readonly eval?: (fiber: MicroFiberImpl) => Primitive | Micro<any, any, any> | Yield
  readonly contA?: (this: Primitive, value: any, fiber: MicroFiberImpl) => Primitive | Micro<any, any, any> | Yield
  readonly contE?: (
    this: Primitive,
    cause: MicroCause<any>,
    fiber: MicroFiberImpl
  ) => Primitive | Micro<any, any, any> | Yield
  readonly ensure?: (this: Primitive, fiber: MicroFiberImpl) => void | ((value: any, fiber: MicroFiberImpl) => void)
}): Primitive => ({
  ...MicroProto,
  [identifier]: options.op,
  [evaluate]: options.eval ?? defaultEvaluate,
  [successCont]: options.contA,
  [failureCont]: options.contE,
  [ensureCont]: options.ensure
} as any)

const makePrimitive = <Fn extends (...args: Array<any>) => any, Single extends boolean = true>(options: {
  readonly op: string
  readonly single?: Single
  readonly eval?: (
    this: Primitive & { readonly [args]: Single extends true ? Parameters<Fn>[0] : Parameters<Fn> },
    fiber: MicroFiberImpl
  ) => Primitive | Micro<any, any, any> | Yield
  readonly contA?: (
    this: Primitive & { readonly [args]: Single extends true ? Parameters<Fn>[0] : Parameters<Fn> },
    value: any,
    fiber: MicroFiberImpl
  ) => Primitive | Micro<any, any, any> | Yield
  readonly contE?: (
    this: Primitive & { readonly [args]: Single extends true ? Parameters<Fn>[0] : Parameters<Fn> },
    cause: MicroCause<any>,
    fiber: MicroFiberImpl
  ) => Primitive | Micro<any, any, any> | Yield
  readonly ensure?: (
    this: Primitive & { readonly [args]: Single extends true ? Parameters<Fn>[0] : Parameters<Fn> },
    fiber: MicroFiberImpl
  ) => void | ((value: any, fiber: MicroFiberImpl) => void)
}): Fn => {
  const Proto = makePrimitiveProto(options as any)
  return function() {
    const self = Object.create(Proto)
    self[args] = options.single === false ? arguments : arguments[0]
    return self
  } as Fn
}

const makeExit = <Fn extends (...args: Array<any>) => any, Prop extends string>(options: {
  readonly op: "Success" | "Failure"
  readonly prop: Prop
  readonly eval: (
    this:
      & MicroExit<unknown, unknown>
      & { [args]: Parameters<Fn>[0] },
    fiber: MicroFiberImpl<unknown, unknown>
  ) => Primitive | Yield
}): Fn => {
  const Proto = {
    ...makePrimitiveProto(options),
    [MicroExitTypeId]: MicroExitTypeId,
    _tag: options.op,
    get [options.prop](): any {
      return (this as any)[args]
    },
    toJSON(this: any) {
      return {
        _id: "MicroExit",
        _tag: options.op,
        [options.prop]: this[args]
      }
    },
    [Equal.symbol](this: any, that: any): boolean {
      return isMicroExit(that) && that._tag === options.op &&
        Equal.equals(this[args], (that as any)[args])
    },
    [Hash.symbol](this: any): number {
      return Hash.cached(this, Hash.combine(Hash.string(options.op))(Hash.hash(this[args])))
    }
  }
  return function(value: unknown) {
    const self = Object.create(Proto)
    self[args] = value
    self[successCont] = undefined
    self[failureCont] = undefined
    self[ensureCont] = undefined
    return self
  } as Fn
}
>>>>>>> 131b6fe5

/**
 * Creates a `Micro` effect that will succeed with the specified constant value.
 *
 * @since 3.4.0
 * @experimental
 * @category constructors
 */
<<<<<<< HEAD
export const exitIsDie = <A, E>(self: MicroExit<A, E>): self is Either.Left<A, MicroCause.Die> =>
  exitIsFailure(self) && self.left._tag === "Die"
=======
export const succeed: <A>(value: A) => Micro<A> = makeExit({
  op: "Success",
  prop: "value",
  eval(fiber) {
    const cont = fiber.getCont(successCont)
    return cont ? cont[successCont](this[args], fiber) : fiber.yieldWith(this)
  }
})
>>>>>>> 131b6fe5

/**
 * Creates a `Micro` effect that will fail with the specified `MicroCause`.
 *
 * @since 3.4.6
 * @experimental
 * @category constructors
 */
export const failCause: <E>(cause: MicroCause<E>) => Micro<never, E> = makeExit({
  op: "Failure",
  prop: "cause",
  eval(fiber) {
    let cont = fiber.getCont(failureCont)
    while (causeIsInterrupt(this[args]) && cont && fiber.interruptible) {
      cont = fiber.getCont(failureCont)
    }
    return cont ? cont[failureCont](this[args], fiber) : fiber.yieldWith(this)
  }
})

/**
 * Creates a `Micro` effect that fails with the given error.
 *
 * This results in a `Fail` variant of the `MicroCause` type, where the error is
 * tracked at the type level.
 *
 * @since 3.4.0
 * @experimental
 * @category constructors
 */
export const fail = <E>(error: E): Micro<never, E> => failCause(causeFail(error))

/**
 * Creates a `Micro` effect that succeeds with a lazily evaluated value.
 *
 * If the evaluation of the value throws an error, the effect will fail with a
 * `Die` variant of the `MicroCause` type.
 *
 * @since 3.4.0
 * @experimental
 * @category constructors
 */
export const sync: <A>(evaluate: LazyArg<A>) => Micro<A> = makePrimitive({
  op: "Sync",
  eval(fiber): Primitive | Yield {
    const value = this[args]()
    const cont = fiber.getCont(successCont)
    return cont ? cont[successCont](value, fiber) : fiber.yieldWith(exitSucceed(value))
  }
})

/**
 * Lazily creates a `Micro` effect from the given side-effect.
 *
 * @since 3.4.0
 * @experimental
 * @category constructors
 */
export const suspend: <A, E, R>(evaluate: LazyArg<Micro<A, E, R>>) => Micro<A, E, R> = makePrimitive({
  op: "Suspend",
  eval(_fiber) {
    return this[args]()
  }
})

/**
 * Pause the execution of the current `Micro` effect, and resume it on the next
 * scheduler tick.
 *
 * @since 3.4.0
 * @experimental
 * @category constructors
 */
export const yieldNowWith: (priority?: number) => Micro<void> = makePrimitive({
  op: "Yield",
  eval(fiber) {
    let resumed = false
    fiber.getRef(CurrentScheduler).scheduleTask(() => {
      if (resumed) return
      fiber.evaluate(exitVoid as any)
    }, this[args] ?? 0)
    return fiber.yieldWith(() => {
      resumed = true
    })
  }
})

/**
 * Pause the execution of the current `Micro` effect, and resume it on the next
 * scheduler tick.
 *
 * @since 3.4.0
 * @experimental
 * @category constructors
 */
export const yieldNow: Micro<void> = yieldNowWith(0)

/**
 * Creates a `Micro` effect that will succeed with the value wrapped in `Some`.
 *
 * @since 3.4.0
 * @experimental
 * @category constructors
 */
export const succeedSome = <A>(a: A): Micro<Option.Option<A>> => succeed(Option.some(a))

/**
 * Creates a `Micro` effect that succeeds with `None`.
 *
 * @since 3.4.0
 * @experimental
 * @category constructors
 */
export const succeedNone: Micro<Option.Option<never>> = succeed(Option.none())

/**
 * Creates a `Micro` effect that will fail with the lazily evaluated `MicroCause`.
 *
 * @since 3.4.0
 * @experimental
 * @category constructors
 */
export const failCauseSync = <E>(evaluate: LazyArg<MicroCause<E>>): Micro<never, E> =>
  suspend(() => failCause(evaluate()))

/**
 * Creates a `Micro` effect that will die with the specified error.
 *
 * This results in a `Die` variant of the `MicroCause` type, where the error is
 * not tracked at the type level.
 *
 * @since 3.4.0
 * @experimental
 * @category constructors
 */
export const die = (defect: unknown): Micro<never> => exitDie(defect)

/**
 * Creates a `Micro` effect that will fail with the lazily evaluated error.
 *
 * This results in a `Fail` variant of the `MicroCause` type, where the error is
 * tracked at the type level.
 *
 * @since 3.4.6
 * @experimental
 * @category constructors
 */
export const failSync = <E>(error: LazyArg<E>): Micro<never, E> => suspend(() => fail(error()))

/**
 * Converts an `Option` into a `Micro` effect, that will fail with
 * `NoSuchElementException` if the option is `None`. Otherwise, it will succeed with the
 * value of the option.
 *
 * @since 3.4.0
 * @experimental
 * @category constructors
 */
export const fromOption = <A>(option: Option.Option<A>): Micro<A, NoSuchElementException> =>
  option._tag === "Some" ? succeed(option.value) : fail(new NoSuchElementException({}))

/**
 * Converts an `Either` into a `Micro` effect, that will fail with the left side
 * of the either if it is a `Left`. Otherwise, it will succeed with the right
 * side of the either.
 *
 * @since 3.4.0
 * @experimental
 * @category constructors
 */
export const fromEither = <R, L>(either: Either.Either<R, L>): Micro<R, L> =>
  either._tag === "Right" ? succeed(either.right) : fail(either.left)

const void_: Micro<void> = succeed(void 0)
export {
  /**
   * A `Micro` effect that will succeed with `void` (`undefined`).
   *
   * @since 3.4.0
   * @experimental
   * @category constructors
   */
  void_ as void
}

const try_ = <A, E>(options: {
  try: LazyArg<A>
  catch: (error: unknown) => E
}): Micro<A, E> =>
  suspend(() => {
    try {
      return succeed(options.try())
    } catch (err) {
      return fail(options.catch(err))
    }
  })
export {
  /**
   * The `Micro` equivalent of a try / catch block, which allows you to map
   * thrown errors to a specific error type.
   *
   * @example
   * ```ts
   * import { Micro } from "effect"
   *
   * Micro.try({
   *   try: () => throw new Error("boom"),
   *   catch: (cause) => new Error("caught", { cause })
   * })
   * ```
   *
   * @since 3.4.0
   * @experimental
   * @category constructors
   */
  try_ as try
}

/**
 * Wrap a `Promise` into a `Micro` effect.
 *
 * Any errors will result in a `Die` variant of the `MicroCause` type, where the
 * error is not tracked at the type level.
 *
 * @since 3.4.0
 * @experimental
 * @category constructors
 */
export const promise = <A>(evaluate: (signal: AbortSignal) => PromiseLike<A>): Micro<A> =>
  asyncOptions<A>(function(resume, signal) {
    evaluate(signal!).then(
      (a) => resume(succeed(a)),
      (e) => resume(die(e))
    )
  }, evaluate.length !== 0)

/**
 * Wrap a `Promise` into a `Micro` effect. Any errors will be caught and
 * converted into a specific error type.
 *
 * @example
 * ```ts
 * import { Micro } from "effect"
 *
 * Micro.tryPromise({
 *   try: () => Promise.resolve("success"),
 *   catch: (cause) => new Error("caught", { cause })
 * })
 * ```
 *
 * @since 3.4.0
 * @experimental
 * @category constructors
 */
export const tryPromise = <A, E>(options: {
  readonly try: (signal: AbortSignal) => PromiseLike<A>
  readonly catch: (error: unknown) => E
}): Micro<A, E> =>
  asyncOptions<A, E>(function(resume, signal) {
    try {
      options.try(signal!).then(
        (a) => resume(succeed(a)),
        (e) => resume(fail(options.catch(e)))
      )
    } catch (err) {
      resume(fail(options.catch(err)))
    }
  }, options.try.length !== 0)

/**
 * Create a `Micro` effect using the current `MicroFiber`.
 *
 * @since 3.4.0
 * @experimental
 * @category constructors
 */
export const withMicroFiber: <A, E = never, R = never>(
  evaluate: (fiber: MicroFiberImpl<A, E>) => Micro<A, E, R>
) => Micro<A, E, R> = makePrimitive({
  op: "WithMicroFiber",
  eval(fiber) {
    return this[args](fiber)
  }
})

/**
 * Flush any yielded effects that are waiting to be executed.
 *
 * @since 3.4.0
 * @experimental
 * @category constructors
 */
export const yieldFlush: Micro<void> = withMicroFiber((fiber) => {
  fiber.getRef(CurrentScheduler).flush()
  return exitVoid
})

const asyncOptions: <A, E = never, R = never>(
  register: (
    resume: (effect: Micro<A, E, R>) => void,
    signal?: AbortSignal
  ) => void | Micro<void, never, R>,
  withSignal: boolean
) => Micro<A, E, R> = makePrimitive({
  op: "Async",
  single: false,
  eval(fiber) {
    const register = this[args][0]
    let resumed = false
    let yielded: boolean | Primitive = false
    const controller = this[args][1] ? new AbortController() : undefined
    const onCancel = register((effect) => {
      if (resumed) return
      resumed = true
      if (yielded) {
        fiber.evaluate(effect as any)
      } else {
        yielded = effect as any
      }
    }, controller?.signal)
    if (yielded !== false) return yielded
    yielded = true
    fiber._yielded = () => {
      resumed = true
    }
    if (controller === undefined && onCancel === undefined) {
      return Yield
    }
    fiber._stack.push(asyncFinalizer(() => {
      resumed = true
      controller?.abort()
      return onCancel ?? exitVoid
    }))
    return Yield
  }
})
const asyncFinalizer: (onInterrupt: () => Micro<void, any, any>) => Primitive = makePrimitive({
  op: "AsyncFinalizer",
  ensure(fiber) {
    if (fiber.interruptible) {
      fiber.interruptible = false
      fiber._stack.push(setInterruptible(true))
    }
  },
  contE(cause, _fiber) {
    return causeIsInterrupt(cause)
      ? flatMap(this[args](), () => failCause(cause))
      : failCause(cause)
  }
})

/**
 * Create a `Micro` effect from an asynchronous computation.
 *
 * You can return a cleanup effect that will be run when the effect is aborted.
 * It is also passed an `AbortSignal` that is triggered when the effect is
 * aborted.
 *
 * @since 3.4.0
 * @experimental
 * @category constructors
 */
export const async = <A, E = never, R = never>(
  register: (
    resume: (effect: Micro<A, E, R>) => void,
    signal: AbortSignal
  ) => void | Micro<void, never, R>
): Micro<A, E, R> => asyncOptions(register as any, register.length >= 2)

/**
 * A `Micro` that will never succeed or fail. It wraps `setInterval` to prevent
 * the Javascript runtime from exiting.
 *
 * @since 3.4.0
 * @experimental
 * @category constructors
 */
export const never: Micro<never> = async<never>(function() {
  const interval = setInterval(constVoid, 2147483646)
  return sync(() => clearInterval(interval))
})

/**
 * @since 3.4.0
 * @experimental
 * @category constructors
 */
export const gen = <Self, Eff extends YieldWrap<Micro<any, any, any>>, AEff>(
  ...args:
    | [self: Self, body: (this: Self) => Generator<Eff, AEff, never>]
    | [body: () => Generator<Eff, AEff, never>]
): Micro<
  AEff,
  [Eff] extends [never] ? never : [Eff] extends [YieldWrap<Micro<infer _A, infer E, infer _R>>] ? E : never,
  [Eff] extends [never] ? never : [Eff] extends [YieldWrap<Micro<infer _A, infer _E, infer R>>] ? R : never
> => suspend(() => fromIterator(args.length === 1 ? args[0]() : args[1].call(args[0]) as any))

const fromIterator: (
  iterator: Iterator<any, YieldWrap<Micro<any, any, any>>>
) => Micro<any, any, any> = makePrimitive({
  op: "Iterator",
  contA(value, fiber) {
    const state = this[args].next(value)
    if (state.done) return succeed(state.value)
    fiber._stack.push(this)
    return yieldWrapGet(state.value)
  },
  eval(this: any, fiber: MicroFiberImpl) {
    return this[successCont](undefined, fiber)
  }
})

// ----------------------------------------------------------------------------
// mapping & sequencing
// ----------------------------------------------------------------------------

/**
 * Create a `Micro` effect that will replace the success value of the given
 * effect.
 *
 * @since 3.4.0
 * @experimental
 * @category mapping & sequencing
 */
export const as: {
  <A, B>(value: B): <E, R>(self: Micro<A, E, R>) => Micro<B, E, R>
  <A, E, R, B>(self: Micro<A, E, R>, value: B): Micro<B, E, R>
} = dual(2, <A, E, R, B>(self: Micro<A, E, R>, value: B): Micro<B, E, R> => map(self, (_) => value))

/**
 * Wrap the success value of this `Micro` effect in a `Some`.
 *
 * @since 3.4.0
 * @experimental
 * @category mapping & sequencing
 */
export const asSome = <A, E, R>(self: Micro<A, E, R>): Micro<Option.Option<A>, E, R> => map(self, Option.some)

/**
 * Swap the error and success types of the `Micro` effect.
 *
 * @since 3.4.0
 * @experimental
 * @category mapping & sequencing
 */
export const flip = <A, E, R>(self: Micro<A, E, R>): Micro<E, A, R> =>
  matchEffect(self, {
    onFailure: succeed,
    onSuccess: fail
  })

/**
 * A more flexible version of `flatMap` that combines `map` and `flatMap` into a
 * single API.
 *
 * It also lets you directly pass a `Micro` effect, which will be executed after
 * the current effect.
 *
 * @since 3.4.0
 * @experimental
 * @category mapping & sequencing
 */
export const andThen: {
  <A, X>(
    f: (a: A) => X
  ): <E, R>(
    self: Micro<A, E, R>
  ) => [X] extends [Micro<infer A1, infer E1, infer R1>] ? Micro<A1, E | E1, R | R1>
    : Micro<X, E, R>
  <X>(
    f: NotFunction<X>
  ): <A, E, R>(
    self: Micro<A, E, R>
  ) => [X] extends [Micro<infer A1, infer E1, infer R1>] ? Micro<A1, E | E1, R | R1>
    : Micro<X, E, R>
  <A, E, R, X>(
    self: Micro<A, E, R>,
    f: (a: A) => X
  ): [X] extends [Micro<infer A1, infer E1, infer R1>] ? Micro<A1, E | E1, R | R1>
    : Micro<X, E, R>
  <A, E, R, X>(
    self: Micro<A, E, R>,
    f: NotFunction<X>
  ): [X] extends [Micro<infer A1, infer E1, infer R1>] ? Micro<A1, E | E1, R | R1>
    : Micro<X, E, R>
} = dual(
  2,
  <A, E, R, B, E2, R2>(self: Micro<A, E, R>, f: any): Micro<B, E | E2, R | R2> =>
    flatMap(self, (a) => {
      const value = isMicro(f) ? f : typeof f === "function" ? f(a) : f
      return isMicro(value) ? value : succeed(value)
    })
)

/**
 * Execute a side effect from the success value of the `Micro` effect.
 *
 * It is similar to the `andThen` api, but the success value is ignored.
 *
 * @since 3.4.0
 * @experimental
 * @category mapping & sequencing
 */
export const tap: {
  <A, X>(
    f: (a: NoInfer<A>) => X
  ): <E, R>(
    self: Micro<A, E, R>
  ) => [X] extends [Micro<infer _A1, infer E1, infer R1>] ? Micro<A, E | E1, R | R1>
    : Micro<A, E, R>
  <X>(
    f: NotFunction<X>
  ): <A, E, R>(
    self: Micro<A, E, R>
  ) => [X] extends [Micro<infer _A1, infer E1, infer R1>] ? Micro<A, E | E1, R | R1>
    : Micro<A, E, R>
  <A, E, R, X>(
    self: Micro<A, E, R>,
    f: (a: NoInfer<A>) => X
  ): [X] extends [Micro<infer _A1, infer E1, infer R1>] ? Micro<A, E | E1, R | R1>
    : Micro<A, E, R>
  <A, E, R, X>(
    self: Micro<A, E, R>,
    f: NotFunction<X>
  ): [X] extends [Micro<infer _A1, infer E1, infer R1>] ? Micro<A, E | E1, R | R1>
    : Micro<A, E, R>
} = dual(
  2,
  <A, E, R, B, E2, R2>(self: Micro<A, E, R>, f: (a: A) => Micro<B, E2, R2>): Micro<A, E | E2, R | R2> =>
    flatMap(self, (a) => {
      const value = isMicro(f) ? f : typeof f === "function" ? f(a) : f
      return isMicro(value) ? as(value, a) : succeed(a)
    })
)

/**
 * Replace the success value of the `Micro` effect with `void`.
 *
 * @since 3.4.0
 * @experimental
 * @category mapping & sequencing
 */
export const asVoid = <A, E, R>(self: Micro<A, E, R>): Micro<void, E, R> => flatMap(self, (_) => exitVoid)

/**
 * Access the `MicroExit` of the given `Micro` effect.
 *
 * @since 3.4.6
 * @experimental
 * @category mapping & sequencing
 */
export const exit = <A, E, R>(self: Micro<A, E, R>): Micro<MicroExit<A, E>, never, R> =>
  matchCause(self, {
    onFailure: exitFailCause,
    onSuccess: exitSucceed
  })

/**
 * Replace the error type of the given `Micro` with the full `MicroCause` object.
 *
 * @since 3.4.0
 * @experimental
 * @category mapping & sequencing
 */
export const sandbox = <A, E, R>(self: Micro<A, E, R>): Micro<A, MicroCause<E>, R> => catchAllCause(self, fail)

/**
 * Returns an effect that races all the specified effects,
 * yielding the value of the first effect to succeed with a value. Losers of
 * the race will be interrupted immediately
 *
 * @since 3.4.0
 * @experimental
 * @category sequencing
 */
export const raceAll = <Eff extends Micro<any, any, any>>(
  all: Iterable<Eff>
): Micro<Micro.Success<Eff>, Micro.Error<Eff>, Micro.Context<Eff>> =>
  withMicroFiber((parent) =>
    async((resume) => {
      const effects = Arr.fromIterable(all)
      const len = effects.length
      let doneCount = 0
      let done = false
      const fibers = new Set<MicroFiber<any, any>>()
      const causes: Array<MicroCause<any>> = []
      const onExit = (exit: MicroExit<any, any>) => {
        doneCount++
        if (exit._tag === "Failure") {
          causes.push(exit.cause)
          if (doneCount >= len) {
            resume(failCause(causes[0]))
          }
          return
        }
        done = true
        resume(fibers.size === 0 ? exit : flatMap(uninterruptible(fiberInterruptAll(fibers)), () => exit))
      }

      for (let i = 0; i < len; i++) {
        if (done) break
        const fiber = unsafeFork(parent, interruptible(effects[i]), true, true)
        fibers.add(fiber)
        fiber.addObserver((exit) => {
          fibers.delete(fiber)
          onExit(exit)
        })
      }

      return fiberInterruptAll(fibers)
    })
  )

/**
 * Returns an effect that races all the specified effects,
 * yielding the value of the first effect to succeed or fail. Losers of
 * the race will be interrupted immediately.
 *
 * @since 3.4.0
 * @experimental
 * @category sequencing
 */
export const raceAllFirst = <Eff extends Micro<any, any, any>>(
  all: Iterable<Eff>
): Micro<Micro.Success<Eff>, Micro.Error<Eff>, Micro.Context<Eff>> =>
  withMicroFiber((parent) =>
    async((resume) => {
      let done = false
      const fibers = new Set<MicroFiber<any, any>>()
      const onExit = (exit: MicroExit<any, any>) => {
        done = true
        resume(fibers.size === 0 ? exit : flatMap(fiberInterruptAll(fibers), () => exit))
      }

      for (const effect of all) {
        if (done) break
        const fiber = unsafeFork(parent, interruptible(effect), true, true)
        fibers.add(fiber)
        fiber.addObserver((exit) => {
          fibers.delete(fiber)
          onExit(exit)
        })
      }

      return fiberInterruptAll(fibers)
    })
  )

/**
 * Returns an effect that races two effects, yielding the value of the first
 * effect to succeed. Losers of the race will be interrupted immediately.
 *
 * @since 3.4.0
 * @experimental
 * @category sequencing
 */
export const race: {
  <A2, E2, R2>(that: Micro<A2, E2, R2>): <A, E, R>(self: Micro<A, E, R>) => Micro<A | A2, E | E2, R | R2>
  <A, E, R, A2, E2, R2>(self: Micro<A, E, R>, that: Micro<A2, E2, R2>): Micro<A | A2, E | E2, R | R2>
} = dual(
  2,
  <A, E, R, A2, E2, R2>(self: Micro<A, E, R>, that: Micro<A2, E2, R2>): Micro<A | A2, E | E2, R | R2> =>
    raceAll([self, that])
)

/**
 * Returns an effect that races two effects, yielding the value of the first
 * effect to succeed *or* fail. Losers of the race will be interrupted immediately.
 *
 * @since 3.4.0
 * @experimental
 * @category sequencing
 */
export const raceFirst: {
  <A2, E2, R2>(that: Micro<A2, E2, R2>): <A, E, R>(self: Micro<A, E, R>) => Micro<A | A2, E | E2, R | R2>
  <A, E, R, A2, E2, R2>(self: Micro<A, E, R>, that: Micro<A2, E2, R2>): Micro<A | A2, E | E2, R | R2>
} = dual(
  2,
  <A, E, R, A2, E2, R2>(self: Micro<A, E, R>, that: Micro<A2, E2, R2>): Micro<A | A2, E | E2, R | R2> =>
    raceAllFirst([self, that])
)

/**
 * Map the success value of this `Micro` effect to another `Micro` effect, then
 * flatten the result.
 *
 * @since 3.4.0
 * @experimental
 * @category mapping & sequencing
 */
export const flatMap: {
  <A, B, E2, R2>(
    f: (a: A) => Micro<B, E2, R2>
  ): <E, R>(self: Micro<A, E, R>) => Micro<B, E | E2, R | R2>
  <A, E, R, B, E2, R2>(
    self: Micro<A, E, R>,
    f: (a: A) => Micro<B, E2, R2>
  ): Micro<B, E | E2, R | R2>
} = dual(
  2,
  <A, E, R, B, E2, R2>(
    self: Micro<A, E, R>,
    f: (a: A) => Micro<B, E2, R2>
  ): Micro<B, E | E2, R | R2> => {
    const onSuccess = Object.create(OnSuccessProto)
    onSuccess[args] = self
    onSuccess[successCont] = f
    return onSuccess
  }
)
const OnSuccessProto = makePrimitiveProto({
  op: "OnSuccess",
  eval(this: any, fiber: MicroFiberImpl): Primitive {
    fiber._stack.push(this)
    return this[args]
  }
})

// ----------------------------------------------------------------------------
// mapping & sequencing
// ----------------------------------------------------------------------------

/**
 * Flattens any nested `Micro` effects, merging the error and requirement types.
 *
 * @since 3.4.0
 * @experimental
 * @category mapping & sequencing
 */
export const flatten = <A, E, R, E2, R2>(
  self: Micro<Micro<A, E, R>, E2, R2>
): Micro<A, E | E2, R | R2> => flatMap(self, identity)

/**
 * Transforms the success value of the `Micro` effect with the specified
 * function.
 *
 * @since 3.4.0
 * @experimental
 * @category mapping & sequencing
 */
export const map: {
  <A, B>(f: (a: A) => B): <E, R>(self: Micro<A, E, R>) => Micro<B, E, R>
  <A, E, R, B>(self: Micro<A, E, R>, f: (a: A) => B): Micro<B, E, R>
} = dual(
  2,
  <A, E, R, B>(self: Micro<A, E, R>, f: (a: A) => B): Micro<B, E, R> => flatMap(self, (a) => succeed(f(a)))
)

// ----------------------------------------------------------------------------
// MicroExit
// ----------------------------------------------------------------------------

/**
 * The `MicroExit` type is used to represent the result of a `Micro` computation. It
 * can either be successful, containing a value of type `A`, or it can fail,
 * containing an error of type `E` wrapped in a `MicroCause`.
 *
 * @since 3.4.6
 * @experimental
 * @category MicroExit
 */
export type MicroExit<A, E = never> =
  | MicroExit.Success<A, E>
  | MicroExit.Failure<A, E>

/**
 * @since 3.4.6
 * @experimental
 * @category MicroExit
 */
export declare namespace MicroExit {
  /**
   * @since 3.4.6
   * @experimental
   * @category MicroExit
   */
  export interface Proto<out A, out E = never> extends Micro<A, E> {
    readonly [MicroExitTypeId]: MicroExitTypeId
  }

  /**
   * @since 3.4.6
   * @experimental
   * @category MicroExit
   */
  export interface Success<out A, out E> extends Proto<A, E> {
    readonly _tag: "Success"
    readonly value: A
  }

  /**
   * @since 3.4.6
   * @experimental
   * @category MicroExit
   */
  export interface Failure<out A, out E> extends Proto<A, E> {
    readonly _tag: "Failure"
    readonly cause: MicroCause<E>
  }
}

/**
 * @since 3.4.6
 * @experimental
 * @category MicroExit
 */
export const isMicroExit = (u: unknown): u is MicroExit<unknown, unknown> => hasProperty(u, MicroExitTypeId)

/**
 * @since 3.4.6
 * @experimental
 * @category MicroExit
 */
export const exitSucceed: <A>(a: A) => MicroExit<A, never> = succeed as any

/**
 * @since 3.4.6
 * @experimental
 * @category MicroExit
 */
export const exitFailCause: <E>(cause: MicroCause<E>) => MicroExit<never, E> = failCause as any

/**
 * @since 3.4.6
 * @experimental
 * @category MicroExit
 */
export const exitInterrupt: MicroExit<never> = exitFailCause(causeInterrupt())

/**
 * @since 3.4.6
 * @experimental
 * @category MicroExit
 */
export const exitFail = <E>(e: E): MicroExit<never, E> => exitFailCause(causeFail(e))

/**
 * @since 3.4.6
 * @experimental
 * @category MicroExit
 */
export const exitDie = (defect: unknown): MicroExit<never> => exitFailCause(causeDie(defect))

/**
 * @since 3.4.6
 * @experimental
 * @category MicroExit
 */
export const exitIsSuccess = <A, E>(
  self: MicroExit<A, E>
): self is MicroExit.Success<A, E> => self._tag === "Success"

/**
 * @since 3.4.6
 * @experimental
 * @category MicroExit
 */
export const exitIsFailure = <A, E>(
  self: MicroExit<A, E>
): self is MicroExit.Failure<A, E> => self._tag === "Failure"

/**
 * @since 3.4.6
 * @experimental
 * @category MicroExit
 */
export const exitIsInterrupt = <A, E>(
  self: MicroExit<A, E>
): self is MicroExit.Failure<A, E> & {
  readonly cause: MicroCause.Interrupt
} => exitIsFailure(self) && self.cause._tag === "Interrupt"

/**
 * @since 3.4.6
 * @experimental
 * @category MicroExit
 */
export const exitIsFail = <A, E>(
  self: MicroExit<A, E>
): self is MicroExit.Failure<A, E> & {
  readonly cause: MicroCause.Fail<E>
} => exitIsFailure(self) && self.cause._tag === "Fail"

/**
 * @since 3.4.6
 * @experimental
 * @category MicroExit
 */
export const exitIsDie = <A, E>(
  self: MicroExit<A, E>
): self is MicroExit.Failure<A, E> & {
  readonly cause: MicroCause.Die
} => exitIsFailure(self) && self.cause._tag === "Die"

/**
 * @since 3.4.6
 * @experimental
 * @category MicroExit
 */
export const exitVoid: MicroExit<void> = exitSucceed(void 0)

/**
 * @since 3.11.0
 * @experimental
 * @category MicroExit
 */
export const exitVoidAll = <I extends Iterable<MicroExit<any, any>>>(
  exits: I
): MicroExit<void, I extends Iterable<MicroExit<infer _A, infer _E>> ? _E : never> => {
  for (const exit of exits) {
    if (exit._tag === "Failure") {
      return exit
    }
  }
  return exitVoid
}

// ----------------------------------------------------------------------------
// scheduler
// ----------------------------------------------------------------------------

/**
 * @since 3.5.9
 * @experimental
 * @category scheduler
 */
export interface MicroScheduler {
  readonly scheduleTask: (task: () => void, priority: number) => void
  readonly shouldYield: (fiber: MicroFiber<unknown, unknown>) => boolean
  readonly flush: () => void
}

const setImmediate = "setImmediate" in globalThis
  ? globalThis.setImmediate
  : (f: () => void) => setTimeout(f, 0)

/**
 * @since 3.5.9
 * @experimental
 * @category scheduler
 */
export class MicroSchedulerDefault implements MicroScheduler {
  private tasks: Array<() => void> = []
  private running = false

  /**
   * @since 3.5.9
   */
  scheduleTask(task: () => void, _priority: number) {
    this.tasks.push(task)
    if (!this.running) {
      this.running = true
      setImmediate(this.afterScheduled)
    }
  }

  /**
   * @since 3.5.9
   */
  afterScheduled = () => {
    this.running = false
    this.runTasks()
  }

  /**
   * @since 3.5.9
   */
  runTasks() {
    const tasks = this.tasks
    this.tasks = []
    for (let i = 0, len = tasks.length; i < len; i++) {
      tasks[i]()
    }
  }

  /**
   * @since 3.5.9
   */
  shouldYield(fiber: MicroFiber<unknown, unknown>) {
    return fiber.currentOpCount >= fiber.getRef(MaxOpsBeforeYield)
  }

  /**
   * @since 3.5.9
   */
  flush() {
    while (this.tasks.length > 0) {
      this.runTasks()
    }
  }
}

/**
 * Access the given `Context.Tag` from the environment.
 *
 * @since 3.4.0
 * @experimental
 * @category environment
 */
export const service: {
  <I, S>(tag: Context.Reference<I, S>): Micro<S>
  <I, S>(tag: Context.Tag<I, S>): Micro<S, never, I>
} =
  (<I, S>(tag: Context.Tag<I, S>): Micro<S, never, I> =>
    withMicroFiber((fiber) => succeed(Context.unsafeGet(fiber.context, tag)))) as any

/**
 * Access the given `Context.Tag` from the environment, without tracking the
 * dependency at the type level.
 *
 * It will return an `Option` of the service, depending on whether it is
 * available in the environment or not.
 *
 * @since 3.4.0
 * @experimental
 * @category environment
 */
export const serviceOption = <I, S>(
  tag: Context.Tag<I, S>
): Micro<Option.Option<S>> => withMicroFiber((fiber) => succeed(Context.getOption(fiber.context, tag)))

/**
 * Update the Context with the given mapping function.
 *
 * @since 3.11.0
 * @experimental
 * @category environment
 */
export const updateContext: {
  <R2, R>(
    f: (context: Context.Context<R2>) => Context.Context<NoInfer<R>>
  ): <A, E>(self: Micro<A, E, R>) => Micro<A, E, R2>
  <A, E, R, R2>(self: Micro<A, E, R>, f: (context: Context.Context<R2>) => Context.Context<NoInfer<R>>): Micro<A, E, R2>
} = dual(
  2,
  <A, E, R, R2>(
    self: Micro<A, E, R>,
    f: (context: Context.Context<R2>) => Context.Context<NoInfer<R>>
  ): Micro<A, E, R2> =>
    withMicroFiber<A, E, R2>((fiber) => {
      const prev = fiber.context as Context.Context<R2>
      fiber.context = f(prev)
      return onExit(
        self as any,
        () => {
          fiber.context = prev
          return void_
        }
      )
    })
)

/**
 * Update the service for the given `Context.Tag` in the environment.
 *
 * @since 3.11.0
 * @experimental
 * @category environment
 */
export const updateService: {
  <I, A>(
    tag: Context.Reference<I, A>,
    f: (value: A) => A
  ): <XA, E, R>(self: Micro<XA, E, R>) => Micro<XA, E, R>
  <I, A>(
    tag: Context.Tag<I, A>,
    f: (value: A) => A
  ): <XA, E, R>(self: Micro<XA, E, R>) => Micro<XA, E, R | I>
  <XA, E, R, I, A>(
    self: Micro<XA, E, R>,
    tag: Context.Reference<I, A>,
    f: (value: A) => A
  ): Micro<XA, E, R>
  <XA, E, R, I, A>(
    self: Micro<XA, E, R>,
    tag: Context.Tag<I, A>,
    f: (value: A) => A
  ): Micro<XA, E, R | I>
} = dual(
  3,
  <XA, E, R, I, A>(
    self: Micro<XA, E, R>,
    tag: Context.Reference<I, A>,
    f: (value: A) => A
  ): Micro<XA, E, R> =>
    withMicroFiber((fiber) => {
      const prev = Context.unsafeGet(fiber.context, tag)
      fiber.context = Context.add(fiber.context, tag, f(prev))
      return onExit(
        self,
        () => {
          fiber.context = Context.add(fiber.context, tag, prev)
          return void_
        }
      )
    })
)

/**
 * Access the current `Context` from the environment.
 *
 * @since 3.4.0
 * @experimental
 * @category environment
 */
export const context = <R>(): Micro<Context.Context<R>> => getContext as any
const getContext = withMicroFiber((fiber) => succeed(fiber.context))

/**
 * Merge the given `Context` with the current context.
 *
 * @since 3.4.0
 * @experimental
 * @category environment
 */
export const provideContext: {
  <XR>(
    context: Context.Context<XR>
  ): <A, E, R>(self: Micro<A, E, R>) => Micro<A, E, Exclude<R, XR>>
  <A, E, R, XR>(
    self: Micro<A, E, R>,
    context: Context.Context<XR>
  ): Micro<A, E, Exclude<R, XR>>
} = dual(
  2,
  <A, E, R, XR>(
    self: Micro<A, E, R>,
    provided: Context.Context<XR>
  ): Micro<A, E, Exclude<R, XR>> => updateContext(self, Context.merge(provided)) as any
)

/**
 * Add the provided service to the current context.
 *
 * @since 3.4.0
 * @experimental
 * @category environment
 */
export const provideService: {
  <I, S>(
    tag: Context.Tag<I, S>,
    service: S
  ): <A, E, R>(self: Micro<A, E, R>) => Micro<A, E, Exclude<R, I>>
  <A, E, R, I, S>(
    self: Micro<A, E, R>,
    tag: Context.Tag<I, S>,
    service: S
  ): Micro<A, E, Exclude<R, I>>
} = dual(
  3,
  <A, E, R, I, S>(
    self: Micro<A, E, R>,
    tag: Context.Tag<I, S>,
    service: S
  ): Micro<A, E, Exclude<R, I>> => updateContext(self, Context.add(tag, service)) as any
)

/**
 * Create a service using the provided `Micro` effect, and add it to the
 * current context.
 *
 * @since 3.4.6
 * @experimental
 * @category environment
 */
export const provideServiceEffect: {
  <I, S, E2, R2>(
    tag: Context.Tag<I, S>,
    acquire: Micro<S, E2, R2>
  ): <A, E, R>(self: Micro<A, E, R>) => Micro<A, E | E2, Exclude<R, I> | R2>
  <A, E, R, I, S, E2, R2>(
    self: Micro<A, E, R>,
    tag: Context.Tag<I, S>,
    acquire: Micro<S, E2, R2>
  ): Micro<A, E | E2, Exclude<R, I> | R2>
} = dual(
  3,
  <A, E, R, I, S, E2, R2>(
    self: Micro<A, E, R>,
    tag: Context.Tag<I, S>,
    acquire: Micro<S, E2, R2>
  ): Micro<A, E | E2, Exclude<R, I> | R2> => flatMap(acquire, (service) => provideService(self, tag, service))
)

// ========================================================================
// References
// ========================================================================

/**
 * @since 3.11.0
 * @experimental
 * @category references
 */
export class MaxOpsBeforeYield extends Context.Reference<MaxOpsBeforeYield>()<
  "effect/Micro/currentMaxOpsBeforeYield",
  number
>(
  "effect/Micro/currentMaxOpsBeforeYield",
  { defaultValue: () => 2048 }
) {}

/**
 * @since 3.11.0
 * @experimental
 * @category environment refs
 */
export class CurrentConcurrency extends Context.Reference<CurrentConcurrency>()<
  "effect/Micro/currentConcurrency",
  "unbounded" | number
>(
  "effect/Micro/currentConcurrency",
  { defaultValue: () => "unbounded" }
) {}

/**
 * @since 3.11.0
 * @experimental
 * @category environment refs
 */
export class CurrentScheduler extends Context.Reference<CurrentScheduler>()<
  "effect/Micro/currentScheduler",
  MicroScheduler
>(
  "effect/Micro/currentScheduler",
  { defaultValue: () => new MicroSchedulerDefault() }
) {}

/**
 * If you have a `Micro` that uses `concurrency: "inherit"`, you can use this
 * api to control the concurrency of that `Micro` when it is run.
 *
 * @example
 * ```ts
 * import * as Micro from "effect/Micro"
 *
 * Micro.forEach([1, 2, 3], (n) => Micro.succeed(n), {
 *   concurrency: "inherit"
 * }).pipe(
 *   Micro.withConcurrency(2) // use a concurrency of 2
 * )
 * ```
 *
 * @since 3.4.0
 * @experimental
 * @category environment refs
 */
export const withConcurrency: {
  (
    concurrency: "unbounded" | number
  ): <A, E, R>(self: Micro<A, E, R>) => Micro<A, E, R>
  <A, E, R>(
    self: Micro<A, E, R>,
    concurrency: "unbounded" | number
  ): Micro<A, E, R>
} = dual(
  2,
  <A, E, R>(
    self: Micro<A, E, R>,
    concurrency: "unbounded" | number
  ): Micro<A, E, R> => provideService(self, CurrentConcurrency, concurrency)
)

// ----------------------------------------------------------------------------
// zipping
// ----------------------------------------------------------------------------

/**
 * Combine two `Micro` effects into a single effect that produces a tuple of
 * their results.
 *
 * @since 3.4.0
 * @experimental
 * @category zipping
 */
export const zip: {
  <A2, E2, R2>(
    that: Micro<A2, E2, R2>,
    options?:
      | { readonly concurrent?: boolean | undefined }
      | undefined
  ): <A, E, R>(self: Micro<A, E, R>) => Micro<[A, A2], E2 | E, R2 | R>
  <A, E, R, A2, E2, R2>(
    self: Micro<A, E, R>,
    that: Micro<A2, E2, R2>,
    options?: { readonly concurrent?: boolean | undefined }
  ): Micro<[A, A2], E | E2, R | R2>
} = dual((args) => isMicro(args[1]), <A, E, R, A2, E2, R2>(
  self: Micro<A, E, R>,
  that: Micro<A2, E2, R2>,
  options?: { readonly concurrent?: boolean | undefined }
): Micro<[A, A2], E | E2, R | R2> => zipWith(self, that, (a, a2) => [a, a2], options))

/**
 * The `Micro.zipWith` function combines two `Micro` effects and allows you to
 * apply a function to the results of the combined effects, transforming them
 * into a single value.
 *
 * @since 3.4.3
 * @experimental
 * @category zipping
 */
export const zipWith: {
  <A2, E2, R2, A, B>(
    that: Micro<A2, E2, R2>,
    f: (a: A, b: A2) => B,
    options?: { readonly concurrent?: boolean | undefined }
  ): <E, R>(self: Micro<A, E, R>) => Micro<B, E2 | E, R2 | R>
  <A, E, R, A2, E2, R2, B>(
    self: Micro<A, E, R>,
    that: Micro<A2, E2, R2>,
    f: (a: A, b: A2) => B,
    options?: { readonly concurrent?: boolean | undefined }
  ): Micro<B, E2 | E, R2 | R>
} = dual((args) => isMicro(args[1]), <A, E, R, A2, E2, R2, B>(
  self: Micro<A, E, R>,
  that: Micro<A2, E2, R2>,
  f: (a: A, b: A2) => B,
  options?: { readonly concurrent?: boolean | undefined }
): Micro<B, E2 | E, R2 | R> =>
  options?.concurrent
    // Use `all` exclusively for concurrent cases, as it introduces additional overhead due to the management of concurrency
    ? map(all([self, that], { concurrency: 2 }), ([a, a2]) => f(a, a2))
    : flatMap(self, (a) => map(that, (a2) => f(a, a2))))

// ----------------------------------------------------------------------------
// filtering & conditionals
// ----------------------------------------------------------------------------

/**
 * Filter the specified effect with the provided function, failing with specified
 * `MicroCause` if the predicate fails.
 *
 * In addition to the filtering capabilities discussed earlier, you have the option to further
 * refine and narrow down the type of the success channel by providing a
 *
 * @since 3.4.0
 * @experimental
 * @category filtering & conditionals
 */
export const filterOrFailCause: {
  <A, B extends A, E2>(
    refinement: Refinement<A, B>,
    orFailWith: (a: NoInfer<A>) => MicroCause<E2>
  ): <E, R>(self: Micro<A, E, R>) => Micro<B, E2 | E, R>
  <A, E2>(
    predicate: Predicate<NoInfer<A>>,
    orFailWith: (a: NoInfer<A>) => MicroCause<E2>
  ): <E, R>(self: Micro<A, E, R>) => Micro<A, E2 | E, R>
  <A, E, R, B extends A, E2>(
    self: Micro<A, E, R>,
    refinement: Refinement<A, B>,
    orFailWith: (a: A) => MicroCause<E2>
  ): Micro<B, E | E2, R>
  <A, E, R, E2>(
    self: Micro<A, E, R>,
    predicate: Predicate<A>,
    orFailWith: (a: A) => MicroCause<E2>
  ): Micro<A, E | E2, R>
} = dual((args) => isMicro(args[0]), <A, E, R, B extends A, E2>(
  self: Micro<A, E, R>,
  refinement: Refinement<A, B>,
  orFailWith: (a: A) => MicroCause<E2>
): Micro<B, E | E2, R> => flatMap(self, (a) => refinement(a) ? succeed(a) : failCause(orFailWith(a))))

/**
 * Filter the specified effect with the provided function, failing with specified
 * error if the predicate fails.
 *
 * In addition to the filtering capabilities discussed earlier, you have the option to further
 * refine and narrow down the type of the success channel by providing a
 *
 * @since 3.4.0
 * @experimental
 * @category filtering & conditionals
 */
export const filterOrFail: {
  <A, B extends A, E2>(
    refinement: Refinement<A, B>,
    orFailWith: (a: NoInfer<A>) => E2
  ): <E, R>(self: Micro<A, E, R>) => Micro<B, E2 | E, R>
  <A, E2>(
    predicate: Predicate<NoInfer<A>>,
    orFailWith: (a: NoInfer<A>) => E2
  ): <E, R>(self: Micro<A, E, R>) => Micro<A, E2 | E, R>
  <A, E, R, B extends A, E2>(
    self: Micro<A, E, R>,
    refinement: Refinement<A, B>,
    orFailWith: (a: A) => E2
  ): Micro<B, E | E2, R>
  <A, E, R, E2>(self: Micro<A, E, R>, predicate: Predicate<A>, orFailWith: (a: A) => E2): Micro<A, E | E2, R>
} = dual((args) => isMicro(args[0]), <A, E, R, B extends A, E2>(
  self: Micro<A, E, R>,
  refinement: Refinement<A, B>,
  orFailWith: (a: A) => E2
): Micro<B, E | E2, R> => flatMap(self, (a) => refinement(a) ? succeed(a) : fail(orFailWith(a))))

/**
 * The moral equivalent of `if (p) exp`.
 *
 * @since 3.4.0
 * @experimental
 * @category filtering & conditionals
 */
export const when: {
  <E2 = never, R2 = never>(
    condition: LazyArg<boolean> | Micro<boolean, E2, R2>
  ): <A, E, R>(self: Micro<A, E, R>) => Micro<Option.Option<A>, E | E2, R | R2>
  <A, E, R, E2 = never, R2 = never>(
    self: Micro<A, E, R>,
    condition: LazyArg<boolean> | Micro<boolean, E2, R2>
  ): Micro<Option.Option<A>, E | E2, R | R2>
} = dual(
  2,
  <A, E, R, E2 = never, R2 = never>(
    self: Micro<A, E, R>,
    condition: LazyArg<boolean> | Micro<boolean, E2, R2>
  ): Micro<Option.Option<A>, E | E2, R | R2> =>
    flatMap(isMicro(condition) ? condition : sync(condition), (pass) => pass ? asSome(self) : succeedNone)
)

// ----------------------------------------------------------------------------
// repetition
// ----------------------------------------------------------------------------

/**
 * Repeat the given `Micro` using the provided options.
 *
 * The `while` predicate will be checked after each iteration, and can use the
 * fall `MicroExit` of the effect to determine if the repetition should continue.
 *
 * @since 3.4.6
 * @experimental
 * @category repetition
 */
export const repeatExit: {
  <A, E>(options: {
    while: Predicate<MicroExit<A, E>>
    times?: number | undefined
    schedule?: MicroSchedule | undefined
  }): <R>(self: Micro<A, E, R>) => Micro<A, E, R>
  <A, E, R>(self: Micro<A, E, R>, options: {
    while: Predicate<MicroExit<A, E>>
    times?: number | undefined
    schedule?: MicroSchedule | undefined
  }): Micro<A, E, R>
} = dual(2, <A, E, R>(self: Micro<A, E, R>, options: {
  while: Predicate<MicroExit<A, E>>
  times?: number | undefined
  schedule?: MicroSchedule | undefined
}): Micro<A, E, R> =>
  suspend(() => {
    const startedAt = options.schedule ? Date.now() : 0
    let attempt = 0

    const loop: Micro<A, E, R> = flatMap(exit(self), (exit) => {
      if (options.while !== undefined && !options.while(exit)) {
        return exit
      } else if (options.times !== undefined && attempt >= options.times) {
        return exit
      }
      attempt++
      let delayEffect = yieldNow
      if (options.schedule !== undefined) {
        const elapsed = Date.now() - startedAt
        const duration = options.schedule(attempt, elapsed)
        if (Option.isNone(duration)) {
          return exit
        }
        delayEffect = sleep(duration.value)
      }
      return flatMap(delayEffect, () => loop)
    })

    return loop
  }))

/**
 * Repeat the given `Micro` effect using the provided options. Only successful
 * results will be repeated.
 *
 * @since 3.4.0
 * @experimental
 * @category repetition
 */
export const repeat: {
  <A, E>(
    options?: {
      while?: Predicate<A> | undefined
      times?: number | undefined
      schedule?: MicroSchedule | undefined
    } | undefined
  ): <R>(self: Micro<A, E, R>) => Micro<A, E, R>
  <A, E, R>(
    self: Micro<A, E, R>,
    options?: {
      while?: Predicate<A> | undefined
      times?: number | undefined
      schedule?: MicroSchedule | undefined
    } | undefined
  ): Micro<A, E, R>
} = dual((args) => isMicro(args[0]), <A, E, R>(
  self: Micro<A, E, R>,
  options?: {
    while?: Predicate<A> | undefined
    times?: number | undefined
    schedule?: MicroSchedule | undefined
  } | undefined
): Micro<A, E, R> =>
  repeatExit(self, {
    ...options,
    while: (exit) => exit._tag === "Success" && (options?.while === undefined || options.while(exit.value))
  }))

/**
 * Replicates the given effect `n` times.
 *
 * @since 3.11.0
 * @experimental
 * @category repetition
 */
export const replicate: {
  (n: number): <A, E, R>(self: Micro<A, E, R>) => Array<Micro<A, E, R>>
  <A, E, R>(self: Micro<A, E, R>, n: number): Array<Micro<A, E, R>>
} = dual(
  2,
  <A, E, R>(self: Micro<A, E, R>, n: number): Array<Micro<A, E, R>> => Array.from({ length: n }, () => self)
)

/**
 * Performs this effect the specified number of times and collects the
 * results.
 *
 * @since 3.11.0
 * @category repetition
 */
export const replicateEffect: {
  (
    n: number,
    options?: {
      readonly concurrency?: Concurrency | undefined
      readonly discard?: false | undefined
    }
  ): <A, E, R>(self: Micro<A, E, R>) => Micro<Array<A>, E, R>
  (
    n: number,
    options: {
      readonly concurrency?: Concurrency | undefined
      readonly discard: true
    }
  ): <A, E, R>(self: Micro<A, E, R>) => Micro<void, E, R>
  <A, E, R>(
    self: Micro<A, E, R>,
    n: number,
    options?: {
      readonly concurrency?: Concurrency | undefined
      readonly discard?: false | undefined
    }
  ): Micro<Array<A>, E, R>
  <A, E, R>(
    self: Micro<A, E, R>,
    n: number,
    options: {
      readonly concurrency?: Concurrency | undefined
      readonly discard: true
    }
  ): Micro<void, E, R>
} = dual(
  (args) => isMicro(args[0]),
  <A, E, R>(
    self: Micro<A, E, R>,
    n: number,
    options: {
      readonly concurrency?: Concurrency | undefined
      readonly discard: true
    }
  ): Micro<void, E, R> => all(replicate(self, n), options)
)

/**
 * Repeat the given `Micro` effect forever, only stopping if the effect fails.
 *
 * @since 3.4.0
 * @experimental
 * @category repetition
 */
export const forever = <A, E, R>(self: Micro<A, E, R>): Micro<never, E, R> => repeat(self) as any

// ----------------------------------------------------------------------------
// scheduling
// ----------------------------------------------------------------------------

/**
 * The `MicroSchedule` type represents a function that can be used to calculate
 * the delay between repeats.
 *
 * The function takes the current attempt number and the elapsed time since the
 * first attempt, and returns the delay for the next attempt. If the function
 * returns `None`, the repetition will stop.
 *
 * @since 3.4.6
 * @experimental
 * @category scheduling
 */
export type MicroSchedule = (attempt: number, elapsed: number) => Option.Option<number>

/**
 * Create a `MicroSchedule` that will stop repeating after the specified number
 * of attempts.
 *
 * @since 3.4.6
 * @experimental
 * @category scheduling
 */
export const scheduleRecurs = (n: number): MicroSchedule => (attempt) => attempt <= n ? Option.some(0) : Option.none()

/**
 * Create a `MicroSchedule` that will generate a constant delay.
 *
 * @since 3.4.6
 * @experimental
 * @category scheduling
 */
export const scheduleSpaced = (millis: number): MicroSchedule => () => Option.some(millis)

/**
 * Create a `MicroSchedule` that will generate a delay with an exponential backoff.
 *
 * @since 3.4.6
 * @experimental
 * @category scheduling
 */
export const scheduleExponential = (baseMillis: number, factor = 2): MicroSchedule => (attempt) =>
  Option.some(Math.pow(factor, attempt) * baseMillis)

/**
 * Returns a new `MicroSchedule` with an added calculated delay to each delay
 * returned by this schedule.
 *
 * @since 3.4.6
 * @experimental
 * @category scheduling
 */
export const scheduleAddDelay: {
  (f: () => number): (self: MicroSchedule) => MicroSchedule
  (self: MicroSchedule, f: () => number): MicroSchedule
} = dual(
  2,
  (self: MicroSchedule, f: () => number): MicroSchedule => (attempt, elapsed) =>
    Option.map(self(attempt, elapsed), (duration) => duration + f())
)

/**
 * Transform a `MicroSchedule` to one that will have a delay that will never exceed
 * the specified maximum.
 *
 * @since 3.4.6
 * @experimental
 * @category scheduling
 */
export const scheduleWithMaxDelay: {
  (max: number): (self: MicroSchedule) => MicroSchedule
  (self: MicroSchedule, max: number): MicroSchedule
} = dual(
  2,
  (self: MicroSchedule, max: number): MicroSchedule => (attempt, elapsed) =>
    Option.map(self(attempt, elapsed), (duration) => Math.min(duration, max))
)

/**
 * Transform a `MicroSchedule` to one that will stop repeating after the specified
 * amount of time.
 *
 * @since 3.4.6
 * @experimental
 * @category scheduling
 */
export const scheduleWithMaxElapsed: {
  (max: number): (self: MicroSchedule) => MicroSchedule
  (self: MicroSchedule, max: number): MicroSchedule
} = dual(
  2,
  (self: MicroSchedule, max: number): MicroSchedule => (attempt, elapsed) =>
    elapsed < max ? self(attempt, elapsed) : Option.none()
)

/**
 * Combines two `MicroSchedule`s, by recurring if either schedule wants to
 * recur, using the minimum of the two durations between recurrences.
 *
 * @since 3.4.6
 * @experimental
 * @category scheduling
 */
export const scheduleUnion: {
  (that: MicroSchedule): (self: MicroSchedule) => MicroSchedule
  (self: MicroSchedule, that: MicroSchedule): MicroSchedule
} = dual(
  2,
  (self: MicroSchedule, that: MicroSchedule): MicroSchedule => (attempt, elapsed) =>
    Option.zipWith(self(attempt, elapsed), that(attempt, elapsed), (d1, d2) => Math.min(d1, d2))
)

/**
 * Combines two `MicroSchedule`s, by recurring only if both schedules want to
 * recur, using the maximum of the two durations between recurrences.
 *
 * @since 3.4.6
 * @experimental
 * @category scheduling
 */
export const scheduleIntersect: {
  (that: MicroSchedule): (self: MicroSchedule) => MicroSchedule
  (self: MicroSchedule, that: MicroSchedule): MicroSchedule
} = dual(
  2,
  (self: MicroSchedule, that: MicroSchedule): MicroSchedule => (attempt, elapsed) =>
    Option.zipWith(self(attempt, elapsed), that(attempt, elapsed), (d1, d2) => Math.max(d1, d2))
)

// ----------------------------------------------------------------------------
// error handling
// ----------------------------------------------------------------------------

/**
 * Catch the full `MicroCause` object of the given `Micro` effect, allowing you to
 * recover from any kind of cause.
 *
 * @since 3.4.6
 * @experimental
 * @category error handling
 */
export const catchAllCause: {
  <E, B, E2, R2>(
    f: (cause: NoInfer<MicroCause<E>>) => Micro<B, E2, R2>
  ): <A, R>(self: Micro<A, E, R>) => Micro<A | B, E2, R | R2>
  <A, E, R, B, E2, R2>(
    self: Micro<A, E, R>,
    f: (cause: NoInfer<MicroCause<E>>) => Micro<B, E2, R2>
  ): Micro<A | B, E2, R | R2>
} = dual(
  2,
  <A, E, R, B, E2, R2>(
    self: Micro<A, E, R>,
    f: (cause: NoInfer<MicroCause<E>>) => Micro<B, E2, R2>
  ): Micro<A | B, E2, R | R2> => {
    const onFailure = Object.create(OnFailureProto)
    onFailure[args] = self
    onFailure[failureCont] = f
    return onFailure
  }
)
const OnFailureProto = makePrimitiveProto({
  op: "OnFailure",
  eval(this: any, fiber: MicroFiberImpl): Primitive {
    fiber._stack.push(this as any)
    return this[args]
  }
})

/**
 * Selectively catch a `MicroCause` object of the given `Micro` effect,
 * using the provided predicate to determine if the failure should be caught.
 *
 * @since 3.4.6
 * @experimental
 * @category error handling
 */
export const catchCauseIf: {
  <E, B, E2, R2, EB extends MicroCause<E>>(
    refinement: Refinement<MicroCause<E>, EB>,
    f: (cause: EB) => Micro<B, E2, R2>
  ): <A, R>(
    self: Micro<A, E, R>
  ) => Micro<A | B, Exclude<E, MicroCause.Error<EB>> | E2, R | R2>
  <E, B, E2, R2>(
    predicate: Predicate<MicroCause<NoInfer<E>>>,
    f: (cause: NoInfer<MicroCause<E>>) => Micro<B, E2, R2>
  ): <A, R>(self: Micro<A, E, R>) => Micro<A | B, E | E2, R | R2>
  <A, E, R, B, E2, R2, EB extends MicroCause<E>>(
    self: Micro<A, E, R>,
    refinement: Refinement<MicroCause<E>, EB>,
    f: (cause: EB) => Micro<B, E2, R2>
  ): Micro<A | B, Exclude<E, MicroCause.Error<EB>> | E2, R | R2>
  <A, E, R, B, E2, R2>(
    self: Micro<A, E, R>,
    predicate: Predicate<MicroCause<NoInfer<E>>>,
    f: (cause: NoInfer<MicroCause<E>>) => Micro<B, E2, R2>
  ): Micro<A | B, E | E2, R | R2>
} = dual(
  3,
  <A, E, R, B, E2, R2>(
    self: Micro<A, E, R>,
    predicate: Predicate<MicroCause<E>>,
    f: (cause: MicroCause<E>) => Micro<B, E2, R2>
  ): Micro<A | B, E | E2, R | R2> =>
    catchAllCause(self, (cause) => predicate(cause) ? f(cause) : failCause(cause) as any)
)

/**
 * Catch the error of the given `Micro` effect, allowing you to recover from it.
 *
 * It only catches expected errors.
 *
 * @since 3.4.6
 * @experimental
 * @category error handling
 */
export const catchAll: {
  <E, B, E2, R2>(
    f: (e: NoInfer<E>) => Micro<B, E2, R2>
  ): <A, R>(self: Micro<A, E, R>) => Micro<A | B, E2, R | R2>
  <A, E, R, B, E2, R2>(self: Micro<A, E, R>, f: (e: NoInfer<E>) => Micro<B, E2, R2>): Micro<A | B, E2, R | R2>
} = dual(
  2,
  <A, E, R, B, E2, R2>(
    self: Micro<A, E, R>,
    f: (a: NoInfer<E>) => Micro<B, E2, R2>
  ): Micro<A | B, E2, R | R2> => catchCauseIf(self, causeIsFail, (cause) => f(cause.error))
)

/**
 * Catch any unexpected errors of the given `Micro` effect, allowing you to recover from them.
 *
 * @since 3.4.6
 * @experimental
 * @category error handling
 */
export const catchAllDefect: {
  <E, B, E2, R2>(
    f: (defect: unknown) => Micro<B, E2, R2>
  ): <A, R>(self: Micro<A, E, R>) => Micro<A | B, E | E2, R | R2>
  <A, E, R, B, E2, R2>(self: Micro<A, E, R>, f: (defect: unknown) => Micro<B, E2, R2>): Micro<A | B, E | E2, R | R2>
} = dual(
  2,
  <A, E, R, B, E2, R2>(self: Micro<A, E, R>, f: (defect: unknown) => Micro<B, E2, R2>): Micro<A | B, E | E2, R | R2> =>
    catchCauseIf(self, causeIsDie, (die) => f(die.defect))
)

/**
 * Perform a side effect using the full `MicroCause` object of the given `Micro`.
 *
 * @since 3.4.6
 * @experimental
 * @category error handling
 */
export const tapErrorCause: {
  <E, B, E2, R2>(
    f: (cause: NoInfer<MicroCause<E>>) => Micro<B, E2, R2>
  ): <A, R>(self: Micro<A, E, R>) => Micro<A, E | E2, R | R2>
  <A, E, R, B, E2, R2>(
    self: Micro<A, E, R>,
    f: (cause: NoInfer<MicroCause<E>>) => Micro<B, E2, R2>
  ): Micro<A, E | E2, R | R2>
} = dual(
  2,
  <A, E, R, B, E2, R2>(
    self: Micro<A, E, R>,
    f: (cause: NoInfer<MicroCause<E>>) => Micro<B, E2, R2>
  ): Micro<A, E | E2, R | R2> => tapErrorCauseIf(self, constTrue, f)
)

/**
 * Perform a side effect using if a `MicroCause` object matches the specified
 * predicate.
 *
 * @since 3.4.0
 * @experimental
 * @category error handling
 */
export const tapErrorCauseIf: {
  <E, B, E2, R2, EB extends MicroCause<E>>(
    refinement: Refinement<MicroCause<E>, EB>,
    f: (a: EB) => Micro<B, E2, R2>
  ): <A, R>(self: Micro<A, E, R>) => Micro<A, E | E2, R | R2>
  <E, B, E2, R2>(
    predicate: (cause: NoInfer<MicroCause<E>>) => boolean,
    f: (a: NoInfer<MicroCause<E>>) => Micro<B, E2, R2>
  ): <A, R>(self: Micro<A, E, R>) => Micro<A, E | E2, R | R2>
  <A, E, R, B, E2, R2, EB extends MicroCause<E>>(
    self: Micro<A, E, R>,
    refinement: Refinement<MicroCause<E>, EB>,
    f: (a: EB) => Micro<B, E2, R2>
  ): Micro<A, E | E2, R | R2>
  <A, E, R, B, E2, R2>(
    self: Micro<A, E, R>,
    predicate: (cause: NoInfer<MicroCause<E>>) => boolean,
    f: (a: NoInfer<MicroCause<E>>) => Micro<B, E2, R2>
  ): Micro<A, E | E2, R | R2>
} = dual(
  3,
  <A, E, R, B, E2, R2, EB extends MicroCause<E>>(
    self: Micro<A, E, R>,
    refinement: Refinement<MicroCause<E>, EB>,
    f: (a: EB) => Micro<B, E2, R2>
  ): Micro<A, E | E2, R | R2> => catchCauseIf(self, refinement, (cause) => andThen(f(cause), failCause(cause)))
)

/**
 * Perform a side effect from expected errors of the given `Micro`.
 *
 * @since 3.4.6
 * @experimental
 * @category error handling
 */
export const tapError: {
  <E, B, E2, R2>(
    f: (e: NoInfer<E>) => Micro<B, E2, R2>
  ): <A, R>(self: Micro<A, E, R>) => Micro<A, E | E2, R | R2>
  <A, E, R, B, E2, R2>(self: Micro<A, E, R>, f: (e: NoInfer<E>) => Micro<B, E2, R2>): Micro<A, E | E2, R | R2>
} = dual(
  2,
  <A, E, R, B, E2, R2>(self: Micro<A, E, R>, f: (e: NoInfer<E>) => Micro<B, E2, R2>): Micro<A, E | E2, R | R2> =>
    tapErrorCauseIf(self, causeIsFail, (fail) => f(fail.error))
)

/**
 * Perform a side effect from unexpected errors of the given `Micro`.
 *
 * @since 3.4.6
 * @experimental
 * @category error handling
 */
export const tapDefect: {
  <E, B, E2, R2>(
    f: (defect: unknown) => Micro<B, E2, R2>
  ): <A, R>(self: Micro<A, E, R>) => Micro<A, E | E2, R | R2>
  <A, E, R, B, E2, R2>(self: Micro<A, E, R>, f: (defect: unknown) => Micro<B, E2, R2>): Micro<A, E | E2, R | R2>
} = dual(
  2,
  <A, E, R, B, E2, R2>(self: Micro<A, E, R>, f: (defect: unknown) => Micro<B, E2, R2>): Micro<A, E | E2, R | R2> =>
    tapErrorCauseIf(self, causeIsDie, (die) => f(die.defect))
)

/**
 * Catch any expected errors that match the specified predicate.
 *
 * @since 3.4.0
 * @experimental
 * @category error handling
 */
export const catchIf: {
  <E, EB extends E, A2, E2, R2>(
    refinement: Refinement<NoInfer<E>, EB>,
    f: (e: EB) => Micro<A2, E2, R2>
  ): <A, R>(self: Micro<A, E, R>) => Micro<A2 | A, E2 | Exclude<E, EB>, R2 | R>
  <E, A2, E2, R2>(
    predicate: Predicate<NoInfer<E>>,
    f: (e: NoInfer<E>) => Micro<A2, E2, R2>
  ): <A, R>(self: Micro<A, E, R>) => Micro<A2 | A, E | E2, R2 | R>
  <A, E, R, EB extends E, A2, E2, R2>(
    self: Micro<A, E, R>,
    refinement: Refinement<E, EB>,
    f: (e: EB) => Micro<A2, E2, R2>
  ): Micro<A | A2, E2 | Exclude<E, EB>, R | R2>
  <A, E, R, A2, E2, R2>(
    self: Micro<A, E, R>,
    predicate: Predicate<E>,
    f: (e: E) => Micro<A2, E2, R2>
  ): Micro<A | A2, E | E2, R | R2>
} = dual(
  3,
  <A, E, R, A2, E2, R2>(
    self: Micro<A, E, R>,
    predicate: Predicate<E>,
    f: (e: E) => Micro<A2, E2, R2>
  ): Micro<A | A2, E | E2, R | R2> =>
    catchCauseIf(
      self,
      (f): f is MicroCause.Fail<E> => causeIsFail(f) && predicate(f.error),
      (fail) => f(fail.error)
    )
)

/**
 * Recovers from the specified tagged error.
 *
 * @since 3.4.0
 * @experimental
 * @category error handling
 */
export const catchTag: {
  <K extends E extends { _tag: string } ? E["_tag"] : never, E, A1, E1, R1>(
    k: K,
    f: (e: Extract<E, { _tag: K }>) => Micro<A1, E1, R1>
  ): <A, R>(self: Micro<A, E, R>) => Micro<A1 | A, E1 | Exclude<E, { _tag: K }>, R1 | R>
  <A, E, R, K extends E extends { _tag: string } ? E["_tag"] : never, R1, E1, A1>(
    self: Micro<A, E, R>,
    k: K,
    f: (e: Extract<E, { _tag: K }>) => Micro<A1, E1, R1>
  ): Micro<A | A1, E1 | Exclude<E, { _tag: K }>, R | R1>
} = dual(3, <A, E, R, K extends E extends { _tag: string } ? E["_tag"] : never, R1, E1, A1>(
  self: Micro<A, E, R>,
  k: K,
  f: (e: Extract<E, { _tag: K }>) => Micro<A1, E1, R1>
): Micro<A | A1, E1 | Exclude<E, { _tag: K }>, R | R1> =>
  catchIf(self, isTagged(k) as Refinement<E, Extract<E, { _tag: K }>>, f) as any)

/**
 * Transform the full `MicroCause` object of the given `Micro` effect.
 *
 * @since 3.4.6
 * @experimental
 * @category error handling
 */
export const mapErrorCause: {
  <E, E2>(f: (e: MicroCause<E>) => MicroCause<E2>): <A, R>(self: Micro<A, E, R>) => Micro<A, E2, R>
  <A, E, R, E2>(self: Micro<A, E, R>, f: (e: MicroCause<E>) => MicroCause<E2>): Micro<A, E2, R>
} = dual(
  2,
  <A, E, R, E2>(self: Micro<A, E, R>, f: (e: MicroCause<E>) => MicroCause<E2>): Micro<A, E2, R> =>
    catchAllCause(self, (cause) => failCause(f(cause)))
)

/**
 * Transform any expected errors of the given `Micro` effect.
 *
 * @since 3.4.0
 * @experimental
 * @category error handling
 */
export const mapError: {
  <E, E2>(f: (e: E) => E2): <A, R>(self: Micro<A, E, R>) => Micro<A, E2, R>
  <A, E, R, E2>(self: Micro<A, E, R>, f: (e: E) => E2): Micro<A, E2, R>
} = dual(
  2,
  <A, E, R, E2>(self: Micro<A, E, R>, f: (e: E) => E2): Micro<A, E2, R> => catchAll(self, (error) => fail(f(error)))
)

/**
 * Elevate any expected errors of the given `Micro` effect to unexpected errors,
 * resulting in an error type of `never`.
 *
 * @since 3.4.0
 * @experimental
 * @category error handling
 */
export const orDie = <A, E, R>(self: Micro<A, E, R>): Micro<A, never, R> => catchAll(self, die)

/**
 * Recover from all errors by succeeding with the given value.
 *
 * @since 3.4.0
 * @experimental
 * @category error handling
 */
export const orElseSucceed: {
  <B>(f: LazyArg<B>): <A, E, R>(self: Micro<A, E, R>) => Micro<A | B, never, R>
  <A, E, R, B>(self: Micro<A, E, R>, f: LazyArg<B>): Micro<A | B, never, R>
} = dual(
  2,
  <A, E, R, B>(self: Micro<A, E, R>, f: LazyArg<B>): Micro<A | B, never, R> => catchAll(self, (_) => sync(f))
)

/**
 * Ignore any expected errors of the given `Micro` effect, returning `void`.
 *
 * @since 3.4.0
 * @experimental
 * @category error handling
 */
export const ignore = <A, E, R>(self: Micro<A, E, R>): Micro<void, never, R> =>
  matchEffect(self, { onFailure: (_) => void_, onSuccess: (_) => void_ })

/**
 * Ignore any expected errors of the given `Micro` effect, returning `void`.
 *
 * @since 3.4.0
 * @experimental
 * @category error handling
 */
export const ignoreLogged = <A, E, R>(self: Micro<A, E, R>): Micro<void, never, R> =>
  matchEffect(self, {
    // eslint-disable-next-line no-console
    onFailure: (error) => sync(() => console.error(error)),
    onSuccess: (_) => void_
  })

/**
 * Replace the success value of the given `Micro` effect with an `Option`,
 * wrapping the success value in `Some` and returning `None` if the effect fails
 * with an expected error.
 *
 * @since 3.4.0
 * @experimental
 * @category error handling
 */
export const option = <A, E, R>(self: Micro<A, E, R>): Micro<Option.Option<A>, never, R> =>
  match(self, { onFailure: Option.none, onSuccess: Option.some })

/**
 * Replace the success value of the given `Micro` effect with an `Either`,
 * wrapping the success value in `Right` and wrapping any expected errors with
 * a `Left`.
 *
 * @since 3.4.0
 * @experimental
 * @category error handling
 */
export const either = <A, E, R>(self: Micro<A, E, R>): Micro<Either.Either<A, E>, never, R> =>
  match(self, { onFailure: Either.left, onSuccess: Either.right })

/**
 * Retry the given `Micro` effect using the provided options.
 *
 * @since 3.4.0
 * @experimental
 * @category error handling
 */
export const retry: {
  <A, E>(
    options?: {
      while?: Predicate<E> | undefined
      times?: number | undefined
      schedule?: MicroSchedule | undefined
    } | undefined
  ): <R>(self: Micro<A, E, R>) => Micro<A, E, R>
  <A, E, R>(
    self: Micro<A, E, R>,
    options?: {
      while?: Predicate<E> | undefined
      times?: number | undefined
      schedule?: MicroSchedule | undefined
    } | undefined
  ): Micro<A, E, R>
} = dual((args) => isMicro(args[0]), <A, E, R>(
  self: Micro<A, E, R>,
  options?: {
    while?: Predicate<E> | undefined
    times?: number | undefined
    schedule?: MicroSchedule | undefined
  } | undefined
): Micro<A, E, R> =>
  repeatExit(self, {
    ...options,
    while: (exit) =>
      exit._tag === "Failure" && exit.cause._tag === "Fail" &&
      (options?.while === undefined || options.while(exit.cause.error))
  }))

/**
 * Add a stack trace to any failures that occur in the effect. The trace will be
 * added to the `traces` field of the `MicroCause` object.
 *
 * @since 3.4.0
 * @experimental
 * @category error handling
 */
export const withTrace: {
  (name: string): <A, E, R>(self: Micro<A, E, R>) => Micro<A, E, R>
  <A, E, R>(self: Micro<A, E, R>, name: string): Micro<A, E, R>
} = function() {
  const prevLimit = globalThis.Error.stackTraceLimit
  globalThis.Error.stackTraceLimit = 2
  const error = new globalThis.Error()
  globalThis.Error.stackTraceLimit = prevLimit
  function generate(name: string, cause: MicroCause<any>) {
    const stack = error.stack
    if (!stack) {
      return cause
    }
    const line = stack.split("\n")[2]?.trim().replace(/^at /, "")
    if (!line) {
      return cause
    }
    const lineMatch = line.match(/\((.*)\)$/)
    return causeWithTrace(cause, `at ${name} (${lineMatch ? lineMatch[1] : line})`)
  }
  const f = (name: string) => (self: Micro<any, any, any>) => onError(self, (cause) => failCause(generate(name, cause)))
  if (arguments.length === 2) {
    return f(arguments[1])(arguments[0])
  }
  return f(arguments[0])
} as any

// ----------------------------------------------------------------------------
// pattern matching
// ----------------------------------------------------------------------------

/**
 * @since 3.4.6
 * @experimental
 * @category pattern matching
 */
export const matchCauseEffect: {
  <E, A2, E2, R2, A, A3, E3, R3>(options: {
    readonly onFailure: (cause: MicroCause<E>) => Micro<A2, E2, R2>
    readonly onSuccess: (a: A) => Micro<A3, E3, R3>
  }): <R>(self: Micro<A, E, R>) => Micro<A2 | A3, E2 | E3, R2 | R3 | R>
  <A, E, R, A2, E2, R2, A3, E3, R3>(
    self: Micro<A, E, R>,
    options: {
      readonly onFailure: (cause: MicroCause<E>) => Micro<A2, E2, R2>
      readonly onSuccess: (a: A) => Micro<A3, E3, R3>
    }
  ): Micro<A2 | A3, E2 | E3, R2 | R3 | R>
} = dual(
  2,
  <A, E, R, A2, E2, R2, A3, E3, R3>(
    self: Micro<A, E, R>,
    options: {
      readonly onFailure: (cause: MicroCause<E>) => Micro<A2, E2, R2>
      readonly onSuccess: (a: A) => Micro<A3, E3, R3>
    }
  ): Micro<A2 | A3, E2 | E3, R2 | R3 | R> => {
    const primitive = Object.create(OnSuccessAndFailureProto)
    primitive[args] = self
    primitive[successCont] = options.onSuccess
    primitive[failureCont] = options.onFailure
    return primitive
  }
)
const OnSuccessAndFailureProto = makePrimitiveProto({
  op: "OnSuccessAndFailure",
  eval(this: any, fiber: MicroFiberImpl): Primitive {
    fiber._stack.push(this)
    return this[args]
  }
})

/**
 * @since 3.4.6
 * @experimental
 * @category pattern matching
 */
export const matchCause: {
  <E, A2, A, A3>(
    options: {
      readonly onFailure: (cause: MicroCause<E>) => A2
      readonly onSuccess: (a: A) => A3
    }
  ): <R>(self: Micro<A, E, R>) => Micro<A2 | A3, never, R>
  <A, E, R, A2, A3>(
    self: Micro<A, E, R>,
    options: {
      readonly onFailure: (cause: MicroCause<E>) => A2
      readonly onSuccess: (a: A) => A3
    }
  ): Micro<A2 | A3, never, R>
} = dual(
  2,
  <A, E, R, A2, A3>(
    self: Micro<A, E, R>,
    options: {
      readonly onFailure: (cause: MicroCause<E>) => A2
      readonly onSuccess: (a: A) => A3
    }
  ): Micro<A2 | A3, never, R> =>
    matchCauseEffect(self, {
      onFailure: (cause) => sync(() => options.onFailure(cause)),
      onSuccess: (value) => sync(() => options.onSuccess(value))
    })
)

/**
 * @since 3.4.6
 * @experimental
 * @category pattern matching
 */
export const matchEffect: {
  <E, A2, E2, R2, A, A3, E3, R3>(
    options: {
      readonly onFailure: (e: E) => Micro<A2, E2, R2>
      readonly onSuccess: (a: A) => Micro<A3, E3, R3>
    }
  ): <R>(self: Micro<A, E, R>) => Micro<A2 | A3, E2 | E3, R2 | R3 | R>
  <A, E, R, A2, E2, R2, A3, E3, R3>(
    self: Micro<A, E, R>,
    options: {
      readonly onFailure: (e: E) => Micro<A2, E2, R2>
      readonly onSuccess: (a: A) => Micro<A3, E3, R3>
    }
  ): Micro<A2 | A3, E2 | E3, R2 | R3 | R>
} = dual(
  2,
  <A, E, R, A2, E2, R2, A3, E3, R3>(
    self: Micro<A, E, R>,
    options: {
      readonly onFailure: (e: E) => Micro<A2, E2, R2>
      readonly onSuccess: (a: A) => Micro<A3, E3, R3>
    }
  ): Micro<A2 | A3, E2 | E3, R2 | R3 | R> =>
    matchCauseEffect(self, {
      onFailure: (cause) => cause._tag === "Fail" ? options.onFailure(cause.error) : failCause(cause),
      onSuccess: options.onSuccess
    })
)

/**
 * @since 3.4.0
 * @experimental
 * @category pattern matching
 */
export const match: {
  <E, A2, A, A3>(
    options: {
      readonly onFailure: (error: E) => A2
      readonly onSuccess: (value: A) => A3
    }
  ): <R>(self: Micro<A, E, R>) => Micro<A2 | A3, never, R>
  <A, E, R, A2, A3>(
    self: Micro<A, E, R>,
    options: {
      readonly onFailure: (error: E) => A2
      readonly onSuccess: (value: A) => A3
    }
  ): Micro<A2 | A3, never, R>
} = dual(
  2,
  <A, E, R, A2, A3>(
    self: Micro<A, E, R>,
    options: {
      readonly onFailure: (error: E) => A2
      readonly onSuccess: (value: A) => A3
    }
  ): Micro<A2 | A3, never, R> =>
    matchEffect(self, {
      onFailure: (error) => sync(() => options.onFailure(error)),
      onSuccess: (value) => sync(() => options.onSuccess(value))
    })
)

// ----------------------------------------------------------------------------
// delays & timeouts
// ----------------------------------------------------------------------------

/**
 * Create a `Micro` effect that will sleep for the specified duration.
 *
 * @since 3.4.0
 * @experimental
 * @category delays & timeouts
 */
export const sleep = (millis: number): Micro<void> =>
  async((resume) => {
    const timeout = setTimeout(() => {
      resume(void_)
    }, millis)
    return sync(() => {
      clearTimeout(timeout)
    })
  })

/**
 * Returns an effect that will delay the execution of this effect by the
 * specified duration.
 *
 * @since 3.4.0
 * @experimental
 * @category delays & timeouts
 */
export const delay: {
  (millis: number): <A, E, R>(self: Micro<A, E, R>) => Micro<A, E, R>
  <A, E, R>(self: Micro<A, E, R>, millis: number): Micro<A, E, R>
} = dual(
  2,
  <A, E, R>(self: Micro<A, E, R>, millis: number): Micro<A, E, R> => andThen(sleep(millis), self)
)

/**
 * Returns an effect that will timeout this effect, that will execute the
 * fallback effect if the timeout elapses before the effect has produced a value.
 *
 * If the timeout elapses, the running effect will be safely interrupted.
 *
 * @since 3.4.0
 * @experimental
 * @category delays & timeouts
 */
export const timeoutOrElse: {
  <A2, E2, R2>(options: {
    readonly duration: number
    readonly onTimeout: LazyArg<Micro<A2, E2, R2>>
  }): <A, E, R>(self: Micro<A, E, R>) => Micro<A | A2, E | E2, R | R2>
  <A, E, R, A2, E2, R2>(self: Micro<A, E, R>, options: {
    readonly duration: number
    readonly onTimeout: LazyArg<Micro<A2, E2, R2>>
  }): Micro<A | A2, E | E2, R | R2>
} = dual(
  2,
  <A, E, R, A2, E2, R2>(self: Micro<A, E, R>, options: {
    readonly duration: number
    readonly onTimeout: LazyArg<Micro<A2, E2, R2>>
  }): Micro<A | A2, E | E2, R | R2> =>
    raceFirst(self, andThen(interruptible(sleep(options.duration)), options.onTimeout))
)

/**
 * Returns an effect that will timeout this effect, that will fail with a
 * `TimeoutException` if the timeout elapses before the effect has produced a
 * value.
 *
 * If the timeout elapses, the running effect will be safely interrupted.
 *
 * @since 3.4.0
 * @experimental
 * @category delays & timeouts
 */
export const timeout: {
  (millis: number): <A, E, R>(self: Micro<A, E, R>) => Micro<A, E | TimeoutException, R>
  <A, E, R>(self: Micro<A, E, R>, millis: number): Micro<A, E | TimeoutException, R>
} = dual(
  2,
  <A, E, R>(self: Micro<A, E, R>, millis: number): Micro<A, E | TimeoutException, R> =>
    timeoutOrElse(self, { duration: millis, onTimeout: () => fail(new TimeoutException()) })
)

/**
 * Returns an effect that will timeout this effect, succeeding with a `None`
 * if the timeout elapses before the effect has produced a value; and `Some` of
 * the produced value otherwise.
 *
 * If the timeout elapses, the running effect will be safely interrupted.
 *
 * @since 3.4.0
 * @experimental
 * @category delays & timeouts
 */
export const timeoutOption: {
  (millis: number): <A, E, R>(self: Micro<A, E, R>) => Micro<Option.Option<A>, E, R>
  <A, E, R>(self: Micro<A, E, R>, millis: number): Micro<Option.Option<A>, E, R>
} = dual(
  2,
  <A, E, R>(self: Micro<A, E, R>, millis: number): Micro<Option.Option<A>, E, R> =>
    raceFirst(
      asSome(self),
      as(interruptible(sleep(millis)), Option.none())
    )
)

// ----------------------------------------------------------------------------
// resources & finalization
// ----------------------------------------------------------------------------

/**
 * @since 3.4.0
 * @experimental
 * @category resources & finalization
 */
export const MicroScopeTypeId: unique symbol = Symbol.for("effect/Micro/MicroScope")

/**
 * @since 3.4.0
 * @experimental
 * @category resources & finalization
 */
export type MicroScopeTypeId = typeof MicroScopeTypeId

/**
 * @since 3.4.0
 * @experimental
 * @category resources & finalization
 */
export interface MicroScope {
  readonly [MicroScopeTypeId]: MicroScopeTypeId
  readonly addFinalizer: (finalizer: (exit: MicroExit<unknown, unknown>) => Micro<void>) => Micro<void>
  readonly fork: Micro<MicroScope.Closeable>
}

/**
 * @since 3.4.0
 * @experimental
 * @category resources & finalization
 */
export declare namespace MicroScope {
  /**
   * @since 3.4.0
   * @experimental
   * @category resources & finalization
   */
  export interface Closeable extends MicroScope {
    readonly close: (exit: MicroExit<any, any>) => Micro<void>
  }
}

/**
 * @since 3.4.0
 * @experimental
 * @category resources & finalization
 */
export const MicroScope: Context.Tag<MicroScope, MicroScope> = Context.GenericTag<MicroScope>("effect/Micro/MicroScope")

class MicroScopeImpl implements MicroScope.Closeable {
  readonly [MicroScopeTypeId]: MicroScopeTypeId
  state: {
    readonly _tag: "Open"
    readonly finalizers: Set<(exit: MicroExit<any, any>) => Micro<void>>
  } | {
    readonly _tag: "Closed"
    readonly exit: MicroExit<any, any>
  } = { _tag: "Open", finalizers: new Set() }

  constructor() {
    this[MicroScopeTypeId] = MicroScopeTypeId
  }

  unsafeAddFinalizer(finalizer: (exit: MicroExit<any, any>) => Micro<void>): void {
    if (this.state._tag === "Open") {
      this.state.finalizers.add(finalizer)
    }
  }
  addFinalizer(finalizer: (exit: MicroExit<any, any>) => Micro<void>): Micro<void> {
    return suspend(() => {
      if (this.state._tag === "Open") {
        this.state.finalizers.add(finalizer)
        return void_
      }
      return finalizer(this.state.exit)
    })
  }
  unsafeRemoveFinalizer(finalizer: (exit: MicroExit<any, any>) => Micro<void>): void {
    if (this.state._tag === "Open") {
      this.state.finalizers.delete(finalizer)
    }
  }
  close(microExit: MicroExit<any, any>): Micro<void> {
    return suspend(() => {
      if (this.state._tag === "Open") {
        const finalizers = Array.from(this.state.finalizers).reverse()
        this.state = { _tag: "Closed", exit: microExit }
        return flatMap(
          forEach(finalizers, (finalizer) => exit(finalizer(microExit))),
          exitVoidAll
        )
      }
      return void_
    })
  }
  get fork() {
    return sync(() => {
      const newScope = new MicroScopeImpl()
      if (this.state._tag === "Closed") {
        newScope.state = this.state
        return newScope
      }
      function fin(exit: MicroExit<any, any>) {
        return newScope.close(exit)
      }
      this.state.finalizers.add(fin)
      newScope.unsafeAddFinalizer((_) => sync(() => this.unsafeRemoveFinalizer(fin)))
      return newScope
    })
  }
}

/**
 * @since 3.4.0
 * @experimental
 * @category resources & finalization
 */
export const scopeMake: Micro<MicroScope.Closeable> = sync(() => new MicroScopeImpl())

/**
 * @since 3.4.0
 * @experimental
 * @category resources & finalization
 */
export const scopeUnsafeMake = (): MicroScope.Closeable => new MicroScopeImpl()

/**
 * Access the current `MicroScope`.
 *
 * @since 3.4.0
 * @experimental
 * @category resources & finalization
 */
export const scope: Micro<MicroScope, never, MicroScope> = service(MicroScope)

/**
 * Provide a `MicroScope` to an effect.
 *
 * @since 3.4.0
 * @experimental
 * @category resources & finalization
 */
export const provideScope: {
  (scope: MicroScope): <A, E, R>(self: Micro<A, E, R>) => Micro<A, E, Exclude<R, MicroScope>>
  <A, E, R>(self: Micro<A, E, R>, scope: MicroScope): Micro<A, E, Exclude<R, MicroScope>>
} = dual(
  2,
  <A, E, R>(self: Micro<A, E, R>, scope: MicroScope): Micro<A, E, Exclude<R, MicroScope>> =>
    provideService(self, MicroScope, scope)
)

/**
 * Provide a `MicroScope` to the given effect, closing it after the effect has
 * finished executing.
 *
 * @since 3.4.0
 * @experimental
 * @category resources & finalization
 */
export const scoped = <A, E, R>(self: Micro<A, E, R>): Micro<A, E, Exclude<R, MicroScope>> =>
  suspend(() => {
    const scope = new MicroScopeImpl()
    return onExit(provideService(self, MicroScope, scope), (exit) => scope.close(exit))
  })

/**
 * Create a resource with a cleanup `Micro` effect, ensuring the cleanup is
 * executed when the `MicroScope` is closed.
 *
 * @since 3.4.0
 * @experimental
 * @category resources & finalization
 */
export const acquireRelease = <A, E, R>(
  acquire: Micro<A, E, R>,
  release: (a: A, exit: MicroExit<unknown, unknown>) => Micro<void>
): Micro<A, E, R | MicroScope> =>
  uninterruptible(flatMap(
    scope,
    (scope) => tap(acquire, (a) => scope.addFinalizer((exit) => release(a, exit)))
  ))

/**
 * Add a finalizer to the current `MicroScope`.
 *
 * @since 3.4.0
 * @experimental
 * @category resources & finalization
 */
export const addFinalizer = (
  finalizer: (exit: MicroExit<unknown, unknown>) => Micro<void>
): Micro<void, never, MicroScope> => flatMap(scope, (scope) => scope.addFinalizer(finalizer))

/**
 * When the `Micro` effect is completed, run the given finalizer effect with the
 * `MicroExit` of the executed effect.
 *
 * @since 3.4.6
 * @experimental
 * @category resources & finalization
 */
export const onExit: {
  <A, E, XE, XR>(
    f: (exit: MicroExit<A, E>) => Micro<void, XE, XR>
  ): <R>(self: Micro<A, E, R>) => Micro<A, E | XE, R | XR>
  <A, E, R, XE, XR>(
    self: Micro<A, E, R>,
    f: (exit: MicroExit<A, E>) => Micro<void, XE, XR>
  ): Micro<A, E | XE, R | XR>
} = dual(
  2,
  <A, E, R, XE, XR>(
    self: Micro<A, E, R>,
    f: (exit: MicroExit<A, E>) => Micro<void, XE, XR>
  ): Micro<A, E | XE, R | XR> =>
    uninterruptibleMask((restore) =>
      matchCauseEffect(restore(self), {
        onFailure: (cause) => flatMap(f(exitFailCause(cause)), () => failCause(cause)),
        onSuccess: (a) => flatMap(f(exitSucceed(a)), () => succeed(a))
      })
    )
)

/**
 * Regardless of the result of the this `Micro` effect, run the finalizer effect.
 *
 * @since 3.4.0
 * @experimental
 * @category resources & finalization
 */
export const ensuring: {
  <XE, XR>(
    finalizer: Micro<void, XE, XR>
  ): <A, E, R>(self: Micro<A, E, R>) => Micro<A, E | XE, R | XR>
  <A, E, R, XE, XR>(
    self: Micro<A, E, R>,
    finalizer: Micro<void, XE, XR>
  ): Micro<A, E | XE, R | XR>
} = dual(
  2,
  <A, E, R, XE, XR>(
    self: Micro<A, E, R>,
    finalizer: Micro<void, XE, XR>
  ): Micro<A, E | XE, R | XR> => onExit(self, (_) => finalizer)
)

/**
 * When the `Micro` effect is completed, run the given finalizer effect if it
 * matches the specified predicate.
 *
 * @since 3.4.6
 * @experimental
 * @category resources & finalization
 */
export const onExitIf: {
  <A, E, XE, XR, B extends MicroExit<A, E>>(
    refinement: Refinement<MicroExit<A, E>, B>,
    f: (exit: B) => Micro<void, XE, XR>
  ): <R>(self: Micro<A, E, R>) => Micro<A, E | XE, R | XR>
  <A, E, XE, XR>(
    predicate: Predicate<MicroExit<NoInfer<A>, NoInfer<E>>>,
    f: (exit: MicroExit<NoInfer<A>, NoInfer<E>>) => Micro<void, XE, XR>
  ): <R>(self: Micro<A, E, R>) => Micro<A, E | XE, R | XR>
  <A, E, R, XE, XR, B extends MicroExit<A, E>>(
    self: Micro<A, E, R>,
    refinement: Refinement<MicroExit<A, E>, B>,
    f: (exit: B) => Micro<void, XE, XR>
  ): Micro<A, E | XE, R | XR>
  <A, E, R, XE, XR>(
    self: Micro<A, E, R>,
    predicate: Predicate<MicroExit<NoInfer<A>, NoInfer<E>>>,
    f: (exit: MicroExit<NoInfer<A>, NoInfer<E>>) => Micro<void, XE, XR>
  ): Micro<A, E | XE, R | XR>
} = dual(
  3,
  <A, E, R, XE, XR, B extends MicroExit<A, E>>(
    self: Micro<A, E, R>,
    refinement: Refinement<MicroExit<A, E>, B>,
    f: (exit: B) => Micro<void, XE, XR>
  ): Micro<A, E | XE, R | XR> => onExit(self, (exit) => (refinement(exit) ? f(exit) : exitVoid))
)

/**
 * When the `Micro` effect fails, run the given finalizer effect with the
 * `MicroCause` of the executed effect.
 *
 * @since 3.4.6
 * @experimental
 * @category resources & finalization
 */
export const onError: {
  <A, E, XE, XR>(
    f: (cause: MicroCause<NoInfer<E>>) => Micro<void, XE, XR>
  ): <R>(self: Micro<A, E, R>) => Micro<A, E | XE, R | XR>
  <A, E, R, XE, XR>(
    self: Micro<A, E, R>,
    f: (cause: MicroCause<NoInfer<E>>) => Micro<void, XE, XR>
  ): Micro<A, E | XE, R | XR>
} = dual(
  2,
  <A, E, R, XE, XR>(
    self: Micro<A, E, R>,
    f: (cause: MicroCause<NoInfer<E>>) => Micro<void, XE, XR>
  ): Micro<A, E | XE, R | XR> => onExitIf(self, exitIsFailure, (exit) => f(exit.cause))
)

/**
 * If this `Micro` effect is aborted, run the finalizer effect.
 *
 * @since 3.4.6
 * @experimental
 * @category resources & finalization
 */
export const onInterrupt: {
  <XE, XR>(
    finalizer: Micro<void, XE, XR>
  ): <A, E, R>(self: Micro<A, E, R>) => Micro<A, E | XE, R | XR>
  <A, E, R, XE, XR>(self: Micro<A, E, R>, finalizer: Micro<void, XE, XR>): Micro<A, E | XE, R | XR>
} = dual(
  2,
  <A, E, R, XE, XR>(self: Micro<A, E, R>, finalizer: Micro<void, XE, XR>): Micro<A, E | XE, R | XR> =>
    onExitIf(self, exitIsInterrupt, (_) => finalizer)
)

/**
 * Acquire a resource, use it, and then release the resource when the `use`
 * effect has completed.
 *
 * @since 3.4.0
 * @experimental
 * @category resources & finalization
 */
export const acquireUseRelease = <Resource, E, R, A, E2, R2, E3, R3>(
  acquire: Micro<Resource, E, R>,
  use: (a: Resource) => Micro<A, E2, R2>,
  release: (a: Resource, exit: MicroExit<A, E2>) => Micro<void, E3, R3>
): Micro<A, E | E2 | E3, R | R2 | R3> =>
  uninterruptibleMask((restore) =>
    flatMap(
      acquire,
      (a) =>
        flatMap(
          exit(restore(use(a))),
          (exit) => andThen(release(a, exit), exit)
        )
    )
  )

// ----------------------------------------------------------------------------
// interruption
// ----------------------------------------------------------------------------

/**
 * Abort the current `Micro` effect.
 *
 * @since 3.4.6
 * @experimental
 * @category interruption
 */
export const interrupt: Micro<never> = failCause(causeInterrupt())

/**
 * Flag the effect as uninterruptible, which means that when the effect is
 * interrupted, it will be allowed to continue running until completion.
 *
 * @since 3.4.0
 * @experimental
 * @category flags
 */
export const uninterruptible = <A, E, R>(
  self: Micro<A, E, R>
): Micro<A, E, R> =>
  withMicroFiber((fiber) => {
    if (!fiber.interruptible) return self
    fiber.interruptible = false
    fiber._stack.push(setInterruptible(true))
    return self
  })

const setInterruptible: (interruptible: boolean) => Primitive = makePrimitive({
  op: "SetInterruptible",
  ensure(fiber) {
    fiber.interruptible = this[args]
    if (fiber._interrupted && fiber.interruptible) {
      return () => exitInterrupt
    }
  }
})

/**
 * Flag the effect as interruptible, which means that when the effect is
 * interrupted, it will be interrupted immediately.
 *
 * @since 3.4.0
 * @experimental
 * @category flags
 */
export const interruptible = <A, E, R>(
  self: Micro<A, E, R>
): Micro<A, E, R> =>
  withMicroFiber((fiber) => {
    if (fiber.interruptible) return self
    fiber.interruptible = true
    fiber._stack.push(setInterruptible(false))
    if (fiber._interrupted) return exitInterrupt
    return self
  })

/**
 * Wrap the given `Micro` effect in an uninterruptible region, preventing the
 * effect from being aborted.
 *
 * You can use the `restore` function to restore a `Micro` effect to the
 * interruptibility state before the `uninterruptibleMask` was applied.
 *
 * @example
 * ```ts
 * import * as Micro from "effect/Micro"
 *
 * Micro.uninterruptibleMask((restore) =>
 *   Micro.sleep(1000).pipe( // uninterruptible
 *     Micro.andThen(restore(Micro.sleep(1000))) // interruptible
 *   )
 * )
 * ```
 *
 * @since 3.4.0
 * @experimental
 * @category interruption
 */
export const uninterruptibleMask = <A, E, R>(
  f: (
    restore: <A, E, R>(effect: Micro<A, E, R>) => Micro<A, E, R>
  ) => Micro<A, E, R>
): Micro<A, E, R> =>
  withMicroFiber((fiber) => {
    if (!fiber.interruptible) return f(identity)
    fiber.interruptible = false
    fiber._stack.push(setInterruptible(true))
    return f(interruptible)
  })

// ========================================================================
// collecting & elements
// ========================================================================

/**
 * @since 3.4.0
 * @experimental
 */
export declare namespace All {
  /**
   * @since 3.4.0
   * @experimental
   */
  export type MicroAny = Micro<any, any, any>

  /**
   * @since 3.4.0
   * @experimental
   */
  export type ReturnIterable<T extends Iterable<MicroAny>, Discard extends boolean> = [T] extends
    [Iterable<Micro<infer A, infer E, infer R>>] ? Micro<
      Discard extends true ? void : Array<A>,
      E,
      R
    >
    : never

  /**
   * @since 3.4.0
   * @experimental
   */
  export type ReturnTuple<T extends ReadonlyArray<unknown>, Discard extends boolean> = Micro<
    Discard extends true ? void
      : T[number] extends never ? []
      : { -readonly [K in keyof T]: T[K] extends Micro<infer _A, infer _E, infer _R> ? _A : never },
    T[number] extends never ? never
      : T[number] extends Micro<infer _A, infer _E, infer _R> ? _E
      : never,
    T[number] extends never ? never
      : T[number] extends Micro<infer _A, infer _E, infer _R> ? _R
      : never
  > extends infer X ? X : never

  /**
   * @since 3.4.0
   * @experimental
   */
  export type ReturnObject<T, Discard extends boolean> = [T] extends [{ [K: string]: MicroAny }] ? Micro<
      Discard extends true ? void :
        { -readonly [K in keyof T]: [T[K]] extends [Micro<infer _A, infer _E, infer _R>] ? _A : never },
      keyof T extends never ? never
        : T[keyof T] extends Micro<infer _A, infer _E, infer _R> ? _E
        : never,
      keyof T extends never ? never
        : T[keyof T] extends Micro<infer _A, infer _E, infer _R> ? _R
        : never
    >
    : never

  /**
   * @since 3.4.0
   * @experimental
   */
  export type IsDiscard<A> = [Extract<A, { readonly discard: true }>] extends [never] ? false : true

  /**
   * @since 3.4.0
   * @experimental
   */
  export type Return<
    Arg extends Iterable<MicroAny> | Record<string, MicroAny>,
    O extends {
      readonly concurrency?: Concurrency | undefined
      readonly discard?: boolean | undefined
    }
  > = [Arg] extends [ReadonlyArray<MicroAny>] ? ReturnTuple<Arg, IsDiscard<O>>
    : [Arg] extends [Iterable<MicroAny>] ? ReturnIterable<Arg, IsDiscard<O>>
    : [Arg] extends [Record<string, MicroAny>] ? ReturnObject<Arg, IsDiscard<O>>
    : never
}

/**
 * Runs all the provided effects in sequence respecting the structure provided in input.
 *
 * Supports multiple arguments, a single argument tuple / array or record / struct.
 *
 * @since 3.4.0
 * @experimental
 * @category collecting & elements
 */
export const all = <
  const Arg extends Iterable<Micro<any, any, any>> | Record<string, Micro<any, any, any>>,
  O extends {
    readonly concurrency?: Concurrency | undefined
    readonly discard?: boolean | undefined
  }
>(arg: Arg, options?: O): All.Return<Arg, O> => {
  if (Array.isArray(arg) || isIterable(arg)) {
    return (forEach as any)(arg, identity, options)
  } else if (options?.discard) {
    return (forEach as any)(Object.values(arg), identity, options)
  }
  return suspend(() => {
    const out: Record<string, unknown> = {}
    return as(
      forEach(Object.entries(arg), ([key, effect]) =>
        map(effect, (value) => {
          out[key] = value
        }), {
        discard: true,
        concurrency: options?.concurrency
      }),
      out
    )
  }) as any
}

/**
 * @since 3.11.0
 * @experimental
 * @category collecting & elements
 */
export const whileLoop: <A, E, R>(options: {
  readonly while: LazyArg<boolean>
  readonly body: LazyArg<Micro<A, E, R>>
  readonly step: (a: A) => void
}) => Micro<void, E, R> = makePrimitive({
  op: "While",
  contA(value, fiber) {
    this[args].step(value)
    if (this[args].while()) {
      fiber._stack.push(this)
      return this[args].body()
    }
    return exitVoid
  },
  eval(fiber) {
    if (this[args].while()) {
      fiber._stack.push(this)
      return this[args].body()
    }
    return exitVoid
  }
})

/**
 * For each element of the provided iterable, run the effect and collect the
 * results.
 *
 * If the `discard` option is set to `true`, the results will be discarded and
 * the effect will return `void`.
 *
 * The `concurrency` option can be set to control how many effects are run
 * concurrently. By default, the effects are run sequentially.
 *
 * @since 3.4.0
 * @experimental
 * @category collecting & elements
 */
export const forEach: {
  <A, B, E, R>(iterable: Iterable<A>, f: (a: A, index: number) => Micro<B, E, R>, options?: {
    readonly concurrency?: Concurrency | undefined
    readonly discard?: false | undefined
  }): Micro<Array<B>, E, R>
  <A, B, E, R>(iterable: Iterable<A>, f: (a: A, index: number) => Micro<B, E, R>, options: {
    readonly concurrency?: Concurrency | undefined
    readonly discard: true
  }): Micro<void, E, R>
} = <
  A,
  B,
  E,
  R
>(iterable: Iterable<A>, f: (a: A, index: number) => Micro<B, E, R>, options?: {
  readonly concurrency?: Concurrency | undefined
  readonly discard?: boolean | undefined
}): Micro<any, E, R> =>
  withMicroFiber((parent) => {
    const concurrencyOption = options?.concurrency === "inherit"
      ? parent.getRef(CurrentConcurrency)
      : options?.concurrency ?? 1
    const concurrency = concurrencyOption === "unbounded"
      ? Number.POSITIVE_INFINITY
      : Math.max(1, concurrencyOption)

    const items = Arr.fromIterable(iterable)
    let length = items.length
    if (length === 0) {
      return options?.discard ? void_ : succeed([])
    }

    const out: Array<B> | undefined = options?.discard ? undefined : new Array(length)
    let index = 0

    if (concurrency === 1) {
      return as(
        whileLoop({
          while: () => index < items.length,
          body: () => f(items[index], index),
          step: out ?
            (b) => out[index++] = b :
            (_) => index++
        }),
        out as any
      )
    }
    return async((resume) => {
      const fibers = new Set<MicroFiber<unknown, unknown>>()
      let result: MicroExit<any, any> | undefined = undefined
      let inProgress = 0
      let doneCount = 0
      let pumping = false
      let interrupted = false
      function pump() {
        pumping = true
        while (inProgress < concurrency && index < length) {
          const currentIndex = index
          const item = items[currentIndex]
          index++
          inProgress++
          try {
            const child = unsafeFork(parent, f(item, currentIndex), true, true)
            fibers.add(child)
            child.addObserver((exit) => {
              fibers.delete(child)
              if (interrupted) {
                return
              } else if (exit._tag === "Failure") {
                if (result === undefined) {
                  result = exit
                  length = index
                  fibers.forEach((fiber) => fiber.unsafeInterrupt())
                }
              } else if (out !== undefined) {
                out[currentIndex] = exit.value
              }
              doneCount++
              inProgress--
              if (doneCount === length) {
                resume(result ?? succeed(out))
              } else if (!pumping && inProgress < concurrency) {
                pump()
              }
            })
          } catch (err) {
            result = exitDie(err)
            length = index
            fibers.forEach((fiber) => fiber.unsafeInterrupt())
          }
        }
        pumping = false
      }
      pump()

      return suspend(() => {
        interrupted = true
        index = length
        return fiberInterruptAll(fibers)
      })
    })
  })

/**
 * Effectfully filter the elements of the provided iterable.
 *
 * Use the `concurrency` option to control how many elements are processed
 * concurrently.
 *
 * @since 3.4.0
 * @experimental
 * @category collecting & elements
 */
export const filter = <A, E, R>(iterable: Iterable<A>, f: (a: NoInfer<A>) => Micro<boolean, E, R>, options?: {
  readonly concurrency?: Concurrency | undefined
  readonly negate?: boolean | undefined
}): Micro<Array<A>, E, R> =>
  filterMap(iterable, (a) =>
    map(f(a), (pass) => {
      pass = options?.negate ? !pass : pass
      return pass ? Option.some(a) : Option.none()
    }), options)

/**
 * Effectfully filter the elements of the provided iterable.
 *
 * Use the `concurrency` option to control how many elements are processed
 * concurrently.
 *
 * @since 3.4.0
 * @experimental
 * @category collecting & elements
 */
export const filterMap = <A, B, E, R>(
  iterable: Iterable<A>,
  f: (a: NoInfer<A>) => Micro<Option.Option<B>, E, R>,
  options?: {
    readonly concurrency?: Concurrency | undefined
  }
): Micro<Array<B>, E, R> =>
  suspend(() => {
    const out: Array<B> = []
    return as(
      forEach(iterable, (a) =>
        map(f(a), (o) => {
          if (o._tag === "Some") {
            out.push(o.value)
          }
        }), {
        discard: true,
        concurrency: options?.concurrency
      }),
      out
    )
  })

// ----------------------------------------------------------------------------
// do notation
// ----------------------------------------------------------------------------

/**
 * Start a do notation block.
 *
 * @since 3.4.0
 * @experimental
 * @category do notation
 */
export const Do: Micro<{}> = succeed({})

/**
 * Bind the success value of this `Micro` effect to the provided name.
 *
 * @since 3.4.0
 * @experimental
 * @category do notation
 */
export const bindTo: {
  <N extends string>(name: N): <A, E, R>(self: Micro<A, E, R>) => Micro<{ [K in N]: A }, E, R>
  <A, E, R, N extends string>(self: Micro<A, E, R>, name: N): Micro<{ [K in N]: A }, E, R>
} = doNotation.bindTo<MicroTypeLambda>(map)

/**
 * Bind the success value of this `Micro` effect to the provided name.
 *
 * @since 3.4.0
 * @experimental
 * @category do notation
 */
export const bind: {
  <N extends string, A extends Record<string, any>, B, E2, R2>(
    name: N,
    f: (a: NoInfer<A>) => Micro<B, E2, R2>
  ): <E, R>(self: Micro<A, E, R>) => Micro<Simplify<Omit<A, N> & { [K in N]: B }>, E | E2, R | R2>
  <A extends Record<string, any>, E, R, B, E2, R2, N extends string>(
    self: Micro<A, E, R>,
    name: N,
    f: (a: NoInfer<A>) => Micro<B, E2, R2>
  ): Micro<Simplify<Omit<A, N> & { [K in N]: B }>, E | E2, R | R2>
} = doNotation.bind<MicroTypeLambda>(map, flatMap)

const let_: {
  <N extends string, A extends Record<string, any>, B>(
    name: N,
    f: (a: NoInfer<A>) => B
  ): <E, R>(self: Micro<A, E, R>) => Micro<Simplify<Omit<A, N> & { [K in N]: B }>, E, R>
  <A extends Record<string, any>, E, R, B, N extends string>(
    self: Micro<A, E, R>,
    name: N,
    f: (a: NoInfer<A>) => B
  ): Micro<Simplify<Omit<A, N> & { [K in N]: B }>, E, R>
} = doNotation.let_<MicroTypeLambda>(map)

export {
  /**
   * Bind the result of a synchronous computation to the given name.
   *
   * @since 3.4.0
   * @experimental
   * @category do notation
   */
  let_ as let
}

// ----------------------------------------------------------------------------
// fibers & forking
// ----------------------------------------------------------------------------

/**
 * Run the `Micro` effect in a new `MicroFiber` that can be awaited, joined, or
 * aborted.
 *
 * When the parent `Micro` finishes, this `Micro` will be aborted.
 *
 * @since 3.4.0
 * @experimental
 * @category fiber & forking
 */
export const fork = <A, E, R>(
  self: Micro<A, E, R>
): Micro<MicroFiber<A, E>, never, R> =>
  withMicroFiber((fiber) => {
    fiberMiddleware.interruptChildren ??= fiberInterruptChildren
    return succeed(unsafeFork(fiber, self))
  })

const unsafeFork = <FA, FE, A, E, R>(
  parent: MicroFiberImpl<FA, FE>,
  effect: Micro<A, E, R>,
  immediate = false,
  daemon = false
): MicroFiber<A, E> => {
  const child = new MicroFiberImpl<A, E>(parent.context, parent.interruptible)
  if (!daemon) {
    parent.children().add(child)
    child.addObserver(() => parent.children().delete(child))
  }
  if (immediate) {
    child.evaluate(effect as any)
  } else {
    parent.getRef(CurrentScheduler).scheduleTask(() => child.evaluate(effect as any), 0)
  }
  return child
}

/**
 * Run the `Micro` effect in a new `MicroFiber` that can be awaited, joined, or
 * aborted.
 *
 * It will not be aborted when the parent `Micro` finishes.
 *
 * @since 3.4.0
 * @experimental
 * @category fiber & forking
 */
export const forkDaemon = <A, E, R>(
  self: Micro<A, E, R>
): Micro<MicroFiber<A, E>, never, R> => withMicroFiber((fiber) => succeed(unsafeFork(fiber, self, false, true)))

/**
 * Run the `Micro` effect in a new `MicroFiber` that can be awaited, joined, or
 * aborted.
 *
 * The lifetime of the handle will be attached to the provided `MicroScope`.
 *
 * @since 3.4.0
 * @experimental
 * @category fiber & forking
 */
export const forkIn: {
  (scope: MicroScope): <A, E, R>(self: Micro<A, E, R>) => Micro<MicroFiber<A, E>, never, R>
  <A, E, R>(self: Micro<A, E, R>, scope: MicroScope): Micro<MicroFiber<A, E>, never, R>
} = dual(
  2,
  <A, E, R>(self: Micro<A, E, R>, scope: MicroScope): Micro<MicroFiber<A, E>, never, R> =>
    uninterruptibleMask((restore) =>
      flatMap(scope.fork, (scope) =>
        tap(
          restore(forkDaemon(onExit(self, (exit) => scope.close(exit)))),
          (fiber) => scope.addFinalizer((_) => fiberInterrupt(fiber))
        ))
    )
)

/**
 * Run the `Micro` effect in a new `MicroFiber` that can be awaited, joined, or
 * aborted.
 *
 * The lifetime of the handle will be attached to the current `MicroScope`.
 *
 * @since 3.4.0
 * @experimental
 * @category fiber & forking
 */
export const forkScoped = <A, E, R>(self: Micro<A, E, R>): Micro<MicroFiber<A, E>, never, R | MicroScope> =>
  flatMap(scope, (scope) => forkIn(self, scope))

// ----------------------------------------------------------------------------
// execution
// ----------------------------------------------------------------------------

/**
 * Execute the `Micro` effect and return a `MicroFiber` that can be awaited, joined,
 * or aborted.
 *
 * You can listen for the result by adding an observer using the handle's
 * `addObserver` method.
 *
 * @example
 * ```ts
 * import * as Micro from "effect/Micro"
 *
 * const handle = Micro.succeed(42).pipe(
 *   Micro.delay(1000),
 *   Micro.runFork
 * )
 *
 * handle.addObserver((exit) => {
 *   console.log(exit)
 * })
 * ```
 *
 * @since 3.4.0
 * @experimental
 * @category execution
 */
export const runFork = <A, E>(
  effect: Micro<A, E>,
  options?: {
    readonly signal?: AbortSignal | undefined
    readonly scheduler?: MicroScheduler | undefined
  } | undefined
): MicroFiberImpl<A, E> => {
  const fiber = new MicroFiberImpl<A, E>(CurrentScheduler.context(
    options?.scheduler ?? new MicroSchedulerDefault()
  ))
  fiber.evaluate(effect as any)
  if (options?.signal) {
    if (options.signal.aborted) {
      fiber.unsafeInterrupt()
    } else {
      const abort = () => fiber.unsafeInterrupt()
      options.signal.addEventListener("abort", abort, { once: true })
      fiber.addObserver(() => options.signal!.removeEventListener("abort", abort))
    }
  }
  return fiber
}

/**
 * Execute the `Micro` effect and return a `Promise` that resolves with the
 * `MicroExit` of the computation.
 *
 * @since 3.4.6
 * @experimental
 * @category execution
 */
export const runPromiseExit = <A, E>(
  effect: Micro<A, E>,
  options?: {
    readonly signal?: AbortSignal | undefined
    readonly scheduler?: MicroScheduler | undefined
  } | undefined
): Promise<MicroExit<A, E>> =>
  new Promise((resolve, _reject) => {
    const handle = runFork(effect, options)
    handle.addObserver(resolve)
  })

/**
 * Execute the `Micro` effect and return a `Promise` that resolves with the
 * successful value of the computation.
 *
 * @since 3.4.0
 * @experimental
 * @category execution
 */
export const runPromise = <A, E>(
  effect: Micro<A, E>,
  options?: {
    readonly signal?: AbortSignal | undefined
    readonly scheduler?: MicroScheduler | undefined
  } | undefined
): Promise<A> =>
  runPromiseExit(effect, options).then((exit) => {
    if (exit._tag === "Failure") {
      throw exit.cause
    }
    return exit.value
  })

/**
 * Attempt to execute the `Micro` effect synchronously and return the `MicroExit`.
 *
 * If any asynchronous effects are encountered, the function will return a
 * `CauseDie` containing the `MicroFiber`.
 *
 * @since 3.4.6
 * @experimental
 * @category execution
 */
export const runSyncExit = <A, E>(effect: Micro<A, E>): MicroExit<A, E> => {
  const scheduler = new MicroSchedulerDefault()
  const fiber = runFork(effect, { scheduler })
  scheduler.flush()
  return fiber._exit ?? exitDie(fiber)
}

/**
 * Attempt to execute the `Micro` effect synchronously and return the success
 * value.
 *
 * @since 3.4.0
 * @experimental
 * @category execution
 */
export const runSync = <A, E>(effect: Micro<A, E>): A => {
  const exit = runSyncExit(effect)
  if (exit._tag === "Failure") throw exit.cause
  return exit.value
}

// ----------------------------------------------------------------------------
// Errors
// ----------------------------------------------------------------------------

/**
 * @since 3.4.0
 * @experimental
 * @category errors
 */
export interface YieldableError extends Pipeable, Inspectable, Readonly<Error> {
  readonly [Effectable.EffectTypeId]: Effect.VarianceStruct<never, this, never>
  readonly [Effectable.StreamTypeId]: Stream.VarianceStruct<never, this, never>
  readonly [Effectable.SinkTypeId]: Sink.VarianceStruct<never, unknown, never, this, never>
  readonly [Effectable.ChannelTypeId]: Channel.VarianceStruct<never, unknown, this, unknown, never, unknown, never>
  readonly [TypeId]: Micro.Variance<never, this, never>
  [Symbol.iterator](): MicroIterator<Micro<never, this, never>>
}

const YieldableError: new(message?: string) => YieldableError = (function() {
  class YieldableError extends globalThis.Error {}
  Object.assign(YieldableError.prototype, MicroProto, StructuralPrototype, {
    [identifier]: "Failure",
    [evaluate]() {
      return fail(this)
    },
    toString(this: Error) {
      return this.message ? `${this.name}: ${this.message}` : this.name
    },
    toJSON() {
      return { ...this }
    },
    [NodeInspectSymbol](this: Error): string {
      const stack = this.stack
      if (stack) {
        return `${this.toString()}\n${stack.split("\n").slice(1).join("\n")}`
      }
      return this.toString()
    }
  })
  return YieldableError as any
})()

/**
 * @since 3.4.0
 * @experimental
 * @category errors
 */
export const Error: new<A extends Record<string, any> = {}>(
  args: Equals<A, {}> extends true ? void
    : { readonly [P in keyof A]: A[P] }
) => YieldableError & Readonly<A> = (function() {
  return class extends YieldableError {
    constructor(args: any) {
      super()
      if (args) {
        Object.assign(this, args)
      }
    }
  } as any
})()

/**
 * @since 3.4.0
 * @experimental
 * @category errors
 */
export const TaggedError = <Tag extends string>(tag: Tag): new<A extends Record<string, any> = {}>(
  args: Equals<A, {}> extends true ? void
    : { readonly [P in keyof A as P extends "_tag" ? never : P]: A[P] }
) => YieldableError & { readonly _tag: Tag } & Readonly<A> => {
  class Base extends Error<{}> {
    readonly _tag = tag
  }
  ;(Base.prototype as any).name = tag
  return Base as any
}

/**
 * Represents a checked exception which occurs when an expected element was
 * unable to be found.
 *
 * @since 3.4.4
 * @experimental
 * @category errors
 */
export class NoSuchElementException extends TaggedError("NoSuchElementException")<{ message?: string | undefined }> {}

/**
 * Represents a checked exception which occurs when a timeout occurs.
 *
 * @since 3.4.4
 * @experimental
 * @category errors
 */
export class TimeoutException extends TaggedError("TimeoutException") {}<|MERGE_RESOLUTION|>--- conflicted
+++ resolved
@@ -413,25 +413,7 @@
  * @experimental
  * @category MicroFiber
  */
-<<<<<<< HEAD
-export declare namespace MicroExit {
-  /**
-   * @since 3.4.6
-   * @experimental
-   * @category MicroExit
-   */
-  export type Success<A, E = never> = Either.Right<A, MicroCause<E>>
-
-  /**
-   * @since 3.4.6
-   * @experimental
-   * @category MicroExit
-   */
-  export type Failure<A, E = never> = Either.Left<A, MicroCause<E>>
-}
-=======
 export const MicroFiberTypeId = Symbol.for("effect/Micro/MicroFiber")
->>>>>>> 131b6fe5
 
 /**
  * @since 3.11.0
@@ -640,26 +622,17 @@
  * @experimental
  * @category MicroFiber
  */
-<<<<<<< HEAD
-export const exitIsInterrupt = <A, E>(self: MicroExit<A, E>): self is Either.Left<A, MicroCause.Interrupt> =>
-  exitIsFailure(self) && self.left._tag === "Interrupt"
-=======
 export const fiberInterrupt = <A, E>(self: MicroFiber<A, E>): Micro<void> =>
   suspend(() => {
     self.unsafeInterrupt()
     return asVoid(fiberAwait(self))
   })
->>>>>>> 131b6fe5
 
 /**
  * @since 3.11.0
  * @experimental
  * @category MicroFiber
  */
-<<<<<<< HEAD
-export const exitIsFail = <A, E>(self: MicroExit<A, E>): self is Either.Left<A, MicroCause.Fail<E>> =>
-  exitIsFailure(self) && self.left._tag === "Fail"
-=======
 export const fiberInterruptAll = <A extends Iterable<MicroFiber<any, any>>>(fibers: A): Micro<void> =>
   suspend(() => {
     for (const fiber of fibers) fiber.unsafeInterrupt()
@@ -843,7 +816,6 @@
     return self
   } as Fn
 }
->>>>>>> 131b6fe5
 
 /**
  * Creates a `Micro` effect that will succeed with the specified constant value.
@@ -852,10 +824,6 @@
  * @experimental
  * @category constructors
  */
-<<<<<<< HEAD
-export const exitIsDie = <A, E>(self: MicroExit<A, E>): self is Either.Left<A, MicroCause.Die> =>
-  exitIsFailure(self) && self.left._tag === "Die"
-=======
 export const succeed: <A>(value: A) => Micro<A> = makeExit({
   op: "Success",
   prop: "value",
@@ -864,7 +832,6 @@
     return cont ? cont[successCont](this[args], fiber) : fiber.yieldWith(this)
   }
 })
->>>>>>> 131b6fe5
 
 /**
  * Creates a `Micro` effect that will fail with the specified `MicroCause`.
