--- conflicted
+++ resolved
@@ -1,8 +1,4 @@
-<<<<<<< HEAD
-let moduleVersion = "3.17.14"
-=======
 let moduleVersion = "3.18.4"
->>>>>>> 92a4f3f4
 
 export const getCurrentVersion = () => moduleVersion
 
