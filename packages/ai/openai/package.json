--- conflicted
+++ resolved
@@ -1,11 +1,7 @@
 {
   "name": "@effect/ai-openai",
   "type": "module",
-<<<<<<< HEAD
-  "version": "0.31.0",
-=======
   "version": "0.33.0",
->>>>>>> 92a4f3f4
   "license": "MIT",
   "description": "Effect modules for working with AI apis",
   "homepage": "https://effect.website",
