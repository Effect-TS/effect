# @effect/ai-google

<<<<<<< HEAD
=======
## 0.9.0

### Minor Changes

- [#5614](https://github.com/Effect-TS/effect/pull/5614) [`c63e658`](https://github.com/Effect-TS/effect/commit/c63e6582244fbb50d31650c4b4ea0660fe194652) Thanks @IMax153! - Previously, tool call handler errors were _always_ raised as an expected error in the Effect `E` channel at the point of execution of the tool call handler (i.e. when a `generate*` method is invoked on a `LanguageModel`).

  With this PR, the end user now has control over whether tool call handler errors should be raised as an Effect error, or returned by the SDK to allow, for example, sending that error information to another application.

  ### Tool Call Specification

  The `Tool.make` and `Tool.providerDefined` constructors now take an extra optional parameter called `failureMode`, which can be set to either `"error"` or `"return"`.

  ```ts
  import { Tool } from "@effect/ai"
  import { Schema } from "effect"

  const MyTool = Tool.make("MyTool", {
    description: "My special tool",
    failureMode: "return" // "error" (default) or "return"
    parameters: {
      myParam: Schema.String
    },
    success: Schema.Struct({
      mySuccess: Schema.String
    }),
    failure: Schema.Struct({
      myFailure: Schema.String
    })
  })

  ```

  The semantics of `failureMode` are as follows:
  - If set to `"error"` (the default), errors that occur during tool call handler execution will be returned in the error channel of the calling effect
  - If set to `"return"`, errors that occur during tool call handler execution will be captured and returned as part of the tool call result

  ### Response - Tool Result Parts

  The `result` field of a `"tool-result"` part of a large language model provider response is now represented as an `Either`.
  - If the `result` is a `Left`, the `result` will be the `failure` specified in the tool call specification
  - If the `result` is a `Right`, the `result` will be the `success` specified in the tool call specification

  This is only relevant if the end user sets `failureMode` to `"return"`. If set to `"error"` (the default), then the `result` property will always be a `Right` with the successful result of the tool call handler.

  Similarly the `encodedResult` field of a `"tool-result"` part will be represented as an `EitherEncoded`, where:
  - `{ _tag: "Left", left: <failure> }` represents a tool call handler failure
  - `{ _tag: "Right", right: <success> }` represents a tool call handler success

  ### Prompt - Tool Result Parts

  The `result` field of a `"tool-result"` part of a prompt will now only accept an `EitherEncoded` as specified above.

### Patch Changes

- Updated dependencies [[`6ae2f5d`](https://github.com/Effect-TS/effect/commit/6ae2f5da45a9ed9832605eca12b3e2bf2e2a1a67), [`c63e658`](https://github.com/Effect-TS/effect/commit/c63e6582244fbb50d31650c4b4ea0660fe194652)]:
  - effect@3.18.4
  - @effect/ai@0.30.0

## 0.8.0

### Patch Changes

- Updated dependencies [[`1c6ab74`](https://github.com/Effect-TS/effect/commit/1c6ab74b314b2b6df8bb1b1a0cb9527ceda0e3fa), [`70fe803`](https://github.com/Effect-TS/effect/commit/70fe803469db3355ffbf8359b52c351f1c2dc137), [`c296e32`](https://github.com/Effect-TS/effect/commit/c296e32554143b84ae8987046984e1cf1852417c), [`a098ddf`](https://github.com/Effect-TS/effect/commit/a098ddfc551f5aa0a7c36f9b4928372a64d4d9f2), [`f8b93ac`](https://github.com/Effect-TS/effect/commit/f8b93ac6446efd3dd790778b0fc71d299a38f272)]:
  - effect@3.18.0
  - @effect/ai@0.29.0
  - @effect/platform@0.92.0
  - @effect/experimental@0.56.0

## 0.7.1

### Patch Changes

- [#5571](https://github.com/Effect-TS/effect/pull/5571) [`122aa53`](https://github.com/Effect-TS/effect/commit/122aa53058ff008cf605cc2f0f0675a946c3cae9) Thanks @IMax153! - Ensure that AI provider clients filter response status for stream requests

>>>>>>> 92a4f3f4
## 0.7.0

### Patch Changes

- Updated dependencies [[`d4d86a8`](https://github.com/Effect-TS/effect/commit/d4d86a81f02b94e09fce8004ce2c5369c505ca5a)]:
  - @effect/platform@0.91.0
  - @effect/ai@0.28.0
  - @effect/experimental@0.55.0

## 0.6.1

### Patch Changes

- [#5521](https://github.com/Effect-TS/effect/pull/5521) [`fa49bc8`](https://github.com/Effect-TS/effect/commit/fa49bc86b14599300d106f306ceaf82a79121b80) Thanks @IMax153! - Fix provider metadata and parse tool call parameters safely

- [#5523](https://github.com/Effect-TS/effect/pull/5523) [`3128917`](https://github.com/Effect-TS/effect/commit/3128917009e639555f684668825e5d93a97618dd) Thanks @IMax153! - Fix handling of anyOf conversion from JSONSchema to OpenAPI schema

- Updated dependencies [[`fa49bc8`](https://github.com/Effect-TS/effect/commit/fa49bc86b14599300d106f306ceaf82a79121b80)]:
  - @effect/ai@0.27.1

## 0.6.0

### Minor Changes

- [#5469](https://github.com/Effect-TS/effect/pull/5469) [`42b914a`](https://github.com/Effect-TS/effect/commit/42b914a0e8750350ce17d434afaec7d655ddf4b7) Thanks @IMax153! - Refactor the Effect AI SDK and associated provider packages

  This pull request contains a complete refactor of the base Effect AI SDK package
  as well as the associated provider integration packages to improve flexibility
  and enhance ergonomics. Major changes are outlined below.

  ## Modules

  All modules in the base Effect AI SDK have had the leading `Ai` prefix dropped
  from their name (except for the `AiError` module).

  For example, the `AiLanguageModel` module is now the `LanguageModel` module.

  In addition, the `AiInput` module has been renamed to the `Prompt` module.

  ## Prompts

  The `Prompt` module has been completely redesigned with flexibility in mind.

  The `Prompt` module now supports building a prompt using either the constructors
  exposed from the `Prompt` module, or using raw prompt content parts / messages,
  which should be familiar to those coming from other AI SDKs.

  In addition, the `system` option has been removed from all `LanguageModel` methods
  and must now be provided as part of the prompt.

  **Prompt Constructors**

  ```ts
  import { LanguageModel, Prompt } from "@effect/ai"

  const textPart = Prompt.makePart("text", {
    text: "What is machine learning?"
  })

  const userMessage = Prompt.makeMessage("user", {
    content: [textPart]
  })

  const systemMessage = Prompt.makeMessage("system", {
    content: "You are an expert in machine learning"
  })

  const program = LanguageModel.generateText({
    prompt: Prompt.fromMessages([systemMessage, userMessage])
  })
  ```

  **Raw Prompt Input**

  ```ts
  import { LanguageModel } from "@effect/ai"

  const program = LanguageModel.generateText({
    prompt: [
      { role: "system", content: "You are an expert in machine learning" },
      {
        role: "user",
        content: [{ type: "text", text: "What is machine learning?" }]
      }
    ]
  })
  ```

  **NOTE**: Providing a plain string as a prompt is still supported, and will be converted
  internally into a user message with a single text content part.

  ### Provider-Specific Options

  To support specification of provider-specific options when interacting with large
  language model providers, support has been added for adding provider-specific
  options to the parts of a `Prompt`.

  ```ts
  import { LanguageModel } from "@effect/ai"
  import { AnthropicLanguageModel } from "@effect/ai-anthropic"

  const Claude = AnthropicLanguageModel.model("claude-sonnet-4-20250514")

  const program = LanguageModel.generateText({
    prompt: [
      {
        role: "user",
        content: [{ type: "text", text: "What is machine learning?" }],
        options: {
          anthropic: { cacheControl: { type: "ephemeral", ttl: "1h" } }
        }
      }
    ]
  }).pipe(Effect.provide(Claude))
  ```

  ## Responses

  The `Response` module has also been completely redesigned to support a wider
  variety of response parts, particularly when streaming.

  ### Streaming Responses

  When streaming text via the `LanguageModel.streamText` method, you will now
  receive a stream of content parts instead of a stream of responses, which should
  make it much simpler to filter down the stream to the parts you are interested in.

  In addition, additional content parts will be present in the stream to allow you to track,
  for example, when a text content part starts / ends.

  ### Tool Calls / Tool Call Results

  The decoded parts of a `Response` (as returned by the methods of `LanguageModel`)
  are now fully type-safe on tool calls / tool call results. Filtering the content parts of a
  response to tool calls will narrow the type of the tool call `params` based on the tool
  `name`. Similarly, filtering the response to tool call results will narrow the type of the
  tool call `result` based on the tool `name`.

  ```ts
  import { LanguageModel, Tool, Toolkit } from "@effect/ai"
  import { Effect, Schema } from "effect"

  const DadJokeTool = Tool.make("DadJokeTool", {
    parameters: { topic: Schema.String },
    success: Schema.Struct({ joke: Schema.String })
  })

  const FooTool = Tool.make("FooTool", {
    parameters: { foo: Schema.Number },
    success: Schema.Struct({ bar: Schema.Boolean })
  })

  const MyToolkit = Toolkit.make(DadJokeTool, FooTool)

  const program = Effect.gen(function* () {
    const response = yield* LanguageModel.generateText({
      prompt: "Tell me a dad joke",
      toolkit: MyToolkit
    })

    for (const toolCall of response.toolCalls) {
      if (toolCall.name === "DadJokeTool") {
        //         ^? "DadJokeTool" | "FooTool"
        toolCall.params
        //       ^? { readonly topic: string }
      }
    }

    for (const toolResult of response.toolResults) {
      if (toolResult.name === "DadJokeTool") {
        //           ^? "DadJokeTool" | "FooTool"
        toolResult.result
        //         ^? { readonly joke: string }
      }
    }
  })
  ```

  ### Provider Metadata

  As with provider-specific options, provider-specific metadata is now returned as
  part of the response from the large language model provider.

  ```ts
  import { LanguageModel } from "@effect/ai"
  import { AnthropicLanguageModel } from "@effect/ai-anthropic"
  import { Effect } from "effect"

  const Claude = AnthropicLanguageModel.model("claude-4-sonnet-20250514")

  const program = Effect.gen(function* () {
    const response = yield* LanguageModel.generateText({
      prompt: "What is the meaning of life?"
    })

    for (const part of response.content) {
      // When metadata **is not** defined for a content part, accessing the
      // provider's key on the part's metadata will return an untyped record
      if (part.type === "text") {
        const metadata = part.metadata.anthropic
        //    ^? { readonly [x: string]: unknown } | undefined
      }
      // When metadata **is** defined for a content part, accessing the
      // provider's key on the part's metadata will return typed metadata
      if (part.type === "reasoning") {
        const metadata = part.metadata.anthropic
        //    ^? AnthropicReasoningInfo | undefined
      }
    }
  }).pipe(Effect.provide(Claude))
  ```

  ## Tool Calls

  The `Tool` module has been enhanced to support provider-defined tools (e.g.
  web search, computer use, etc.). Large language model providers which support
  calling their own tools now have a separate module present in their provider
  integration packages which contain definitions for their tools.

  These provider-defined tools can be included alongside user-defined tools in
  existing `Toolkit`s. Provider-defined tools that require a user-space handler
  will be raise a type error in the associated `Toolkit` layer if no such handler
  is defined.

  ```ts
  import { LanguageModel, Tool, Toolkit } from "@effect/ai"
  import { AnthropicTool } from "@effect/ai-anthropic"
  import { Schema } from "effect"

  const DadJokeTool = Tool.make("DadJokeTool", {
    parameters: { topic: Schema.String },
    success: Schema.Struct({ joke: Schema.String })
  })

  const MyToolkit = Toolkit.make(
    DadJokeTool,
    AnthropicTool.WebSearch_20250305({ max_uses: 1 })
  )

  const program = LanguageModel.generateText({
    prompt: "Search the web for a dad joke",
    toolkit: MyToolkit
  })
  ```

  ## AiError

  The `AiError` type has been refactored into a union of different error types
  which can be raised by the Effect AI SDK. The goal of defining separate error
  types is to allow providing the end-user with more granular information about
  the error that occurred.

  For now, the following errors have been defined. More error types may be added
  over time based upon necessity / use case.

  ```ts
  type AiError =
    | HttpRequestError,
    | HttpResponseError,
    | MalformedInput,
    | MalformedOutput,
    | UnknownError
  ```

### Patch Changes

- Updated dependencies [[`42b914a`](https://github.com/Effect-TS/effect/commit/42b914a0e8750350ce17d434afaec7d655ddf4b7)]:
  - @effect/ai@0.27.0

## 0.5.0

### Patch Changes

- Updated dependencies []:
  - @effect/ai@0.26.0
  - @effect/experimental@0.54.6

## 0.4.0

### Patch Changes

- Updated dependencies [[`5a0f4f1`](https://github.com/Effect-TS/effect/commit/5a0f4f176687a39d9fa46bb894bb7ac3175b0e87)]:
  - effect@3.17.1
  - @effect/ai@0.25.0
  - @effect/experimental@0.54.0

## 0.3.0

### Patch Changes

- Updated dependencies [[`7813640`](https://github.com/Effect-TS/effect/commit/7813640279d9e3a3e7fc0a29bfb5c6d5fb3c270f)]:
  - @effect/platform@0.90.0
  - @effect/ai@0.24.0
  - @effect/experimental@0.54.0

## 0.2.0

### Patch Changes

- Updated dependencies [[`40c3c87`](https://github.com/Effect-TS/effect/commit/40c3c875f724264312b43002859c82bed9ad0df9), [`ed2c74a`](https://github.com/Effect-TS/effect/commit/ed2c74ae8fa4ea0dd06ea84a3e58cd32e6916104), [`073a1b8`](https://github.com/Effect-TS/effect/commit/073a1b8be5dbfa87454393ee7346f5bc36a4fd63), [`f382e99`](https://github.com/Effect-TS/effect/commit/f382e99e409838a879246250fc3994b9bf5b3c2c), [`e8c7ba5`](https://github.com/Effect-TS/effect/commit/e8c7ba5fd3eb0c3ae3039fc24c09d69391987989), [`7e10415`](https://github.com/Effect-TS/effect/commit/7e1041599ade25103428703f5d2dfd7378a09636), [`e9bdece`](https://github.com/Effect-TS/effect/commit/e9bdececdc24f60a246be5055eca71a0d49ea7f2), [`8d95eb0`](https://github.com/Effect-TS/effect/commit/8d95eb0356b1d1736204836c275d201a547d208d)]:
  - effect@3.17.0
  - @effect/ai@0.23.0
  - @effect/experimental@0.53.0
  - @effect/platform@0.89.0

## 0.1.2

### Patch Changes

- Updated dependencies [[`f5dfabf`](https://github.com/Effect-TS/effect/commit/f5dfabf51ba481a4468c1509c537314978ef6cec), [`17a5ea8`](https://github.com/Effect-TS/effect/commit/17a5ea8fa29785fe6e4c9480f2a2e9c8c59f3f38), [`d25f22b`](https://github.com/Effect-TS/effect/commit/d25f22be7598abe977caf6cdac3b0dd78b438c48)]:
  - effect@3.16.14
  - @effect/platform@0.88.1
  - @effect/experimental@0.52.1
  - @effect/ai@0.22.1

## 0.1.1

### Patch Changes

- [#5209](https://github.com/Effect-TS/effect/pull/5209) [`3deaa66`](https://github.com/Effect-TS/effect/commit/3deaa66e022e361a2036ce6bfc9d76f77d9cc948) Thanks @tim-smart! - fix ai layerConfig regression, to allow for conditional Config variables

## 0.1.0

### Patch Changes

- Updated dependencies [[`27206d7`](https://github.com/Effect-TS/effect/commit/27206d7f0558d7fe28de57bf54f1d0cc83acc92e), [`dbabf5e`](https://github.com/Effect-TS/effect/commit/dbabf5e76fa63b050d2b6c466713c7dc59f07d3c)]:
  - @effect/platform@0.88.0
  - @effect/ai@0.22.0
  - @effect/experimental@0.52.0

## 0.0.7

### Patch Changes

- Updated dependencies [[`c1c05a8`](https://github.com/Effect-TS/effect/commit/c1c05a8242fb5df7445b4a12387a60eac7726eb7), [`81fe4a2`](https://github.com/Effect-TS/effect/commit/81fe4a2c81d5e30e180a60e68c52016a27b350db)]:
  - effect@3.16.13
  - @effect/ai@0.21.17
  - @effect/experimental@0.51.14
  - @effect/platform@0.87.13

## 0.0.6

### Patch Changes

- [#5186](https://github.com/Effect-TS/effect/pull/5186) [`e5692ab`](https://github.com/Effect-TS/effect/commit/e5692ab2be157b885f449ffb5c5f022eca04a59e) Thanks @IMax153! - Do not use `Config.Wrap` for AI provider `layerConfig`

- Updated dependencies [[`32ba77a`](https://github.com/Effect-TS/effect/commit/32ba77ae304d2161362a73e8b61965332626cf2d), [`d5e25b2`](https://github.com/Effect-TS/effect/commit/d5e25b237f05670ee42b386cb40b2cb448fc11d7)]:
  - @effect/platform@0.87.12
  - @effect/ai@0.21.16
  - @effect/experimental@0.51.13

## 0.0.5

### Patch Changes

- Updated dependencies [[`001392b`](https://github.com/Effect-TS/effect/commit/001392ba8bfcad101bb034348a7415012fb12f72), [`7bfb099`](https://github.com/Effect-TS/effect/commit/7bfb099cb5528511b8d63045c4fbb4dc9cb18528)]:
  - @effect/platform@0.87.11
  - @effect/ai@0.21.15
  - @effect/experimental@0.51.12

## 0.0.4

### Patch Changes

- Updated dependencies [[`678318d`](https://github.com/Effect-TS/effect/commit/678318d2e88233156b006acda56c2d138ee3ffa0), [`678318d`](https://github.com/Effect-TS/effect/commit/678318d2e88233156b006acda56c2d138ee3ffa0)]:
  - @effect/platform@0.87.10
  - @effect/ai@0.21.14
  - @effect/experimental@0.51.11

## 0.0.3

### Patch Changes

- Updated dependencies [[`54514a2`](https://github.com/Effect-TS/effect/commit/54514a2f53166de27ad7e756dbf12194691fd4af)]:
  - @effect/platform@0.87.9
  - @effect/ai@0.21.13
  - @effect/experimental@0.51.10

## 0.0.2

### Patch Changes

- Updated dependencies [[`4ce4f82`](https://github.com/Effect-TS/effect/commit/4ce4f824f6fdef492be1d35c05a490ffce518c89)]:
  - @effect/platform@0.87.8
  - @effect/experimental@0.51.9
  - @effect/ai@0.21.12

## 0.0.1

### Patch Changes

- [#5029](https://github.com/Effect-TS/effect/pull/5029) [`d92d12a`](https://github.com/Effect-TS/effect/commit/d92d12acb6097a4fa6c9c918faa3cd5c3fb6c778) Thanks @IMax153! - Cleanup AiLanguageModel construction and finish basic support for gemini

- Updated dependencies [[`d92d12a`](https://github.com/Effect-TS/effect/commit/d92d12acb6097a4fa6c9c918faa3cd5c3fb6c778), [`25ca0cf`](https://github.com/Effect-TS/effect/commit/25ca0cf141139cd44ff53081b1c877f8f3ab5e41), [`d92d12a`](https://github.com/Effect-TS/effect/commit/d92d12acb6097a4fa6c9c918faa3cd5c3fb6c778)]:
  - @effect/ai@0.21.11<|MERGE_RESOLUTION|>--- conflicted
+++ resolved
@@ -1,7 +1,5 @@
 # @effect/ai-google
 
-<<<<<<< HEAD
-=======
 ## 0.9.0
 
 ### Minor Changes
@@ -76,7 +74,6 @@
 
 - [#5571](https://github.com/Effect-TS/effect/pull/5571) [`122aa53`](https://github.com/Effect-TS/effect/commit/122aa53058ff008cf605cc2f0f0675a946c3cae9) Thanks @IMax153! - Ensure that AI provider clients filter response status for stream requests
 
->>>>>>> 92a4f3f4
 ## 0.7.0
 
 ### Patch Changes
