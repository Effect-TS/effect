{
  "name": "@effect/ai-google",
  "type": "module",
<<<<<<< HEAD
  "version": "0.7.0",
=======
  "version": "0.9.0",
>>>>>>> 92a4f3f4
  "license": "MIT",
  "description": "Effect modules for working with AI apis",
  "homepage": "https://effect.website",
  "repository": {
    "type": "git",
    "url": "https://github.com/Effect-TS/effect.git",
    "directory": "packages/ai/google"
  },
  "bugs": {
    "url": "https://github.com/Effect-TS/effect/issues"
  },
  "tags": [
    "typescript",
    "algebraic-data-types",
    "functional-programming"
  ],
  "keywords": [
    "typescript",
    "algebraic-data-types",
    "functional-programming"
  ],
  "publishConfig": {
    "access": "public",
    "provenance": true,
    "directory": "dist",
    "linkDirectory": false
  },
  "exports": {
    "./package.json": "./package.json",
    ".": "./src/index.ts",
    "./*": "./src/*.ts",
    "./internal/*": null
  },
  "scripts": {
    "codegen": "build-utils prepare-v3",
    "build": "pnpm build-esm && pnpm build-annotate && pnpm build-cjs && build-utils pack-v3",
    "build-esm": "tsc -b tsconfig.build.json",
    "build-cjs": "babel build/esm --plugins @babel/transform-export-namespace-from --plugins @babel/transform-modules-commonjs --out-dir build/cjs --source-maps",
    "build-annotate": "babel build/esm --plugins annotate-pure-calls --out-dir build/esm --source-maps",
    "check": "tsc -b tsconfig.json",
    "test": "vitest",
    "coverage": "vitest --coverage"
  },
  "peerDependencies": {
    "@effect/ai": "workspace:^",
    "@effect/experimental": "workspace:^",
    "@effect/platform": "workspace:^",
    "effect": "workspace:^"
  },
  "devDependencies": {
    "@effect/ai": "workspace:^",
    "@effect/experimental": "workspace:^",
    "@effect/platform": "workspace:^",
    "@effect/platform-node": "workspace:^",
    "@tim-smart/openapi-gen": "^0.4.10",
    "effect": "workspace:^"
  }
}<|MERGE_RESOLUTION|>--- conflicted
+++ resolved
@@ -1,11 +1,7 @@
 {
   "name": "@effect/ai-google",
   "type": "module",
-<<<<<<< HEAD
-  "version": "0.7.0",
-=======
   "version": "0.9.0",
->>>>>>> 92a4f3f4
   "license": "MIT",
   "description": "Effect modules for working with AI apis",
   "homepage": "https://effect.website",
