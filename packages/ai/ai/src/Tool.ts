--- conflicted
+++ resolved
@@ -1456,18 +1456,12 @@
  * @since 1.0.0
  * @category Annotations
  */
-<<<<<<< HEAD
-export class OpenWorld extends Context.Reference<OpenWorld>()("@effect/ai/Tool/OpenWorld", {
-  defaultValue: constTrue
-}) {}
-=======
 export class OpenWorld extends Context.Reference<OpenWorld>()(
   "@effect/ai/Tool/OpenWorld",
   {
     defaultValue: constTrue
   }
 ) {}
->>>>>>> 92a4f3f4
 
 // Licensed under BSD-3-Clause (below code only)
 // Code adapted from https://github.com/fastify/secure-json-parse/blob/783fcb1b5434709466759847cec974381939673a/index.js
