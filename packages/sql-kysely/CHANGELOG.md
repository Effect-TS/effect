--- conflicted
+++ resolved
@@ -1,7 +1,5 @@
 # @effect/sql-kysely
 
-<<<<<<< HEAD
-=======
 ## 0.42.0
 
 ### Patch Changes
@@ -10,7 +8,6 @@
   - effect@3.18.0
   - @effect/sql@0.46.0
 
->>>>>>> 92a4f3f4
 ## 0.41.0
 
 ### Patch Changes
