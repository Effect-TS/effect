--- conflicted
+++ resolved
@@ -54,13 +54,9 @@
   "devDependencies": {
     "@effect/cluster": "workspace:^",
     "@effect/platform": "workspace:^",
-<<<<<<< HEAD
-    "@types/bun": "^1.2.5",
-=======
     "@effect/rpc": "workspace:^",
     "@effect/sql": "workspace:^",
-    "@types/bun": "^1.2.2",
->>>>>>> d70b39cb
+    "@types/bun": "^1.2.5",
     "effect": "workspace:^"
   },
   "effect": {
