--- conflicted
+++ resolved
@@ -60,26 +60,4 @@
 })
 
 /** @internal */
-<<<<<<< HEAD
-export const layerPlatform = Layer.succeed(Runner.PlatformRunner, platformRunnerImpl)
-
-/** @internal */
-export const layer = <I, R, E, O>(
-  process: (request: I) => Stream.Stream<O, E, R>,
-  options?: Runner.Runner.Options<I, E, O>
-): Layer.Layer<never, WorkerError, R> => Layer.provide(Runner.layer(process, options), layerPlatform)
-
-/** @internal */
-export const layerSerialized = <
-  A extends Schema.TaggedRequest.Any,
-  I,
-  R,
-  Handlers extends Runner.SerializedRunner.Handlers<A>
->(
-  schema: Schema.Schema<A, I, R>,
-  handlers: Handlers
-): Layer.Layer<never, WorkerError, R | Runner.SerializedRunner.HandlersContext<Handlers>> =>
-  Layer.provide(Runner.layerSerialized(schema, handlers), layerPlatform)
-=======
-export const layer = Layer.succeed(Runner.PlatformRunner, platformRunnerImpl)
->>>>>>> ac5ee6b8
+export const layer = Layer.succeed(Runner.PlatformRunner, platformRunnerImpl)