--- conflicted
+++ resolved
@@ -1,11 +1,7 @@
 {
   "name": "effect",
-<<<<<<< HEAD
-  "version": "2.0.0-next.39",
+  "version": "2.0.0-next.42",
   "packageManager": "pnpm@8.7.3",
-=======
-  "version": "2.0.0-next.42",
->>>>>>> 26305ddd
   "publishConfig": {
     "access": "public"
   },
