--- conflicted
+++ resolved
@@ -2874,17 +2874,8 @@
     peerDependencies:
       '@babel/core': ^6.0.0-0 || 7.x
 
-<<<<<<< HEAD
-  babel-plugin-istanbul@6.1.1:
-    resolution: {integrity: sha512-Y1IQok9821cC9onCx5otgFfRm7Lm+I+wwxOx738M/WLPZ9Q42m4IG5W0FNX8WLL2gYMZo3JkuXIH2DOpWM+qwA==}
-    engines: {node: '>=8'}
-
-  babel-plugin-polyfill-corejs2@0.4.11:
-    resolution: {integrity: sha512-sMEJ27L0gRHShOh5G54uAAPaiCOygY/5ratXuiyb2G46FmlSpc9eFCzYVyDiPxfNbwzA7mYahmjQc5q+CZQ09Q==}
-=======
   babel-plugin-polyfill-corejs2@0.4.10:
     resolution: {integrity: sha512-rpIuu//y5OX6jVU+a5BCn1R5RSZYWAl2Nar76iwaOdycqb6JPxediskWFMMl7stfwNJR4b7eiQvh5fB5TEQJTQ==}
->>>>>>> 915ebec4
     peerDependencies:
       '@babel/core': ^7.4.0 || ^8.0.0-0 <8.0.0
 
@@ -9043,21 +9034,7 @@
     dependencies:
       '@babel/core': 7.24.5
 
-<<<<<<< HEAD
-  babel-plugin-istanbul@6.1.1:
-    dependencies:
-      '@babel/helper-plugin-utils': 7.24.5
-      '@istanbuljs/load-nyc-config': 1.1.0
-      '@istanbuljs/schema': 0.1.3
-      istanbul-lib-instrument: 5.2.1
-      test-exclude: 6.0.0
-    transitivePeerDependencies:
-      - supports-color
-
-  babel-plugin-polyfill-corejs2@0.4.11(@babel/core@7.24.5):
-=======
   babel-plugin-polyfill-corejs2@0.4.10(@babel/core@7.24.5):
->>>>>>> 915ebec4
     dependencies:
       '@babel/compat-data': 7.24.4
       '@babel/core': 7.24.5
