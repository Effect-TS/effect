import type * as Cause from "../Cause.js"
import * as Chunk from "../Chunk.js"
import * as Context from "../Context.js"
import type * as Deferred from "../Deferred.js"
import type * as Differ from "../Differ.js"
import type * as Effect from "../Effect.js"
import * as Either from "../Either.js"
import * as Equal from "../Equal.js"
import type * as ExecutionStrategy from "../ExecutionStrategy.js"
import type * as Exit from "../Exit.js"
import type * as Fiber from "../Fiber.js"
import * as FiberId from "../FiberId.js"
import type * as FiberRef from "../FiberRef.js"
import type * as FiberStatus from "../FiberStatus.js"
import type { FunctionN, LazyArg } from "../Function.js"
import { dual, identity, pipe } from "../Function.js"
import { globalValue } from "../GlobalValue.js"
import * as Hash from "../Hash.js"
import * as HashMap from "../HashMap.js"
import * as HashSet from "../HashSet.js"
import { format, NodeInspectSymbol, toJSON } from "../Inspectable.js"
import * as List from "../List.js"
import type * as LogLevel from "../LogLevel.js"
import type * as LogSpan from "../LogSpan.js"
import type * as MetricLabel from "../MetricLabel.js"
import * as MutableRef from "../MutableRef.js"
import * as Option from "../Option.js"
import { pipeArguments } from "../Pipeable.js"
import { hasProperty, isObject, isPromise, isString, type Predicate, type Refinement } from "../Predicate.js"
import * as ReadonlyArray from "../ReadonlyArray.js"
import type * as Request from "../Request.js"
import type * as BlockedRequests from "../RequestBlock.js"
import type * as RequestResolver from "../RequestResolver.js"
import type * as RuntimeFlags from "../RuntimeFlags.js"
import * as RuntimeFlagsPatch from "../RuntimeFlagsPatch.js"
import type * as Scope from "../Scope.js"
import type * as Tracer from "../Tracer.js"
import type { NoInfer } from "../Types.js"
import * as _blockedRequests from "./blockedRequests.js"
import * as internalCause from "./cause.js"
import * as deferred from "./deferred.js"
import * as internalDiffer from "./differ.js"
import { effectVariance, StructuralCommitPrototype } from "./effectable.js"
import type * as FiberRuntime from "./fiberRuntime.js"
import type * as fiberScope from "./fiberScope.js"
import * as DeferredOpCodes from "./opCodes/deferred.js"
import * as OpCodes from "./opCodes/effect.js"
import * as _runtimeFlags from "./runtimeFlags.js"
import * as internalTracer from "./tracer.js"

// -----------------------------------------------------------------------------
// Effect
// -----------------------------------------------------------------------------

/** @internal */
const EffectErrorSymbolKey = "effect/EffectError"

/** @internal */
export const EffectErrorTypeId = Symbol.for(EffectErrorSymbolKey)

/** @internal */
export type EffectErrorTypeId = typeof EffectErrorTypeId

/** @internal */
export interface EffectError<out E> {
  readonly [EffectErrorTypeId]: EffectErrorTypeId
  readonly _tag: "EffectError"
  readonly cause: Cause.Cause<E>
}

/** @internal */
export const isEffectError = (u: unknown): u is EffectError<unknown> => hasProperty(u, EffectErrorTypeId)

/** @internal */
export const makeEffectError = <E>(cause: Cause.Cause<E>): EffectError<E> => ({
  [EffectErrorTypeId]: EffectErrorTypeId,
  _tag: "EffectError",
  cause
})

<<<<<<< HEAD
/** @internal */
export const blocked = <R, E, A>(
  blockedRequests: BlockedRequests.RequestBlock<R>,
  _continue: Effect.Effect<R, E, A>
): Effect.Blocked<R, E, A> => {
=======
/**
 * @internal
 */
export const blocked = <E, A>(
  blockedRequests: BlockedRequests.RequestBlock,
  _continue: Effect.Effect<never, E, A>
): Effect.Blocked<E, A> => {
>>>>>>> 8a1e98ce
  const effect = new EffectPrimitive("Blocked") as any
  effect.i0 = blockedRequests
  effect.i1 = _continue
  return effect
}

<<<<<<< HEAD
/** @internal*/
export const runRequestBlock = <R>(
  blockedRequests: BlockedRequests.RequestBlock<R>
): Effect.Blocked<R, never, void> => {
=======
/**
 * @internal
 */
export const runRequestBlock = (
  blockedRequests: BlockedRequests.RequestBlock
): Effect.Effect<never, never, void> => {
>>>>>>> 8a1e98ce
  const effect = new EffectPrimitive("RunBlocked") as any
  effect.i0 = blockedRequests
  return effect
}

/** @internal */
export const EffectTypeId: Effect.EffectTypeId = Symbol.for("effect/Effect") as Effect.EffectTypeId

/** @internal */
export type Primitive =
  | Async
  | Commit
  | Failure
  | OnFailure
  | OnSuccess
  | OnStep
  | OnSuccessAndFailure
  | Success
  | Sync
  | UpdateRuntimeFlags
  | While
  | WithRuntime
  | Yield
  | OpTag
  | Blocked
  | RunBlocked
  | Either.Either<any, any>
  | Option.Option<any>

/** @internal */
export type Continuation =
  | OnSuccess
  | OnStep
  | OnSuccessAndFailure
  | OnFailure
  | While
  | RevertFlags

/** @internal */
export class RevertFlags {
  readonly _op = OpCodes.OP_REVERT_FLAGS
  constructor(
    readonly patch: RuntimeFlagsPatch.RuntimeFlagsPatch,
    readonly op: Primitive & { _op: OpCodes.OP_UPDATE_RUNTIME_FLAGS }
  ) {
  }
}

/** @internal */
class EffectPrimitive {
  public i0 = undefined
  public i1 = undefined
  public i2 = undefined
  public trace = undefined;
  [EffectTypeId] = effectVariance
  constructor(readonly _op: Primitive["_op"]) {}
  [Equal.symbol](this: {}, that: unknown) {
    return this === that
  }
  [Hash.symbol](this: {}) {
    return Hash.random(this)
  }
  pipe() {
    return pipeArguments(this, arguments)
  }
  toJSON() {
    return {
      _id: "Effect",
      _op: this._op,
      i0: toJSON(this.i0),
      i1: toJSON(this.i1),
      i2: toJSON(this.i2)
    }
  }
  toString() {
    return format(this.toJSON())
  }
  [NodeInspectSymbol]() {
    return this.toJSON()
  }
}

/** @internal */
class EffectPrimitiveFailure {
  public i0 = undefined
  public i1 = undefined
  public i2 = undefined
  public trace = undefined;
  [EffectTypeId] = effectVariance
  constructor(readonly _op: Primitive["_op"]) {
    // @ts-expect-error
    this._tag = _op
  }
  [Equal.symbol](this: {}, that: unknown) {
    return this === that
  }
  [Hash.symbol](this: {}) {
    return Hash.random(this)
  }
  get cause() {
    return this.i0
  }
  pipe() {
    return pipeArguments(this, arguments)
  }
  toJSON() {
    return {
      _id: "Exit",
      _tag: this._op,
      cause: (this.cause as any).toJSON()
    }
  }
  toString() {
    return format(this.toJSON())
  }
  [NodeInspectSymbol]() {
    return this.toJSON()
  }
}

/** @internal */
class EffectPrimitiveSuccess {
  public i0 = undefined
  public i1 = undefined
  public i2 = undefined
  public trace = undefined;
  [EffectTypeId] = effectVariance
  constructor(readonly _op: Primitive["_op"]) {
    // @ts-expect-error
    this._tag = _op
  }
  [Equal.symbol](this: {}, that: unknown) {
    return this === that
  }
  [Hash.symbol](this: {}) {
    return Hash.random(this)
  }
  get value() {
    return this.i0
  }
  pipe() {
    return pipeArguments(this, arguments)
  }
  toJSON() {
    return {
      _id: "Exit",
      _tag: this._op,
      value: toJSON(this.value)
    }
  }
  toString() {
    return format(this.toJSON())
  }
  [NodeInspectSymbol]() {
    return this.toJSON()
  }
}

/** @internal */
export type Op<Tag extends string, Body = {}> = Effect.Effect<never, never, never> & Body & {
  readonly _op: Tag
}

/** @internal */
export interface Async extends
  Op<OpCodes.OP_ASYNC, {
    i0(resume: (effect: Primitive) => void): void
    readonly i1: FiberId.FiberId
  }>
{}

/** @internal */
export interface Blocked<out E = any, out A = any> extends
  Op<"Blocked", {
    readonly i0: BlockedRequests.RequestBlock
    readonly i1: Effect.Effect<never, E, A>
  }>
{}

/** @internal */
export interface RunBlocked extends
  Op<"RunBlocked", {
    readonly i0: BlockedRequests.RequestBlock
  }>
{}

/** @internal */
export interface Failure extends
  Op<OpCodes.OP_FAILURE, {
    readonly i0: Cause.Cause<unknown>
  }>
{}

/** @internal */
export interface OpTag extends Op<OpCodes.OP_TAG, {}> {}

/** @internal */
export interface Commit extends
  Op<OpCodes.OP_COMMIT, {
    commit(): Effect.Effect<unknown, unknown, unknown>
  }>
{}

/** @internal */
export interface OnFailure extends
  Op<OpCodes.OP_ON_FAILURE, {
    readonly i0: Primitive
    i1(a: Cause.Cause<unknown>): Primitive
  }>
{}

/** @internal */
export interface OnSuccess extends
  Op<OpCodes.OP_ON_SUCCESS, {
    readonly i0: Primitive
    i1(a: unknown): Primitive
  }>
{}

/** @internal */
export interface OnStep extends Op<"OnStep", { readonly i0: Primitive }> {}

/** @internal */
export interface OnSuccessAndFailure extends
  Op<OpCodes.OP_ON_SUCCESS_AND_FAILURE, {
    readonly i0: Primitive
    i1(a: Cause.Cause<unknown>): Primitive
    i2(a: unknown): Primitive
  }>
{}

/** @internal */
export interface Success extends
  Op<OpCodes.OP_SUCCESS, {
    readonly i0: unknown
  }>
{}

/** @internal */
export interface Sync extends
  Op<OpCodes.OP_SYNC, {
    i0(): unknown
  }>
{}

/** @internal */
export interface UpdateRuntimeFlags extends
  Op<OpCodes.OP_UPDATE_RUNTIME_FLAGS, {
    readonly i0: RuntimeFlagsPatch.RuntimeFlagsPatch
    readonly i1?: (oldRuntimeFlags: RuntimeFlags.RuntimeFlags) => Primitive
  }>
{}

/** @internal */
export interface While extends
  Op<OpCodes.OP_WHILE, {
    i0(): boolean
    i1(): Primitive
    i2(a: unknown): void
  }>
{}

/** @internal */
export interface WithRuntime extends
  Op<OpCodes.OP_WITH_RUNTIME, {
    i0(fiber: FiberRuntime.FiberRuntime<unknown, unknown>, status: FiberStatus.Running): Primitive
  }>
{}

/** @internal */
export interface Yield extends Op<OpCodes.OP_YIELD> {}

/** @internal */
export const isEffect = (u: unknown): u is Effect.Effect<unknown, unknown, unknown> => hasProperty(u, EffectTypeId)

/* @internal */
export const withFiberRuntime = <R, E, A>(
  withRuntime: (fiber: FiberRuntime.FiberRuntime<E, A>, status: FiberStatus.Running) => Effect.Effect<R, E, A>
): Effect.Effect<R, E, A> => {
  const effect = new EffectPrimitive(OpCodes.OP_WITH_RUNTIME) as any
  effect.i0 = withRuntime
  return effect
}

/* @internal */
export const acquireUseRelease = dual<
  <A, R2, E2, A2, R3, X>(
    use: (a: A) => Effect.Effect<R2, E2, A2>,
    release: (a: A, exit: Exit.Exit<E2, A2>) => Effect.Effect<R3, never, X>
  ) => <R, E>(acquire: Effect.Effect<R, E, A>) => Effect.Effect<R | R2 | R3, E | E2, A2>,
  <R, E, A, R2, E2, A2, R3, X>(
    acquire: Effect.Effect<R, E, A>,
    use: (a: A) => Effect.Effect<R2, E2, A2>,
    release: (a: A, exit: Exit.Exit<E2, A2>) => Effect.Effect<R3, never, X>
  ) => Effect.Effect<R | R2 | R3, E | E2, A2>
>(3, <R, E, A, R2, E2, A2, R3, X>(
  acquire: Effect.Effect<R, E, A>,
  use: (a: A) => Effect.Effect<R2, E2, A2>,
  release: (a: A, exit: Exit.Exit<E2, A2>) => Effect.Effect<R3, never, X>
): Effect.Effect<R | R2 | R3, E | E2, A2> =>
  uninterruptibleMask((restore) =>
    flatMap(
      acquire,
      (a) =>
        flatMap(exit(suspend(() => restore(use(a)))), (exit): Effect.Effect<R | R2 | R3, E | E2, A2> => {
          return suspend(() => release(a, exit)).pipe(
            matchCauseEffect({
              onFailure: (cause) => {
                switch (exit._tag) {
                  case OpCodes.OP_FAILURE: {
                    return failCause(internalCause.parallel(exit.i0, cause))
                  }
                  case OpCodes.OP_SUCCESS: {
                    return failCause(cause)
                  }
                }
              },
              onSuccess: () => exit
            })
          )
        })
    )
  ))

/* @internal */
export const as = dual<
  <B>(value: B) => <R, E, A>(self: Effect.Effect<R, E, A>) => Effect.Effect<R, E, B>,
  <R, E, A, B>(self: Effect.Effect<R, E, A>, value: B) => Effect.Effect<R, E, B>
>(2, (self, value) => flatMap(self, () => succeed(value)))

/* @internal */
export const asUnit = <R, E, A>(self: Effect.Effect<R, E, A>): Effect.Effect<R, E, void> => as(self, void 0)

const withSignalAndCallback = <T, U>(
  register: FunctionN<[U, AbortSignal], T>,
  callback: U
): readonly [T] | readonly [T, AbortController] => {
  if (register.length === 2) {
    const controller = new AbortController()
    return [register(callback, controller.signal), controller] as const
  }
  return [(register as FunctionN<[U], T>)(callback)] as const
}

/* @internal */
export const async = <R, E, A>(
  register: (
    callback: (_: Effect.Effect<R, E, A>) => void,
    signal: AbortSignal
  ) => void | Effect.Effect<R, never, void>,
  blockingOn: FiberId.FiberId = FiberId.none
): Effect.Effect<R, E, A> =>
  suspend(() => {
    let cancelerRef: Effect.Effect<R, never, void> | void = undefined
    let controllerRef: AbortController | undefined = undefined
    const effect = new EffectPrimitive(OpCodes.OP_ASYNC) as any
    effect.i0 = (resume: (_: Effect.Effect<R, E, A>) => void) => {
      ;[cancelerRef, controllerRef] = withSignalAndCallback(register, resume)
    }
    effect.i1 = blockingOn
    return onInterrupt(effect, () => {
      if (controllerRef) {
        controllerRef.abort()
      }
      return cancelerRef ?? unit
    })
  })

/* @internal */
export const asyncEither = <R, E, A>(
  register: (
    callback: (effect: Effect.Effect<R, E, A>) => void
  ) => Either.Either<Effect.Effect<R, never, void>, Effect.Effect<R, E, A>>,
  blockingOn: FiberId.FiberId = FiberId.none
): Effect.Effect<R, E, A> =>
  async<R, E, A>((resume) => {
    const result = register(resume)
    if (Either.isRight(result)) {
      resume(result.right)
    } else {
      return result.left
    }
  }, blockingOn)

/* @internal */
export const catchAllCause = dual<
  <E, R2, E2, A2>(
    f: (cause: Cause.Cause<E>) => Effect.Effect<R2, E2, A2>
  ) => <R, A>(self: Effect.Effect<R, E, A>) => Effect.Effect<R2 | R, E2, A2 | A>,
  <R, A, E, R2, E2, A2>(
    self: Effect.Effect<R, E, A>,
    f: (cause: Cause.Cause<E>) => Effect.Effect<R2, E2, A2>
  ) => Effect.Effect<R2 | R, E2, A2 | A>
>(2, (self, f) => {
  const effect = new EffectPrimitive(OpCodes.OP_ON_FAILURE) as any
  effect.i0 = self
  effect.i1 = f
  return effect
})

/* @internal */
export const catchAll = dual<
  <E, R2, E2, A2>(
    f: (e: E) => Effect.Effect<R2, E2, A2>
  ) => <R, A>(self: Effect.Effect<R, E, A>) => Effect.Effect<R2 | R, E2, A2 | A>,
  <R, A, E, R2, E2, A2>(
    self: Effect.Effect<R, E, A>,
    f: (e: E) => Effect.Effect<R2, E2, A2>
  ) => Effect.Effect<R2 | R, E2, A2 | A>
>(2, (self, f) => matchEffect(self, { onFailure: f, onSuccess: succeed }))

/**
 * @macro identity
 * @internal
 */
export const unified = <Args extends ReadonlyArray<any>, Ret extends Effect.Effect<any, any, any>>(
  f: (...args: Args) => Ret
) =>
(...args: Args): Effect.Effect.Unify<Ret> => f(...args)

/* @internal */
export const catchIf = dual<
  {
    <E, EA extends E, EB extends EA, R2, E2, A2>(
      refinement: Refinement<EA, EB>,
      f: (e: EB) => Effect.Effect<R2, E2, A2>
    ): <R, A>(self: Effect.Effect<R, E, A>) => Effect.Effect<R2 | R, Exclude<E, EB> | E2, A2 | A>
    <E, EX extends E, R2, E2, A2>(
      predicate: Predicate<EX>,
      f: (e: EX) => Effect.Effect<R2, E2, A2>
    ): <R, A>(self: Effect.Effect<R, E, A>) => Effect.Effect<R2 | R, E | E2, A2 | A>
  },
  {
    <R, E, A, EA extends E, EB extends EA, R2, E2, A2>(
      self: Effect.Effect<R, E, A>,
      refinement: Refinement<EA, EB>,
      f: (e: EB) => Effect.Effect<R2, E2, A2>
    ): Effect.Effect<R2 | R, Exclude<E, EB> | E2, A2 | A>
    <R, E, A, EX extends E, R2, E2, A2>(
      self: Effect.Effect<R, E, A>,
      predicate: Predicate<EX>,
      f: (e: EX) => Effect.Effect<R2, E2, A2>
    ): Effect.Effect<R2 | R, E | E2, A2 | A>
  }
>(3, <R, E, A, EX extends E, R2, E2, A2>(
  self: Effect.Effect<R, E, A>,
  predicate: Predicate<EX>,
  f: (e: EX) => Effect.Effect<R2, E2, A2>
) =>
  catchAllCause(self, (cause): Effect.Effect<R2 | R, E | E2, A2 | A> => {
    const either = internalCause.failureOrCause(cause)
    switch (either._tag) {
      case "Left": {
        return predicate(either.left as EX) ? f(either.left as EX) : failCause(cause)
      }
      case "Right": {
        return failCause(either.right)
      }
    }
  }))

/* @internal */
export const catchSome = dual<
  <E, R2, E2, A2>(
    pf: (e: E) => Option.Option<Effect.Effect<R2, E2, A2>>
  ) => <R, A>(self: Effect.Effect<R, E, A>) => Effect.Effect<R2 | R, E | E2, A2 | A>,
  <R, A, E, R2, E2, A2>(
    self: Effect.Effect<R, E, A>,
    pf: (e: E) => Option.Option<Effect.Effect<R2, E2, A2>>
  ) => Effect.Effect<R2 | R, E | E2, A2 | A>
>(2, <R, A, E, R2, E2, A2>(
  self: Effect.Effect<R, E, A>,
  pf: (e: E) => Option.Option<Effect.Effect<R2, E2, A2>>
) =>
  catchAllCause(self, (cause): Effect.Effect<R2 | R, E | E2, A2 | A> => {
    const either = internalCause.failureOrCause(cause)
    switch (either._tag) {
      case "Left": {
        return pipe(pf(either.left), Option.getOrElse(() => failCause(cause)))
      }
      case "Right": {
        return failCause(either.right)
      }
    }
  }))

/* @internal */
export const checkInterruptible = <R, E, A>(
  f: (isInterruptible: boolean) => Effect.Effect<R, E, A>
): Effect.Effect<R, E, A> =>
  withFiberRuntime<R, E, A>((_, status) => f(_runtimeFlags.interruption(status.runtimeFlags)))

const spanSymbol = Symbol.for("effect/SpanAnnotation")
const originalSymbol = Symbol.for("effect/OriginalAnnotation")

/* @internal */
export const originalInstance = <E>(obj: E): E => {
  if (hasProperty(obj, originalSymbol)) {
    // @ts-expect-error
    return obj[originalSymbol]
  }
  return obj
}

/* @internal */
const capture = <E>(obj: E & object, span: Option.Option<Tracer.Span>): E => {
  if (Option.isSome(span)) {
    return new Proxy(obj, {
      has(target, p) {
        return p === spanSymbol || p === originalSymbol || p in target
      },
      get(target, p) {
        if (p === spanSymbol) {
          return span.value
        }
        if (p === originalSymbol) {
          return obj
        }
        // @ts-expect-error
        return target[p]
      }
    })
  }
  return obj
}

/* @internal */
export const die = (defect: unknown): Effect.Effect<never, never, never> =>
  isObject(defect) && !(spanSymbol in defect) ?
    withFiberRuntime((fiber) => failCause(internalCause.die(capture(defect, currentSpanFromFiber(fiber)))))
    : failCause(internalCause.die(defect))

/* @internal */
export const dieMessage = (message: string): Effect.Effect<never, never, never> =>
  failCauseSync(() => internalCause.die(new RuntimeException(message)))

/* @internal */
export const dieSync = (evaluate: LazyArg<unknown>): Effect.Effect<never, never, never> => flatMap(sync(evaluate), die)

/* @internal */
export const either = <R, E, A>(self: Effect.Effect<R, E, A>): Effect.Effect<R, never, Either.Either<E, A>> =>
  matchEffect(self, {
    onFailure: (e) => succeed(Either.left(e)),
    onSuccess: (a) => succeed(Either.right(a))
  })

/* @internal */
export const exit = <R, E, A>(self: Effect.Effect<R, E, A>): Effect.Effect<R, never, Exit.Exit<E, A>> =>
  matchCause(self, {
    onFailure: exitFailCause,
    onSuccess: exitSucceed
  })

/* @internal */
export const fail = <E>(error: E): Effect.Effect<never, E, never> =>
  isObject(error) && !(spanSymbol in error) ?
    withFiberRuntime((fiber) => failCause(internalCause.fail(capture(error, currentSpanFromFiber(fiber)))))
    : failCause(internalCause.fail(error))

/* @internal */
export const failSync = <E>(evaluate: LazyArg<E>): Effect.Effect<never, E, never> => flatMap(sync(evaluate), fail)

/* @internal */
export const failCause = <E>(cause: Cause.Cause<E>): Effect.Effect<never, E, never> => {
  const effect = new EffectPrimitiveFailure(OpCodes.OP_FAILURE) as any
  effect.i0 = cause
  return effect
}

/* @internal */
export const failCauseSync = <E>(
  evaluate: LazyArg<Cause.Cause<E>>
): Effect.Effect<never, E, never> => flatMap(sync(evaluate), failCause)

/* @internal */
export const fiberId: Effect.Effect<never, never, FiberId.FiberId> = withFiberRuntime<never, never, FiberId.FiberId>((
  state
) => succeed(state.id()))

/* @internal */
export const fiberIdWith = <R, E, A>(
  f: (descriptor: FiberId.Runtime) => Effect.Effect<R, E, A>
): Effect.Effect<R, E, A> => withFiberRuntime<R, E, A>((state) => f(state.id()))

/* @internal */
export const flatMap = dual<
  <A, R1, E1, B>(
    f: (a: A) => Effect.Effect<R1, E1, B>
  ) => <R, E>(self: Effect.Effect<R, E, A>) => Effect.Effect<R1 | R, E1 | E, B>,
  <R, E, A, R1, E1, B>(
    self: Effect.Effect<R, E, A>,
    f: (a: A) => Effect.Effect<R1, E1, B>
  ) => Effect.Effect<R1 | R, E1 | E, B>
>(2, (self, f) => {
  const effect = new EffectPrimitive(OpCodes.OP_ON_SUCCESS) as any
  effect.i0 = self
  effect.i1 = f
  return effect
})

/* @internal */
export const andThen = dual<
  {
    <A, X>(
      f: (a: NoInfer<A>) => X
    ): <R, E>(
      self: Effect.Effect<R, E, A>
    ) => [X] extends [Effect.Effect<infer R1, infer E1, infer A1>] ? Effect.Effect<R | R1, E | E1, A1>
      : [X] extends [Promise<infer A1>] ? Effect.Effect<R, E | Cause.UnknownException, A1>
      : Effect.Effect<R, E, X>
    <X>(
      f: X
    ): <R, E, A>(
      self: Effect.Effect<R, E, A>
    ) => [X] extends [Effect.Effect<infer R1, infer E1, infer A1>] ? Effect.Effect<R | R1, E | E1, A1>
      : [X] extends [Promise<infer A1>] ? Effect.Effect<R, E | Cause.UnknownException, A1>
      : Effect.Effect<R, E, X>
  },
  {
    <A, R, E, X>(
      self: Effect.Effect<R, E, A>,
      f: (a: NoInfer<A>) => X
    ): [X] extends [Effect.Effect<infer R1, infer E1, infer A1>] ? Effect.Effect<R | R1, E | E1, A1>
      : [X] extends [Promise<infer A1>] ? Effect.Effect<R, E | Cause.UnknownException, A1>
      : Effect.Effect<R, E, X>
    <A, R, E, X>(
      self: Effect.Effect<R, E, A>,
      f: X
    ): [X] extends [Effect.Effect<infer R1, infer E1, infer A1>] ? Effect.Effect<R | R1, E | E1, A1>
      : [X] extends [Promise<infer A1>] ? Effect.Effect<R, E | Cause.UnknownException, A1>
      : Effect.Effect<R, E, X>
  }
>(2, (self, f) =>
  flatMap(self, (a) => {
    const b = typeof f === "function" ? (f as any)(a) : f
    if (isEffect(b)) {
      return b
    } else if (isPromise(b)) {
      return async<never, Cause.UnknownException, any>((resume) => {
        b.then((a) => resume(succeed(a))).catch((e) => resume(fail(new UnknownException(e))))
      })
    }
    return succeed(b)
  }))

/* @internal */
export const step = <R, E, A>(
  self: Effect.Effect<R, E, A>
): Effect.Effect<R, never, Exit.Exit<E, A> | Effect.Blocked<E, A>> => {
  const effect = new EffectPrimitive("OnStep") as any
  effect.i0 = self
  return effect
}

/* @internal */
export const flatten = <R, E, R1, E1, A>(self: Effect.Effect<R, E, Effect.Effect<R1, E1, A>>) => flatMap(self, identity)

/* @internal */
export const flip = <R, E, A>(self: Effect.Effect<R, E, A>): Effect.Effect<R, A, E> =>
  matchEffect(self, { onFailure: succeed, onSuccess: fail })

/* @internal */
export const matchCause = dual<
  <E, A2, A, A3>(
    options: {
      readonly onFailure: (cause: Cause.Cause<E>) => A2
      readonly onSuccess: (a: A) => A3
    }
  ) => <R>(self: Effect.Effect<R, E, A>) => Effect.Effect<R, never, A2 | A3>,
  <R, E, A2, A, A3>(
    self: Effect.Effect<R, E, A>,
    options: {
      readonly onFailure: (cause: Cause.Cause<E>) => A2
      readonly onSuccess: (a: A) => A3
    }
  ) => Effect.Effect<R, never, A2 | A3>
>(2, (self, { onFailure, onSuccess }) =>
  matchCauseEffect(self, {
    onFailure: (cause) => succeed(onFailure(cause)),
    onSuccess: (a) => succeed(onSuccess(a))
  }))

/* @internal */
export const matchCauseEffect = dual<
  <E, A, R2, E2, A2, R3, E3, A3>(
    options: {
      readonly onFailure: (cause: Cause.Cause<E>) => Effect.Effect<R2, E2, A2>
      readonly onSuccess: (a: A) => Effect.Effect<R3, E3, A3>
    }
  ) => <R>(self: Effect.Effect<R, E, A>) => Effect.Effect<R2 | R3 | R, E2 | E3, A2 | A3>,
  <R, E, A, R2, E2, A2, R3, E3, A3>(
    self: Effect.Effect<R, E, A>,
    options: {
      readonly onFailure: (cause: Cause.Cause<E>) => Effect.Effect<R2, E2, A2>
      readonly onSuccess: (a: A) => Effect.Effect<R3, E3, A3>
    }
  ) => Effect.Effect<R2 | R3 | R, E2 | E3, A2 | A3>
>(2, (self, { onFailure, onSuccess }) => {
  const effect = new EffectPrimitive(OpCodes.OP_ON_SUCCESS_AND_FAILURE) as any
  effect.i0 = self
  effect.i1 = onFailure
  effect.i2 = onSuccess
  return effect
})

/* @internal */
export const matchEffect = dual<
  <E, A, R2, E2, A2, R3, E3, A3>(
    options: {
      readonly onFailure: (e: E) => Effect.Effect<R2, E2, A2>
      readonly onSuccess: (a: A) => Effect.Effect<R3, E3, A3>
    }
  ) => <R>(self: Effect.Effect<R, E, A>) => Effect.Effect<R2 | R3 | R, E2 | E3, A2 | A3>,
  <R, E, A, R2, E2, A2, R3, E3, A3>(
    self: Effect.Effect<R, E, A>,
    options: {
      readonly onFailure: (e: E) => Effect.Effect<R2, E2, A2>
      readonly onSuccess: (a: A) => Effect.Effect<R3, E3, A3>
    }
  ) => Effect.Effect<R2 | R3 | R, E2 | E3, A2 | A3>
>(2, (self, { onFailure, onSuccess }) =>
  matchCauseEffect(self, {
    onFailure: (cause) => {
      const failures = internalCause.failures(cause)
      const defects = internalCause.defects(cause)
      if (defects.length > 0) {
        return failCause(internalCause.electFailures(cause))
      }
      if (failures.length > 0) {
        return onFailure(Chunk.unsafeHead(failures))
      }
      return failCause(cause as Cause.Cause<never>)
    },
    onSuccess
  }))

/* @internal */
export const forEachSequential = dual<
  <A, R, E, B>(f: (a: A, i: number) => Effect.Effect<R, E, B>) => (self: Iterable<A>) => Effect.Effect<R, E, Array<B>>,
  <A, R, E, B>(self: Iterable<A>, f: (a: A, i: number) => Effect.Effect<R, E, B>) => Effect.Effect<R, E, Array<B>>
>(2, (self, f) =>
  suspend(() => {
    const arr = ReadonlyArray.fromIterable(self)
    const ret = new Array(arr.length)
    let i = 0
    return as(
      whileLoop({
        while: () => i < arr.length,
        body: () => f(arr[i], i),
        step: (b) => {
          ret[i++] = b
        }
      }),
      ret
    )
  }))

/* @internal */
export const forEachSequentialDiscard = dual<
  <A, R, E, B>(f: (a: A, i: number) => Effect.Effect<R, E, B>) => (self: Iterable<A>) => Effect.Effect<R, E, void>,
  <A, R, E, B>(self: Iterable<A>, f: (a: A, i: number) => Effect.Effect<R, E, B>) => Effect.Effect<R, E, void>
>(2, (self, f) =>
  suspend(() => {
    const arr = ReadonlyArray.fromIterable(self)
    let i = 0
    return whileLoop({
      while: () => i < arr.length,
      body: () => f(arr[i], i),
      step: () => {
        i++
      }
    })
  }))

/* @internal */
export const if_ = dual<
  <R1, R2, E1, E2, A, A1>(
    options: {
      readonly onTrue: Effect.Effect<R1, E1, A>
      readonly onFalse: Effect.Effect<R2, E2, A1>
    }
  ) => <R = never, E = never>(
    self: Effect.Effect<R, E, boolean> | boolean
  ) => Effect.Effect<R | R1 | R2, E | E1 | E2, A | A1>,
  {
    <R1, R2, E1, E2, A, A1>(
      self: boolean,
      options: {
        readonly onTrue: Effect.Effect<R1, E1, A>
        readonly onFalse: Effect.Effect<R2, E2, A1>
      }
    ): Effect.Effect<R1 | R2, E1 | E2, A | A1>
    <R, E, R1, R2, E1, E2, A, A1>(
      self: Effect.Effect<R, E, boolean>,
      options: {
        readonly onTrue: Effect.Effect<R1, E1, A>
        readonly onFalse: Effect.Effect<R2, E2, A1>
      }
    ): Effect.Effect<R1 | R2 | R, E1 | E2 | E, A | A1>
  }
>(
  (args) => typeof args[0] === "boolean" || isEffect(args[0]),
  (self: boolean | Effect.Effect<unknown, unknown, unknown>, { onFalse, onTrue }: {
    readonly onTrue: Effect.Effect<unknown, unknown, unknown>
    readonly onFalse: Effect.Effect<unknown, unknown, unknown>
  }) => typeof self === "boolean" ? (self ? onTrue : onFalse) : flatMap(self, unified((b) => (b ? onTrue : onFalse)))
)

/* @internal */
export const interrupt: Effect.Effect<never, never, never> = flatMap(fiberId, (fiberId) => interruptWith(fiberId))

/* @internal */
export const interruptWith = (fiberId: FiberId.FiberId): Effect.Effect<never, never, never> =>
  failCause(internalCause.interrupt(fiberId))

/* @internal */
export const interruptible = <R, E, A>(self: Effect.Effect<R, E, A>): Effect.Effect<R, E, A> => {
  const effect = new EffectPrimitive(OpCodes.OP_UPDATE_RUNTIME_FLAGS) as any
  effect.i0 = RuntimeFlagsPatch.enable(_runtimeFlags.Interruption)
  effect.i1 = () => self
  return effect
}

/* @internal */
export const interruptibleMask = <R, E, A>(
  f: (restore: <RX, EX, AX>(effect: Effect.Effect<RX, EX, AX>) => Effect.Effect<RX, EX, AX>) => Effect.Effect<R, E, A>
): Effect.Effect<R, E, A> => {
  const effect = new EffectPrimitive(OpCodes.OP_UPDATE_RUNTIME_FLAGS) as any
  effect.i0 = RuntimeFlagsPatch.enable(_runtimeFlags.Interruption)
  effect.i1 = (oldFlags: RuntimeFlags.RuntimeFlags) =>
    _runtimeFlags.interruption(oldFlags)
      ? f(interruptible)
      : f(uninterruptible)
  return effect
}

/* @internal */
export const intoDeferred = dual<
  <E, A>(deferred: Deferred.Deferred<E, A>) => <R>(self: Effect.Effect<R, E, A>) => Effect.Effect<R, never, boolean>,
  <R, E, A>(self: Effect.Effect<R, E, A>, deferred: Deferred.Deferred<E, A>) => Effect.Effect<R, never, boolean>
>(2, (self, deferred) =>
  uninterruptibleMask((restore) =>
    flatMap(
      exit(restore(self)),
      (exit) => deferredDone(deferred, exit)
    )
  ))

/* @internal */
export const map = dual<
  <A, B>(f: (a: A) => B) => <R, E>(self: Effect.Effect<R, E, A>) => Effect.Effect<R, E, B>,
  <R, E, A, B>(self: Effect.Effect<R, E, A>, f: (a: A) => B) => Effect.Effect<R, E, B>
>(2, (self, f) => flatMap(self, (a) => sync(() => f(a))))

/* @internal */
export const mapBoth = dual<
  <E, A, E2, A2>(
    options: { readonly onFailure: (e: E) => E2; readonly onSuccess: (a: A) => A2 }
  ) => <R>(self: Effect.Effect<R, E, A>) => Effect.Effect<R, E2, A2>,
  <R, E, A, E2, A2>(
    self: Effect.Effect<R, E, A>,
    options: { readonly onFailure: (e: E) => E2; readonly onSuccess: (a: A) => A2 }
  ) => Effect.Effect<R, E2, A2>
>(2, (self, { onFailure, onSuccess }) =>
  matchEffect(self, {
    onFailure: (e) => failSync(() => onFailure(e)),
    onSuccess: (a) => sync(() => onSuccess(a))
  }))

/* @internal */
export const mapError = dual<
  <E, E2>(f: (e: E) => E2) => <R, A>(self: Effect.Effect<R, E, A>) => Effect.Effect<R, E2, A>,
  <R, A, E, E2>(self: Effect.Effect<R, E, A>, f: (e: E) => E2) => Effect.Effect<R, E2, A>
>(2, (self, f) =>
  matchCauseEffect(self, {
    onFailure: (cause) => {
      const either = internalCause.failureOrCause(cause)
      switch (either._tag) {
        case "Left": {
          return failSync(() => f(either.left))
        }
        case "Right": {
          return failCause(either.right)
        }
      }
    },
    onSuccess: succeed
  }))

/* @internal */
export const onError = dual<
  <E, R2, X>(
    cleanup: (cause: Cause.Cause<E>) => Effect.Effect<R2, never, X>
  ) => <R, A>(self: Effect.Effect<R, E, A>) => Effect.Effect<R2 | R, E, A>,
  <R, A, E, R2, X>(
    self: Effect.Effect<R, E, A>,
    cleanup: (cause: Cause.Cause<E>) => Effect.Effect<R2, never, X>
  ) => Effect.Effect<R2 | R, E, A>
>(2, (self, cleanup) => onExit(self, unified((exit) => exitIsSuccess(exit) ? unit : cleanup(exit.i0))))

/* @internal */
export const onExit = dual<
  <E, A, R2, X>(
    cleanup: (exit: Exit.Exit<E, A>) => Effect.Effect<R2, never, X>
  ) => <R>(self: Effect.Effect<R, E, A>) => Effect.Effect<R2 | R, E, A>,
  <R, E, A, R2, X>(
    self: Effect.Effect<R, E, A>,
    cleanup: (exit: Exit.Exit<E, A>) => Effect.Effect<R2, never, X>
  ) => Effect.Effect<R2 | R, E, A>
>(2, (self, cleanup) =>
  uninterruptibleMask((restore) =>
    matchCauseEffect(restore(self), {
      onFailure: (cause1) => {
        const result = exitFailCause(cause1)
        return matchCauseEffect(cleanup(result), {
          onFailure: (cause2) => exitFailCause(internalCause.sequential(cause1, cause2)),
          onSuccess: () => result
        })
      },
      onSuccess: (success) => {
        const result = exitSucceed(success)
        return zipRight(cleanup(result), result)
      }
    })
  ))

/* @internal */
export const onInterrupt = dual<
  <R2, X>(
    cleanup: (interruptors: HashSet.HashSet<FiberId.FiberId>) => Effect.Effect<R2, never, X>
  ) => <R, E, A>(self: Effect.Effect<R, E, A>) => Effect.Effect<R2 | R, E, A>,
  <R, E, A, R2, X>(
    self: Effect.Effect<R, E, A>,
    cleanup: (interruptors: HashSet.HashSet<FiberId.FiberId>) => Effect.Effect<R2, never, X>
  ) => Effect.Effect<R2 | R, E, A>
>(2, (self, cleanup) =>
  onExit(
    self,
    exitMatch({
      onFailure: (cause) =>
        internalCause.isInterruptedOnly(cause)
          ? asUnit(cleanup(internalCause.interruptors(cause)))
          : unit,
      onSuccess: () => unit
    })
  ))

/* @internal */
export const orElse = dual<
  <R2, E2, A2>(
    that: LazyArg<Effect.Effect<R2, E2, A2>>
  ) => <R, E, A>(self: Effect.Effect<R, E, A>) => Effect.Effect<R | R2, E2, A | A2>,
  <R, E, A, R2, E2, A2>(
    self: Effect.Effect<R, E, A>,
    that: LazyArg<Effect.Effect<R2, E2, A2>>
  ) => Effect.Effect<R | R2, E2, A | A2>
>(2, (self, that) => attemptOrElse(self, that, succeed))

/* @internal */
export const orDie = <R, E, A>(self: Effect.Effect<R, E, A>): Effect.Effect<R, never, A> => orDieWith(self, identity)

/* @internal */
export const orDieWith = dual<
  <E>(f: (error: E) => unknown) => <R, A>(self: Effect.Effect<R, E, A>) => Effect.Effect<R, never, A>,
  <R, E, A>(self: Effect.Effect<R, E, A>, f: (error: E) => unknown) => Effect.Effect<R, never, A>
>(2, (self, f) =>
  matchEffect(self, {
    onFailure: (e) => die(f(e)),
    onSuccess: succeed
  }))

/* @internal */
export const partitionMap = <A, A1, A2>(
  elements: Iterable<A>,
  f: (a: A) => Either.Either<A1, A2>
): [left: Array<A1>, right: Array<A2>] =>
  ReadonlyArray.fromIterable(elements).reduceRight(
    ([lefts, rights], current) => {
      const either = f(current)
      switch (either._tag) {
        case "Left": {
          return [[either.left, ...lefts], rights]
        }
        case "Right": {
          return [lefts, [either.right, ...rights]]
        }
      }
    },
    [new Array<A1>(), new Array<A2>()]
  )

/* @internal */
export const runtimeFlags: Effect.Effect<never, never, RuntimeFlags.RuntimeFlags> = withFiberRuntime<
  never,
  never,
  RuntimeFlags.RuntimeFlags
>((_, status) => succeed(status.runtimeFlags))

/* @internal */
export const succeed = <A>(value: A): Effect.Effect<never, never, A> => {
  const effect = new EffectPrimitiveSuccess(OpCodes.OP_SUCCESS) as any
  effect.i0 = value
  return effect
}

/* @internal */
export const suspend = <R, E, A>(effect: LazyArg<Effect.Effect<R, E, A>>): Effect.Effect<R, E, A> =>
  flatMap(sync(effect), identity)

/* @internal */
export const sync = <A>(evaluate: LazyArg<A>): Effect.Effect<never, never, A> => {
  const effect = new EffectPrimitive(OpCodes.OP_SYNC) as any
  effect.i0 = evaluate
  return effect
}

/* @internal */
export const tap = dual<
  {
    <A, X>(
      f: (a: NoInfer<A>) => X
    ): <R, E>(
      self: Effect.Effect<R, E, A>
    ) => [X] extends [Effect.Effect<infer R1, infer E1, infer _A1>] ? Effect.Effect<R | R1, E | E1, A>
      : [X] extends [Promise<infer _A1>] ? Effect.Effect<R, E | Cause.UnknownException, A>
      : Effect.Effect<R, E, A>
    <X>(
      f: X
    ): <R, E, A>(
      self: Effect.Effect<R, E, A>
    ) => [X] extends [Effect.Effect<infer R1, infer E1, infer _A1>] ? Effect.Effect<R | R1, E | E1, A>
      : [X] extends [Promise<infer _A1>] ? Effect.Effect<R, E | Cause.UnknownException, A>
      : Effect.Effect<R, E, A>
  },
  {
    <A, R, E, X>(
      self: Effect.Effect<R, E, A>,
      f: (a: NoInfer<A>) => X
    ): [X] extends [Effect.Effect<infer R1, infer E1, infer _A1>] ? Effect.Effect<R | R1, E | E1, A>
      : [X] extends [Promise<infer _A1>] ? Effect.Effect<R, E | Cause.UnknownException, A>
      : Effect.Effect<R, E, A>
    <A, R, E, X>(
      self: Effect.Effect<R, E, A>,
      f: X
    ): [X] extends [Effect.Effect<infer R1, infer E1, infer _A1>] ? Effect.Effect<R | R1, E | E1, A>
      : [X] extends [Promise<infer _A1>] ? Effect.Effect<R, E | Cause.UnknownException, A>
      : Effect.Effect<R, E, A>
  }
>(2, (self, f) =>
  flatMap(self, (a) => {
    const b = typeof f === "function" ? (f as any)(a) : f
    if (isEffect(b)) {
      return as(b, a)
    } else if (isPromise(b)) {
      return async<never, Cause.UnknownException, any>((resume) => {
        b.then((_) => resume(succeed(a))).catch((e) => resume(fail(new UnknownException(e))))
      })
    }
    return succeed(a)
  }))

/* @internal */
export const transplant = <R, E, A>(
  f: (grafter: <R2, E2, A2>(effect: Effect.Effect<R2, E2, A2>) => Effect.Effect<R2, E2, A2>) => Effect.Effect<R, E, A>
): Effect.Effect<R, E, A> =>
  withFiberRuntime<R, E, A>((state) => {
    const scopeOverride = state.getFiberRef(currentForkScopeOverride)
    const scope = pipe(scopeOverride, Option.getOrElse(() => state.scope()))
    return f(fiberRefLocally(currentForkScopeOverride, Option.some(scope)))
  })

/* @internal */
export const attemptOrElse = dual<
  <R2, E2, A2, A, R3, E3, A3>(
    that: LazyArg<Effect.Effect<R2, E2, A2>>,
    onSuccess: (a: A) => Effect.Effect<R3, E3, A3>
  ) => <R, E>(self: Effect.Effect<R, E, A>) => Effect.Effect<R | R2 | R3, E2 | E3, A2 | A3>,
  <R, E, A, R2, E2, A2, R3, E3, A3>(
    self: Effect.Effect<R, E, A>,
    that: LazyArg<Effect.Effect<R2, E2, A2>>,
    onSuccess: (a: A) => Effect.Effect<R3, E3, A3>
  ) => Effect.Effect<R | R2 | R3, E2 | E3, A2 | A3>
>(3, (self, that, onSuccess) =>
  matchCauseEffect(self, {
    onFailure: (cause) => {
      const defects = internalCause.defects(cause)
      if (defects.length > 0) {
        return failCause(Option.getOrThrow(internalCause.keepDefectsAndElectFailures(cause)))
      }
      return that()
    },
    onSuccess
  }))

/* @internal */
export const uninterruptible: <R, E, A>(self: Effect.Effect<R, E, A>) => Effect.Effect<R, E, A> = <R, E, A>(
  self: Effect.Effect<R, E, A>
): Effect.Effect<R, E, A> => {
  const effect = new EffectPrimitive(OpCodes.OP_UPDATE_RUNTIME_FLAGS) as any
  effect.i0 = RuntimeFlagsPatch.disable(_runtimeFlags.Interruption)
  effect.i1 = () => self
  return effect
}

/* @internal */
export const uninterruptibleMask = <R, E, A>(
  f: (restore: <RX, EX, AX>(effect: Effect.Effect<RX, EX, AX>) => Effect.Effect<RX, EX, AX>) => Effect.Effect<R, E, A>
): Effect.Effect<R, E, A> => {
  const effect = new EffectPrimitive(OpCodes.OP_UPDATE_RUNTIME_FLAGS) as any
  effect.i0 = RuntimeFlagsPatch.disable(_runtimeFlags.Interruption)
  effect.i1 = (oldFlags: RuntimeFlags.RuntimeFlags) =>
    _runtimeFlags.interruption(oldFlags)
      ? f(interruptible)
      : f(uninterruptible)
  return effect
}

/* @internal */
export const unit: Effect.Effect<never, never, void> = succeed(void 0)

/* @internal */
export const updateRuntimeFlags = (patch: RuntimeFlagsPatch.RuntimeFlagsPatch): Effect.Effect<never, never, void> => {
  const effect = new EffectPrimitive(OpCodes.OP_UPDATE_RUNTIME_FLAGS) as any
  effect.i0 = patch
  effect.i1 = void 0
  return effect
}

/* @internal */
export const whenEffect = dual<
  <R, E>(
    predicate: Effect.Effect<R, E, boolean>
  ) => <R2, E2, A>(
    effect: Effect.Effect<R2, E2, A>
  ) => Effect.Effect<R | R2, E | E2, Option.Option<A>>,
  <R, E, A, R2, E2>(
    self: Effect.Effect<R2, E2, A>,
    predicate: Effect.Effect<R, E, boolean>
  ) => Effect.Effect<R | R2, E | E2, Option.Option<A>>
>(2, (self, predicate) =>
  flatMap(predicate, (b) => {
    if (b) {
      return pipe(self, map(Option.some))
    }
    return succeed(Option.none())
  }))

/* @internal */
export const whileLoop = <R, E, A>(
  options: {
    readonly while: LazyArg<boolean>
    readonly body: LazyArg<Effect.Effect<R, E, A>>
    readonly step: (a: A) => void
  }
): Effect.Effect<R, E, void> => {
  const effect = new EffectPrimitive(OpCodes.OP_WHILE) as any
  effect.i0 = options.while
  effect.i1 = options.body
  effect.i2 = options.step
  return effect
}

/* @internal */
export const withConcurrency = dual<
  (concurrency: number | "unbounded") => <R, E, A>(self: Effect.Effect<R, E, A>) => Effect.Effect<R, E, A>,
  <R, E, A>(self: Effect.Effect<R, E, A>, concurrency: number | "unbounded") => Effect.Effect<R, E, A>
>(2, (self, concurrency) => fiberRefLocally(self, currentConcurrency, concurrency))

/* @internal */
export const withRequestBatching = dual<
  (requestBatching: boolean) => <R, E, A>(self: Effect.Effect<R, E, A>) => Effect.Effect<R, E, A>,
  <R, E, A>(self: Effect.Effect<R, E, A>, requestBatching: boolean) => Effect.Effect<R, E, A>
>(2, (self, requestBatching) => fiberRefLocally(self, currentRequestBatching, requestBatching))

/* @internal */
export const withRuntimeFlags = dual<
  (update: RuntimeFlagsPatch.RuntimeFlagsPatch) => <R, E, A>(self: Effect.Effect<R, E, A>) => Effect.Effect<R, E, A>,
  <R, E, A>(self: Effect.Effect<R, E, A>, update: RuntimeFlagsPatch.RuntimeFlagsPatch) => Effect.Effect<R, E, A>
>(2, (self, update) => {
  const effect = new EffectPrimitive(OpCodes.OP_UPDATE_RUNTIME_FLAGS) as any
  effect.i0 = update
  effect.i1 = () => self
  return effect
})

/** @internal */
export const withTracerTiming = dual<
  (enabled: boolean) => <R, E, A>(effect: Effect.Effect<R, E, A>) => Effect.Effect<R, E, A>,
  <R, E, A>(effect: Effect.Effect<R, E, A>, enabled: boolean) => Effect.Effect<R, E, A>
>(2, (effect, enabled) =>
  fiberRefLocally(
    effect,
    currentTracerTimingEnabled,
    enabled
  ))

/* @internal */
export const yieldNow = (options?: {
  readonly priority?: number | undefined
}): Effect.Effect<never, never, void> => {
  const effect = new EffectPrimitive(OpCodes.OP_YIELD) as any
  return typeof options?.priority !== "undefined" ?
    withSchedulingPriority(effect, options.priority) :
    effect
}

/* @internal */
export const zip = dual<
  <R2, E2, A2>(
    that: Effect.Effect<R2, E2, A2>
  ) => <R, E, A>(
    self: Effect.Effect<R, E, A>
  ) => Effect.Effect<R | R2, E | E2, [A, A2]>,
  <R, E, A, R2, E2, A2>(
    self: Effect.Effect<R, E, A>,
    that: Effect.Effect<R2, E2, A2>
  ) => Effect.Effect<R | R2, E | E2, [A, A2]>
>(2, <R, E, A, R2, E2, A2>(
  self: Effect.Effect<R, E, A>,
  that: Effect.Effect<R2, E2, A2>
): Effect.Effect<R | R2, E | E2, [A, A2]> => flatMap(self, (a) => map(that, (b) => [a, b])))

/* @internal */
export const zipFlatten = dual<
  <R2, E2, A2>(
    that: Effect.Effect<R2, E2, A2>
  ) => <R, E, A extends ReadonlyArray<any>>(
    self: Effect.Effect<R, E, A>
  ) => Effect.Effect<R | R2, E | E2, [...A, A2]>,
  <R, E, A extends ReadonlyArray<any>, R2, E2, A2>(
    self: Effect.Effect<R, E, A>,
    that: Effect.Effect<R2, E2, A2>
  ) => Effect.Effect<R | R2, E | E2, [...A, A2]>
>(2, <R, E, A extends ReadonlyArray<any>, R2, E2, A2>(
  self: Effect.Effect<R, E, A>,
  that: Effect.Effect<R2, E2, A2>
): Effect.Effect<R | R2, E | E2, [...A, A2]> => flatMap(self, (a) => map(that, (b) => [...a, b] as [...A, A2])))

/* @internal */
export const zipLeft = dual<
  <R2, E2, A2>(
    that: Effect.Effect<R2, E2, A2>
  ) => <R, E, A>(self: Effect.Effect<R, E, A>) => Effect.Effect<R | R2, E | E2, A>,
  <R, E, A, R2, E2, A2>(
    self: Effect.Effect<R, E, A>,
    that: Effect.Effect<R2, E2, A2>
  ) => Effect.Effect<R | R2, E | E2, A>
>(2, (self, that) => flatMap(self, (a) => as(that, a)))

/* @internal */
export const zipRight = dual<
  <R2, E2, A2>(
    that: Effect.Effect<R2, E2, A2>
  ) => <R, E, A>(self: Effect.Effect<R, E, A>) => Effect.Effect<R | R2, E | E2, A2>,
  <R, E, A, R2, E2, A2>(
    self: Effect.Effect<R, E, A>,
    that: Effect.Effect<R2, E2, A2>
  ) => Effect.Effect<R | R2, E | E2, A2>
>(2, (self, that) => flatMap(self, () => that))

/* @internal */
export const zipWith = dual<
  <R2, E2, A2, A, B>(
    that: Effect.Effect<R2, E2, A2>,
    f: (a: A, b: A2) => B
  ) => <R, E>(self: Effect.Effect<R, E, A>) => Effect.Effect<R | R2, E | E2, B>,
  <R, E, R2, E2, A2, A, B>(
    self: Effect.Effect<R, E, A>,
    that: Effect.Effect<R2, E2, A2>,
    f: (a: A, b: A2) => B
  ) => Effect.Effect<R | R2, E | E2, B>
>(3, (self, that, f) => flatMap(self, (a) => map(that, (b) => f(a, b))))

/* @internal */
export const never: Effect.Effect<never, never, never> = asyncEither<never, never, never>(() => {
  const interval = setInterval(() => {
    //
  }, 2 ** 31 - 1)
  return Either.left(sync(() => clearInterval(interval)))
})

// -----------------------------------------------------------------------------
// Fiber
// -----------------------------------------------------------------------------

/* @internal */
export const interruptFiber = <E, A>(self: Fiber.Fiber<E, A>): Effect.Effect<never, never, Exit.Exit<E, A>> =>
  flatMap(fiberId, (fiberId) => pipe(self, interruptAsFiber(fiberId)))

/* @internal */
export const interruptAsFiber = dual<
  (fiberId: FiberId.FiberId) => <E, A>(self: Fiber.Fiber<E, A>) => Effect.Effect<never, never, Exit.Exit<E, A>>,
  <E, A>(self: Fiber.Fiber<E, A>, fiberId: FiberId.FiberId) => Effect.Effect<never, never, Exit.Exit<E, A>>
>(2, (self, fiberId) => flatMap(self.interruptAsFork(fiberId), () => self.await))

// -----------------------------------------------------------------------------
// LogLevel
// -----------------------------------------------------------------------------

/** @internal */
export const logLevelAll: LogLevel.LogLevel = {
  _tag: "All",
  syslog: 0,
  label: "ALL",
  ordinal: Number.MIN_SAFE_INTEGER,
  pipe() {
    return pipeArguments(this, arguments)
  }
}

/** @internal */
export const logLevelFatal: LogLevel.LogLevel = {
  _tag: "Fatal",
  syslog: 2,
  label: "FATAL",
  ordinal: 50000,
  pipe() {
    return pipeArguments(this, arguments)
  }
}

/** @internal */
export const logLevelError: LogLevel.LogLevel = {
  _tag: "Error",
  syslog: 3,
  label: "ERROR",
  ordinal: 40000,
  pipe() {
    return pipeArguments(this, arguments)
  }
}

/** @internal */
export const logLevelWarning: LogLevel.LogLevel = {
  _tag: "Warning",
  syslog: 4,
  label: "WARN",
  ordinal: 30000,
  pipe() {
    return pipeArguments(this, arguments)
  }
}

/** @internal */
export const logLevelInfo: LogLevel.LogLevel = {
  _tag: "Info",
  syslog: 6,
  label: "INFO",
  ordinal: 20000,
  pipe() {
    return pipeArguments(this, arguments)
  }
}

/** @internal */
export const logLevelDebug: LogLevel.LogLevel = {
  _tag: "Debug",
  syslog: 7,
  label: "DEBUG",
  ordinal: 10000,
  pipe() {
    return pipeArguments(this, arguments)
  }
}

/** @internal */
export const logLevelTrace: LogLevel.LogLevel = {
  _tag: "Trace",
  syslog: 7,
  label: "TRACE",
  ordinal: 0,
  pipe() {
    return pipeArguments(this, arguments)
  }
}

/** @internal */
export const logLevelNone: LogLevel.LogLevel = {
  _tag: "None",
  syslog: 7,
  label: "OFF",
  ordinal: Number.MAX_SAFE_INTEGER,
  pipe() {
    return pipeArguments(this, arguments)
  }
}

/** @internal */
export const allLogLevels: ReadonlyArray<LogLevel.LogLevel> = [
  logLevelAll,
  logLevelTrace,
  logLevelDebug,
  logLevelInfo,
  logLevelWarning,
  logLevelError,
  logLevelFatal,
  logLevelNone
]

// -----------------------------------------------------------------------------
// FiberRef
// -----------------------------------------------------------------------------

/** @internal */
const FiberRefSymbolKey = "effect/FiberRef"

/** @internal */
export const FiberRefTypeId: FiberRef.FiberRefTypeId = Symbol.for(
  FiberRefSymbolKey
) as FiberRef.FiberRefTypeId

const fiberRefVariance = {
  /* c8 ignore next */
  _A: (_: any) => _
}

/* @internal */
export const fiberRefGet = <A>(self: FiberRef.FiberRef<A>): Effect.Effect<never, never, A> =>
  fiberRefModify(self, (a) => [a, a] as const)

/* @internal */
export const fiberRefGetAndSet = dual<
  <A>(value: A) => (self: FiberRef.FiberRef<A>) => Effect.Effect<never, never, A>,
  <A>(self: FiberRef.FiberRef<A>, value: A) => Effect.Effect<never, never, A>
>(2, (self, value) => fiberRefModify(self, (v) => [v, value] as const))

/* @internal */
export const fiberRefGetAndUpdate = dual<
  <A>(f: (a: A) => A) => (self: FiberRef.FiberRef<A>) => Effect.Effect<never, never, A>,
  <A>(self: FiberRef.FiberRef<A>, f: (a: A) => A) => Effect.Effect<never, never, A>
>(2, (self, f) => fiberRefModify(self, (v) => [v, f(v)] as const))

/* @internal */
export const fiberRefGetAndUpdateSome = dual<
  <A>(
    pf: (a: A) => Option.Option<A>
  ) => (self: FiberRef.FiberRef<A>) => Effect.Effect<never, never, A>,
  <A>(
    self: FiberRef.FiberRef<A>,
    pf: (a: A) => Option.Option<A>
  ) => Effect.Effect<never, never, A>
>(2, (self, pf) => fiberRefModify(self, (v) => [v, Option.getOrElse(pf(v), () => v)] as const))

/* @internal */
export const fiberRefGetWith = dual<
  <A, R, E, B>(f: (a: A) => Effect.Effect<R, E, B>) => (self: FiberRef.FiberRef<A>) => Effect.Effect<R, E, B>,
  <A, R, E, B>(self: FiberRef.FiberRef<A>, f: (a: A) => Effect.Effect<R, E, B>) => Effect.Effect<R, E, B>
>(2, (self, f) => flatMap(fiberRefGet(self), f))

/* @internal */
export const fiberRefSet = dual<
  <A>(value: A) => (self: FiberRef.FiberRef<A>) => Effect.Effect<never, never, void>,
  <A>(self: FiberRef.FiberRef<A>, value: A) => Effect.Effect<never, never, void>
>(2, (self, value) => fiberRefModify(self, () => [void 0, value] as const))

/* @internal */
export const fiberRefDelete = <A>(self: FiberRef.FiberRef<A>): Effect.Effect<never, never, void> =>
  withFiberRuntime<never, never, void>((state) => {
    state.unsafeDeleteFiberRef(self)
    return unit
  })

/* @internal */
export const fiberRefReset = <A>(self: FiberRef.FiberRef<A>): Effect.Effect<never, never, void> =>
  fiberRefSet(self, self.initial)

/* @internal */
export const fiberRefModify = dual<
  <A, B>(f: (a: A) => readonly [B, A]) => (self: FiberRef.FiberRef<A>) => Effect.Effect<never, never, B>,
  <A, B>(self: FiberRef.FiberRef<A>, f: (a: A) => readonly [B, A]) => Effect.Effect<never, never, B>
>(2, <A, B>(
  self: FiberRef.FiberRef<A>,
  f: (a: A) => readonly [B, A]
): Effect.Effect<never, never, B> =>
  withFiberRuntime<never, never, B>((state) => {
    const [b, a] = f(state.getFiberRef(self) as A)
    state.setFiberRef(self, a)
    return succeed(b)
  }))

/* @internal */
export const fiberRefModifySome = <A, B>(
  self: FiberRef.FiberRef<A>,
  def: B,
  f: (a: A) => Option.Option<readonly [B, A]>
): Effect.Effect<never, never, B> => fiberRefModify(self, (v) => Option.getOrElse(f(v), () => [def, v] as const))

/* @internal */
export const fiberRefUpdate = dual<
  <A>(f: (a: A) => A) => (self: FiberRef.FiberRef<A>) => Effect.Effect<never, never, void>,
  <A>(self: FiberRef.FiberRef<A>, f: (a: A) => A) => Effect.Effect<never, never, void>
>(2, (self, f) => fiberRefModify(self, (v) => [void 0, f(v)] as const))

/* @internal */
export const fiberRefUpdateSome = dual<
  <A>(pf: (a: A) => Option.Option<A>) => (self: FiberRef.FiberRef<A>) => Effect.Effect<never, never, void>,
  <A>(self: FiberRef.FiberRef<A>, pf: (a: A) => Option.Option<A>) => Effect.Effect<never, never, void>
>(2, (self, pf) => fiberRefModify(self, (v) => [void 0, Option.getOrElse(pf(v), () => v)] as const))

/* @internal */
export const fiberRefUpdateAndGet = dual<
  <A>(f: (a: A) => A) => (self: FiberRef.FiberRef<A>) => Effect.Effect<never, never, A>,
  <A>(self: FiberRef.FiberRef<A>, f: (a: A) => A) => Effect.Effect<never, never, A>
>(2, (self, f) =>
  fiberRefModify(self, (v) => {
    const result = f(v)
    return [result, result] as const
  }))

/* @internal */
export const fiberRefUpdateSomeAndGet = dual<
  <A>(pf: (a: A) => Option.Option<A>) => (self: FiberRef.FiberRef<A>) => Effect.Effect<never, never, A>,
  <A>(self: FiberRef.FiberRef<A>, pf: (a: A) => Option.Option<A>) => Effect.Effect<never, never, A>
>(2, (self, pf) =>
  fiberRefModify(self, (v) => {
    const result = Option.getOrElse(pf(v), () => v)
    return [result, result] as const
  }))

// circular
/** @internal */
const RequestResolverSymbolKey = "effect/RequestResolver"

/** @internal */
export const RequestResolverTypeId: RequestResolver.RequestResolverTypeId = Symbol.for(
  RequestResolverSymbolKey
) as RequestResolver.RequestResolverTypeId

const requestResolverVariance = {
  /* c8 ignore next */
  _A: (_: unknown) => _,
  /* c8 ignore next */
  _R: (_: never) => _
}

/** @internal */
export class RequestResolverImpl<out R, in A> implements RequestResolver.RequestResolver<A, R> {
  readonly [RequestResolverTypeId] = requestResolverVariance
  constructor(
    readonly runAll: (
      requests: Array<Array<Request.Entry<A>>>
    ) => Effect.Effect<R, never, void>,
    readonly target?: unknown
  ) {
    this.runAll = runAll as any
  }
  [Hash.symbol](): number {
    return this.target ? Hash.hash(this.target) : Hash.random(this)
  }
  [Equal.symbol](that: unknown): boolean {
    return this.target ?
      isRequestResolver(that) && Equal.equals(this.target, (that as RequestResolverImpl<any, any>).target) :
      this === that
  }
  identified(...ids: Array<unknown>): RequestResolver.RequestResolver<A, R> {
    return new RequestResolverImpl(this.runAll, Chunk.fromIterable(ids))
  }
  pipe() {
    return pipeArguments(this, arguments)
  }
}

/** @internal */
export const isRequestResolver = (u: unknown): u is RequestResolver.RequestResolver<unknown, unknown> =>
  hasProperty(u, RequestResolverTypeId)

// end

/** @internal */
export const resolverLocally = dual<
  <A>(
    self: FiberRef.FiberRef<A>,
    value: A
  ) => <R, B extends Request.Request<any, any>>(
    use: RequestResolver.RequestResolver<B, R>
  ) => RequestResolver.RequestResolver<B, R>,
  <R, B extends Request.Request<any, any>, A>(
    use: RequestResolver.RequestResolver<B, R>,
    self: FiberRef.FiberRef<A>,
    value: A
  ) => RequestResolver.RequestResolver<B, R>
>(3, <R, B extends Request.Request<any, any>, A>(
  use: RequestResolver.RequestResolver<B, R>,
  self: FiberRef.FiberRef<A>,
  value: A
): RequestResolver.RequestResolver<B, R> =>
  new RequestResolverImpl<R, B>(
    (requests) =>
      fiberRefLocally(
        use.runAll(requests),
        self,
        value
      ),
    Chunk.make("Locally", use, self, value)
  ))

/** @internal */
export const requestBlockLocally = <A>(
  self: BlockedRequests.RequestBlock,
  ref: FiberRef.FiberRef<A>,
  value: A
): BlockedRequests.RequestBlock => _blockedRequests.reduce(self, LocallyReducer(ref, value))

const LocallyReducer = <A>(
  ref: FiberRef.FiberRef<A>,
  value: A
): BlockedRequests.RequestBlock.Reducer<BlockedRequests.RequestBlock> => ({
  emptyCase: () => _blockedRequests.empty,
  parCase: (left, right) => _blockedRequests.par(left, right),
  seqCase: (left, right) => _blockedRequests.seq(left, right),
  singleCase: (dataSource, blockedRequest) =>
    _blockedRequests.single(
      resolverLocally(dataSource, ref, value),
      blockedRequest as any
    )
})

/* @internal */
export const fiberRefLocally: {
  <A>(self: FiberRef.FiberRef<A>, value: A): <R, E, B>(use: Effect.Effect<R, E, B>) => Effect.Effect<R, E, B>
  <R, E, B, A>(use: Effect.Effect<R, E, B>, self: FiberRef.FiberRef<A>, value: A): Effect.Effect<R, E, B>
} = dual<
  <A>(self: FiberRef.FiberRef<A>, value: A) => <R, E, B>(use: Effect.Effect<R, E, B>) => Effect.Effect<R, E, B>,
  <R, E, B, A>(use: Effect.Effect<R, E, B>, self: FiberRef.FiberRef<A>, value: A) => Effect.Effect<R, E, B>
>(3, (use, self, value) =>
  acquireUseRelease(
    zipLeft(fiberRefGet(self), fiberRefSet(self, value)),
    () => use,
    (oldValue) => fiberRefSet(self, oldValue)
  ))

/* @internal */
export const fiberRefLocallyWith = dual<
  <A>(self: FiberRef.FiberRef<A>, f: (a: A) => A) => <R, E, B>(use: Effect.Effect<R, E, B>) => Effect.Effect<R, E, B>,
  <R, E, B, A>(use: Effect.Effect<R, E, B>, self: FiberRef.FiberRef<A>, f: (a: A) => A) => Effect.Effect<R, E, B>
>(3, (use, self, f) => fiberRefGetWith(self, (a) => fiberRefLocally(use, self, f(a))))

/** @internal */
export const fiberRefUnsafeMake = <Value>(
  initial: Value,
  options?: {
    readonly fork?: ((a: Value) => Value) | undefined
    readonly join?: ((left: Value, right: Value) => Value) | undefined
  }
): FiberRef.FiberRef<Value> =>
  fiberRefUnsafeMakePatch(initial, {
    differ: internalDiffer.update(),
    fork: options?.fork ?? identity,
    join: options?.join
  })

/** @internal */
export const fiberRefUnsafeMakeHashSet = <A>(
  initial: HashSet.HashSet<A>
): FiberRef.FiberRef<HashSet.HashSet<A>> => {
  const differ = internalDiffer.hashSet<A>()
  return fiberRefUnsafeMakePatch(initial, {
    differ,
    fork: differ.empty
  })
}

/** @internal */
export const fiberRefUnsafeMakeContext = <A>(
  initial: Context.Context<A>
): FiberRef.FiberRef<Context.Context<A>> => {
  const differ = internalDiffer.environment<A>()
  return fiberRefUnsafeMakePatch(initial, {
    differ,
    fork: differ.empty
  })
}

/** @internal */
export const fiberRefUnsafeMakePatch = <Value, Patch>(
  initial: Value,
  options: {
    readonly differ: Differ.Differ<Value, Patch>
    readonly fork: Patch
    readonly join?: ((oldV: Value, newV: Value) => Value) | undefined
  }
): FiberRef.FiberRef<Value> => ({
  [FiberRefTypeId]: fiberRefVariance,
  initial,
  diff: (oldValue, newValue) => options.differ.diff(oldValue, newValue),
  combine: (first, second) => options.differ.combine(first as Patch, second as Patch),
  patch: (patch) => (oldValue) => options.differ.patch(patch as Patch, oldValue),
  fork: options.fork,
  join: options.join ?? ((_, n) => n),
  pipe() {
    return pipeArguments(this, arguments)
  }
})

/** @internal */
export const fiberRefUnsafeMakeRuntimeFlags = (
  initial: RuntimeFlags.RuntimeFlags
): FiberRef.FiberRef<RuntimeFlags.RuntimeFlags> =>
  fiberRefUnsafeMakePatch(initial, {
    differ: _runtimeFlags.differ,
    fork: _runtimeFlags.differ.empty
  })

/** @internal */
export const currentContext: FiberRef.FiberRef<Context.Context<never>> = globalValue(
  Symbol.for("effect/FiberRef/currentContext"),
  () => fiberRefUnsafeMakeContext(Context.empty())
)

/** @internal */
export const currentSchedulingPriority: FiberRef.FiberRef<number> = globalValue(
  Symbol.for("effect/FiberRef/currentSchedulingPriority"),
  () => fiberRefUnsafeMake(0)
)

/** @internal */
export const currentMaxOpsBeforeYield: FiberRef.FiberRef<number> = globalValue(
  Symbol.for("effect/FiberRef/currentMaxOpsBeforeYield"),
  () => fiberRefUnsafeMake(2048)
)

/** @internal */
export const currentLogAnnotations: FiberRef.FiberRef<HashMap.HashMap<string, unknown>> = globalValue(
  Symbol.for("effect/FiberRef/currentLogAnnotation"),
  () => fiberRefUnsafeMake(HashMap.empty())
)

/** @internal */
export const currentLogLevel: FiberRef.FiberRef<LogLevel.LogLevel> = globalValue(
  Symbol.for("effect/FiberRef/currentLogLevel"),
  () => fiberRefUnsafeMake<LogLevel.LogLevel>(logLevelInfo)
)

/** @internal */
export const currentLogSpan: FiberRef.FiberRef<List.List<LogSpan.LogSpan>> = globalValue(
  Symbol.for("effect/FiberRef/currentLogSpan"),
  () => fiberRefUnsafeMake(List.empty<LogSpan.LogSpan>())
)

/** @internal */
export const withSchedulingPriority = dual<
  (priority: number) => <R, E, B>(self: Effect.Effect<R, E, B>) => Effect.Effect<R, E, B>,
  <R, E, B>(self: Effect.Effect<R, E, B>, priority: number) => Effect.Effect<R, E, B>
>(2, (self, scheduler) => fiberRefLocally(self, currentSchedulingPriority, scheduler))

/** @internal */
export const withMaxOpsBeforeYield = dual<
  (priority: number) => <R, E, B>(self: Effect.Effect<R, E, B>) => Effect.Effect<R, E, B>,
  <R, E, B>(self: Effect.Effect<R, E, B>, priority: number) => Effect.Effect<R, E, B>
>(2, (self, scheduler) => fiberRefLocally(self, currentMaxOpsBeforeYield, scheduler))

/** @internal */
export const currentConcurrency: FiberRef.FiberRef<"unbounded" | number> = globalValue(
  Symbol.for("effect/FiberRef/currentConcurrency"),
  () => fiberRefUnsafeMake<"unbounded" | number>("unbounded")
)

/** @internal */
export const currentRequestBatching = globalValue(
  Symbol.for("effect/FiberRef/currentRequestBatching"),
  () => fiberRefUnsafeMake(true)
)

/** @internal */
export const currentUnhandledErrorLogLevel: FiberRef.FiberRef<Option.Option<LogLevel.LogLevel>> = globalValue(
  Symbol.for("effect/FiberRef/currentUnhandledErrorLogLevel"),
  () => fiberRefUnsafeMake(Option.some<LogLevel.LogLevel>(logLevelDebug))
)

/** @internal */
export const withUnhandledErrorLogLevel = dual<
  (level: Option.Option<LogLevel.LogLevel>) => <R, E, B>(self: Effect.Effect<R, E, B>) => Effect.Effect<R, E, B>,
  <R, E, B>(self: Effect.Effect<R, E, B>, level: Option.Option<LogLevel.LogLevel>) => Effect.Effect<R, E, B>
>(2, (self, level) => fiberRefLocally(self, currentUnhandledErrorLogLevel, level))

/** @internal */
export const currentMetricLabels: FiberRef.FiberRef<HashSet.HashSet<MetricLabel.MetricLabel>> = globalValue(
  Symbol.for("effect/FiberRef/currentMetricLabels"),
  () => fiberRefUnsafeMakeHashSet(HashSet.empty())
)

/* @internal */
export const metricLabels: Effect.Effect<never, never, HashSet.HashSet<MetricLabel.MetricLabel>> = fiberRefGet(
  currentMetricLabels
)

/** @internal */
export const currentForkScopeOverride: FiberRef.FiberRef<Option.Option<fiberScope.FiberScope>> = globalValue(
  Symbol.for("effect/FiberRef/currentForkScopeOverride"),
  () =>
    fiberRefUnsafeMake(Option.none(), {
      fork: () => Option.none() as Option.Option<fiberScope.FiberScope>,
      join: (parent, _) => parent
    })
)

/** @internal */
export const currentInterruptedCause: FiberRef.FiberRef<Cause.Cause<never>> = globalValue(
  Symbol.for("effect/FiberRef/currentInterruptedCause"),
  () =>
    fiberRefUnsafeMake(internalCause.empty, {
      fork: () => internalCause.empty,
      join: (parent, _) => parent
    })
)

/** @internal */
export const currentTracerTimingEnabled: FiberRef.FiberRef<boolean> = globalValue(
  Symbol.for("effect/FiberRef/currentTracerTiming"),
  () => fiberRefUnsafeMake(true)
)

/** @internal */
export const currentTracerSpanAnnotations: FiberRef.FiberRef<HashMap.HashMap<string, unknown>> = globalValue(
  Symbol.for("effect/FiberRef/currentTracerSpanAnnotations"),
  () => fiberRefUnsafeMake(HashMap.empty())
)

/** @internal */
export const currentTracerSpanLinks: FiberRef.FiberRef<Chunk.Chunk<Tracer.SpanLink>> = globalValue(
  Symbol.for("effect/FiberRef/currentTracerSpanLinks"),
  () => fiberRefUnsafeMake(Chunk.empty())
)

// -----------------------------------------------------------------------------
// Scope
// -----------------------------------------------------------------------------

/** @internal */
export const ScopeTypeId: Scope.ScopeTypeId = Symbol.for("effect/Scope") as Scope.ScopeTypeId

/** @internal */
export const CloseableScopeTypeId: Scope.CloseableScopeTypeId = Symbol.for(
  "effect/CloseableScope"
) as Scope.CloseableScopeTypeId

/* @internal */
export const scopeAddFinalizer = (
  self: Scope.Scope,
  finalizer: Effect.Effect<never, never, unknown>
): Effect.Effect<never, never, void> => self.addFinalizer(() => asUnit(finalizer))

/* @internal */
export const scopeAddFinalizerExit = (
  self: Scope.Scope,
  finalizer: Scope.Scope.Finalizer
): Effect.Effect<never, never, void> => self.addFinalizer(finalizer)

/* @internal */
export const scopeClose = (
  self: Scope.Scope.Closeable,
  exit: Exit.Exit<unknown, unknown>
): Effect.Effect<never, never, void> => self.close(exit)

/* @internal */
export const scopeFork = (
  self: Scope.Scope,
  strategy: ExecutionStrategy.ExecutionStrategy
): Effect.Effect<never, never, Scope.Scope.Closeable> => self.fork(strategy)

// -----------------------------------------------------------------------------
// ReleaseMap
// -----------------------------------------------------------------------------

/** @internal */
export type ReleaseMapState = {
  _tag: "Exited"
  nextKey: number
  exit: Exit.Exit<unknown, unknown>
  update: (finalizer: Scope.Scope.Finalizer) => Scope.Scope.Finalizer
} | {
  _tag: "Running"
  nextKey: number
  finalizers: Map<number, Scope.Scope.Finalizer>
  update: (finalizer: Scope.Scope.Finalizer) => Scope.Scope.Finalizer
}

/** @internal */
export interface ReleaseMap {
  state: ReleaseMapState // mutable by design
}

/* @internal */
export const releaseMapAdd = dual<
  (finalizer: Scope.Scope.Finalizer) => (self: ReleaseMap) => Effect.Effect<never, never, Scope.Scope.Finalizer>,
  (self: ReleaseMap, finalizer: Scope.Scope.Finalizer) => Effect.Effect<never, never, Scope.Scope.Finalizer>
>(2, (self, finalizer) =>
  map(
    releaseMapAddIfOpen(self, finalizer),
    Option.match({
      onNone: (): Scope.Scope.Finalizer => () => unit,
      onSome: (key): Scope.Scope.Finalizer => (exit) => releaseMapRelease(key, exit)(self)
    })
  ))

/* @internal */
export const releaseMapRelease = dual<
  (key: number, exit: Exit.Exit<unknown, unknown>) => (self: ReleaseMap) => Effect.Effect<never, never, void>,
  (self: ReleaseMap, key: number, exit: Exit.Exit<unknown, unknown>) => Effect.Effect<never, never, void>
>(3, (self, key, exit) =>
  suspend(() => {
    switch (self.state._tag) {
      case "Exited": {
        return unit
      }
      case "Running": {
        const finalizer = self.state.finalizers.get(key)
        self.state.finalizers.delete(key)
        if (finalizer != null) {
          return self.state.update(finalizer)(exit)
        }
        return unit
      }
    }
  }))

/* @internal */
export const releaseMapAddIfOpen = dual<
  (finalizer: Scope.Scope.Finalizer) => (self: ReleaseMap) => Effect.Effect<never, never, Option.Option<number>>,
  (self: ReleaseMap, finalizer: Scope.Scope.Finalizer) => Effect.Effect<never, never, Option.Option<number>>
>(2, (self, finalizer) =>
  suspend(() => {
    switch (self.state._tag) {
      case "Exited": {
        self.state.nextKey += 1
        return as(finalizer(self.state.exit), Option.none())
      }
      case "Running": {
        const key = self.state.nextKey
        self.state.finalizers.set(key, finalizer)
        self.state.nextKey += 1
        return succeed(Option.some(key))
      }
    }
  }))

/* @internal */
export const releaseMapGet = dual<
  (key: number) => (self: ReleaseMap) => Effect.Effect<never, never, Option.Option<Scope.Scope.Finalizer>>,
  (self: ReleaseMap, key: number) => Effect.Effect<never, never, Option.Option<Scope.Scope.Finalizer>>
>(
  2,
  (self, key) =>
    sync((): Option.Option<Scope.Scope.Finalizer> =>
      self.state._tag === "Running" ? Option.fromNullable(self.state.finalizers.get(key)) : Option.none()
    )
)

/* @internal */
export const releaseMapReplace = dual<
  (
    key: number,
    finalizer: Scope.Scope.Finalizer
  ) => (self: ReleaseMap) => Effect.Effect<never, never, Option.Option<Scope.Scope.Finalizer>>,
  (
    self: ReleaseMap,
    key: number,
    finalizer: Scope.Scope.Finalizer
  ) => Effect.Effect<never, never, Option.Option<Scope.Scope.Finalizer>>
>(3, (self, key, finalizer) =>
  suspend(() => {
    switch (self.state._tag) {
      case "Exited": {
        return as(finalizer(self.state.exit), Option.none())
      }
      case "Running": {
        const fin = Option.fromNullable(self.state.finalizers.get(key))
        self.state.finalizers.set(key, finalizer)
        return succeed(fin)
      }
    }
  }))

/* @internal */
export const releaseMapRemove = dual<
  (key: number) => (self: ReleaseMap) => Effect.Effect<never, never, Option.Option<Scope.Scope.Finalizer>>,
  (self: ReleaseMap, key: number) => Effect.Effect<never, never, Option.Option<Scope.Scope.Finalizer>>
>(2, (self, key) =>
  sync(() => {
    if (self.state._tag === "Exited") {
      return Option.none()
    }
    const fin = Option.fromNullable(self.state.finalizers.get(key))
    self.state.finalizers.delete(key)
    return fin
  }))

/* @internal */
export const releaseMapMake: Effect.Effect<never, never, ReleaseMap> = sync((): ReleaseMap => ({
  state: {
    _tag: "Running",
    nextKey: 0,
    finalizers: new Map(),
    update: identity
  }
}))

// -----------------------------------------------------------------------------
// Cause
// -----------------------------------------------------------------------------

/** @internal */
export const causeSquash = <E>(self: Cause.Cause<E>): unknown => {
  return causeSquashWith(identity)(self)
}

/** @internal */
export const causeSquashWith = dual<
  <E>(f: (error: E) => unknown) => (self: Cause.Cause<E>) => unknown,
  <E>(self: Cause.Cause<E>, f: (error: E) => unknown) => unknown
>(2, (self, f) => {
  const option = pipe(self, internalCause.failureOption, Option.map(f))
  switch (option._tag) {
    case "None": {
      return pipe(
        internalCause.defects(self),
        Chunk.head,
        Option.match({
          onNone: () => {
            const interrupts = Array.from(internalCause.interruptors(self)).flatMap((fiberId) =>
              Array.from(FiberId.ids(fiberId)).map((id) => `#${id}`)
            )
            return new InterruptedException(interrupts ? `Interrupted by fibers: ${interrupts.join(", ")}` : void 0)
          },
          onSome: identity
        })
      )
    }
    case "Some": {
      return option.value
    }
  }
})

// -----------------------------------------------------------------------------
// Errors
// -----------------------------------------------------------------------------

/** @internal */
export const YieldableError: new(message?: string) => Cause.YieldableError = (function() {
  class YieldableError extends globalThis.Error {
    commit() {
      return fail(this)
    }
    toString() {
      return this.message ? `${this.name}: ${this.message}` : this.name
    }
    toJSON() {
      return { ...this }
    }
    [NodeInspectSymbol](): string {
      const stack = this.stack
      if (stack) {
        return `${this.toString()}\n${stack.split("\n").slice(1).join("\n")}`
      }
      return this.toString()
    }
  }
  Object.assign(YieldableError.prototype, StructuralCommitPrototype)
  return YieldableError as any
})()

const makeException = <T extends { _tag: string; message?: string }>(
  proto: Omit<T, keyof Cause.YieldableError | "_tag">,
  tag: T["_tag"]
): new(message?: string | undefined) => T => {
  class Base extends YieldableError {
    readonly _tag = tag
  }
  Object.assign(Base.prototype, proto)
  ;(Base.prototype as any).name = tag
  return Base as any
}

/** @internal */
export const RuntimeExceptionTypeId: Cause.RuntimeExceptionTypeId = Symbol.for(
  "effect/Cause/errors/RuntimeException"
) as Cause.RuntimeExceptionTypeId

/** @internal */
export const RuntimeException = makeException<Cause.RuntimeException>({
  [RuntimeExceptionTypeId]: RuntimeExceptionTypeId
}, "RuntimeException")

/** @internal */
export const isRuntimeException = (u: unknown): u is Cause.RuntimeException => hasProperty(u, RuntimeExceptionTypeId)

/** @internal */
export const InterruptedExceptionTypeId: Cause.InterruptedExceptionTypeId = Symbol.for(
  "effect/Cause/errors/InterruptedException"
) as Cause.InterruptedExceptionTypeId

/** @internal */
export const InterruptedException = makeException<Cause.InterruptedException>({
  [InterruptedExceptionTypeId]: InterruptedExceptionTypeId
}, "InterruptedException")

/** @internal */
export const isInterruptedException = (u: unknown): u is Cause.InterruptedException =>
  hasProperty(u, InterruptedExceptionTypeId)

/** @internal */
export const IllegalArgumentExceptionTypeId: Cause.IllegalArgumentExceptionTypeId = Symbol.for(
  "effect/Cause/errors/IllegalArgument"
) as Cause.IllegalArgumentExceptionTypeId

/** @internal */
export const IllegalArgumentException = makeException<Cause.IllegalArgumentException>({
  [IllegalArgumentExceptionTypeId]: IllegalArgumentExceptionTypeId
}, "IllegalArgumentException")

/** @internal */
export const isIllegalArgumentException = (u: unknown): u is Cause.IllegalArgumentException =>
  hasProperty(u, IllegalArgumentExceptionTypeId)

/** @internal */
export const NoSuchElementExceptionTypeId: Cause.NoSuchElementExceptionTypeId = Symbol.for(
  "effect/Cause/errors/NoSuchElement"
) as Cause.NoSuchElementExceptionTypeId

/** @internal */
export const NoSuchElementException = makeException<Cause.NoSuchElementException>({
  [NoSuchElementExceptionTypeId]: NoSuchElementExceptionTypeId
}, "NoSuchElementException")

/** @internal */
export const isNoSuchElementException = (u: unknown): u is Cause.NoSuchElementException =>
  hasProperty(u, NoSuchElementExceptionTypeId)

/** @internal */
export const InvalidPubSubCapacityExceptionTypeId: Cause.InvalidPubSubCapacityExceptionTypeId = Symbol.for(
  "effect/Cause/errors/InvalidPubSubCapacityException"
) as Cause.InvalidPubSubCapacityExceptionTypeId

/** @internal */
export const InvalidPubSubCapacityException = makeException<Cause.InvalidPubSubCapacityException>({
  [InvalidPubSubCapacityExceptionTypeId]: InvalidPubSubCapacityExceptionTypeId
}, "InvalidPubSubCapacityException")

/** @internal */
export const isInvalidCapacityError = (u: unknown): u is Cause.InvalidPubSubCapacityException =>
  hasProperty(u, InvalidPubSubCapacityExceptionTypeId)

/** @internal */
export const UnknownExceptionTypeId: Cause.UnknownExceptionTypeId = Symbol.for(
  "effect/Cause/errors/UnknownException"
) as Cause.UnknownExceptionTypeId

/** @internal */
export const UnknownException: new(error: unknown, message?: string | undefined) => Cause.UnknownException =
  (function() {
    class UnknownException extends YieldableError {
      readonly _tag = "UnknownException"
      constructor(readonly error: unknown, message?: string) {
        super(message ?? (hasProperty(error, "message") && isString(error.message) ? error.message : void 0))
      }
    }
    Object.assign(UnknownException.prototype, {
      [UnknownExceptionTypeId]: UnknownExceptionTypeId,
      name: "UnknownException"
    })
    return UnknownException as any
  })()

/** @internal */
export const isUnknownException = (u: unknown): u is Cause.UnknownException => hasProperty(u, UnknownExceptionTypeId)

// -----------------------------------------------------------------------------
// Exit
// -----------------------------------------------------------------------------

/** @internal */
export const exitIsExit = (u: unknown): u is Exit.Exit<unknown, unknown> =>
  isEffect(u) && "_tag" in u && (u._tag === "Success" || u._tag === "Failure")

/** @internal */
export const exitIsFailure = <E, A>(self: Exit.Exit<E, A>): self is Exit.Failure<E, A> => self._tag === "Failure"

/** @internal */
export const exitIsSuccess = <E, A>(self: Exit.Exit<E, A>): self is Exit.Success<E, A> => self._tag === "Success"

/** @internal */
export const exitIsInterrupted = <E, A>(self: Exit.Exit<E, A>): boolean => {
  switch (self._tag) {
    case OpCodes.OP_FAILURE: {
      return internalCause.isInterrupted(self.i0)
    }
    case OpCodes.OP_SUCCESS: {
      return false
    }
  }
}

/** @internal */
export const exitAs = dual<
  <A2>(value: A2) => <E, A>(self: Exit.Exit<E, A>) => Exit.Exit<E, A2>,
  <E, A, A2>(self: Exit.Exit<E, A>, value: A2) => Exit.Exit<E, A2>
>(2, <E, A, A2>(self: Exit.Exit<E, A>, value: A2) => {
  switch (self._tag) {
    case OpCodes.OP_FAILURE: {
      return exitFailCause(self.i0)
    }
    case OpCodes.OP_SUCCESS: {
      return exitSucceed(value) as Exit.Exit<E, A2>
    }
  }
})

/** @internal */
export const exitAsUnit = <E, A>(self: Exit.Exit<E, A>): Exit.Exit<E, void> =>
  exitAs(self, void 0) as Exit.Exit<E, void>

/** @internal */
export const exitCauseOption = <E, A>(self: Exit.Exit<E, A>): Option.Option<Cause.Cause<E>> => {
  switch (self._tag) {
    case OpCodes.OP_FAILURE: {
      return Option.some(self.i0)
    }
    case OpCodes.OP_SUCCESS: {
      return Option.none()
    }
  }
}

/** @internal */
export const exitCollectAll = <E, A>(
  exits: Iterable<Exit.Exit<E, A>>,
  options?: {
    readonly parallel?: boolean | undefined
  }
): Option.Option<Exit.Exit<E, Array<A>>> =>
  exitCollectAllInternal(exits, options?.parallel ? internalCause.parallel : internalCause.sequential)

/** @internal */
export const exitDie = (defect: unknown): Exit.Exit<never, never> =>
  exitFailCause(internalCause.die(defect)) as Exit.Exit<never, never>

/** @internal */
export const exitExists: {
  <A, B extends A>(refinement: Refinement<A, B>): <E>(self: Exit.Exit<E, A>) => self is Exit.Exit<never, B>
  <A>(predicate: Predicate<A>): <E>(self: Exit.Exit<E, A>) => boolean
  <E, A, B extends A>(self: Exit.Exit<E, A>, refinement: Refinement<A, B>): self is Exit.Exit<never, B>
  <E, A>(self: Exit.Exit<E, A>, predicate: Predicate<A>): boolean
} = dual(2, <E, A, B extends A>(self: Exit.Exit<E, A>, refinement: Refinement<A, B>): self is Exit.Exit<never, B> => {
  switch (self._tag) {
    case OpCodes.OP_FAILURE: {
      return false
    }
    case OpCodes.OP_SUCCESS: {
      return refinement(self.i0)
    }
  }
})

/** @internal */
export const exitFail = <E>(error: E): Exit.Exit<E, never> =>
  exitFailCause(internalCause.fail(error)) as Exit.Exit<E, never>

/** @internal */
export const exitFailCause = <E>(cause: Cause.Cause<E>): Exit.Exit<E, never> => {
  const effect = new EffectPrimitiveFailure(OpCodes.OP_FAILURE) as any
  effect.i0 = cause
  return effect
}

/** @internal */
export const exitFlatMap = dual<
  <A, E2, A2>(f: (a: A) => Exit.Exit<E2, A2>) => <E>(self: Exit.Exit<E, A>) => Exit.Exit<E | E2, A2>,
  <E, A, E2, A2>(self: Exit.Exit<E, A>, f: (a: A) => Exit.Exit<E2, A2>) => Exit.Exit<E | E2, A2>
>(2, <E, A, E2, A2>(self: Exit.Exit<E, A>, f: (a: A) => Exit.Exit<E2, A2>) => {
  switch (self._tag) {
    case OpCodes.OP_FAILURE: {
      return exitFailCause(self.i0) as Exit.Exit<E | E2, A2>
    }
    case OpCodes.OP_SUCCESS: {
      return f(self.i0) as Exit.Exit<E | E2, A2>
    }
  }
})

/** @internal */
export const exitFlatMapEffect = dual<
  <E, A, R, E2, A2>(
    f: (a: A) => Effect.Effect<R, E2, Exit.Exit<E, A2>>
  ) => (self: Exit.Exit<E, A>) => Effect.Effect<R, E2, Exit.Exit<E, A2>>,
  <E, A, R, E2, A2>(
    self: Exit.Exit<E, A>,
    f: (a: A) => Effect.Effect<R, E2, Exit.Exit<E, A2>>
  ) => Effect.Effect<R, E2, Exit.Exit<E, A2>>
>(2, (self, f) => {
  switch (self._tag) {
    case OpCodes.OP_FAILURE: {
      return succeed(exitFailCause(self.i0))
    }
    case OpCodes.OP_SUCCESS: {
      return f(self.i0)
    }
  }
})

/** @internal */
export const exitFlatten = <E, E1, A>(
  self: Exit.Exit<E, Exit.Exit<E1, A>>
): Exit.Exit<E | E1, A> => pipe(self, exitFlatMap(identity)) as Exit.Exit<E | E1, A>

/** @internal */
export const exitForEachEffect = dual<
  <A, R, E2, B>(
    f: (a: A) => Effect.Effect<R, E2, B>
  ) => <E>(self: Exit.Exit<E, A>) => Effect.Effect<R, never, Exit.Exit<E | E2, B>>,
  <E, A, R, E2, B>(
    self: Exit.Exit<E, A>,
    f: (a: A) => Effect.Effect<R, E2, B>
  ) => Effect.Effect<R, never, Exit.Exit<E | E2, B>>
>(2, (self, f) => {
  switch (self._tag) {
    case OpCodes.OP_FAILURE: {
      return succeed(exitFailCause(self.i0))
    }
    case OpCodes.OP_SUCCESS: {
      return exit(f(self.i0))
    }
  }
})

/** @internal */
export const exitFromEither = <E, A>(either: Either.Either<E, A>): Exit.Exit<E, A> => {
  switch (either._tag) {
    case "Left": {
      return exitFail(either.left) as Exit.Exit<E, A>
    }
    case "Right": {
      return exitSucceed(either.right) as Exit.Exit<E, A>
    }
  }
}

/** @internal */
export const exitFromOption = <A>(option: Option.Option<A>): Exit.Exit<void, A> => {
  switch (option._tag) {
    case "None": {
      return exitFail(void 0) as Exit.Exit<void, A>
    }
    case "Some": {
      return exitSucceed(option.value) as Exit.Exit<void, A>
    }
  }
}

/** @internal */
export const exitGetOrElse = dual<
  <E, A2>(orElse: (cause: Cause.Cause<E>) => A2) => <A1>(self: Exit.Exit<E, A1>) => A1 | A2,
  <E, A1, A2>(self: Exit.Exit<E, A1>, orElse: (cause: Cause.Cause<E>) => A2) => A1 | A2
>(2, (self, orElse) => {
  switch (self._tag) {
    case OpCodes.OP_FAILURE: {
      return orElse(self.i0)
    }
    case OpCodes.OP_SUCCESS: {
      return self.i0
    }
  }
})

/** @internal */
export const exitInterrupt = (fiberId: FiberId.FiberId): Exit.Exit<never, never> =>
  exitFailCause(internalCause.interrupt(fiberId)) as Exit.Exit<never, never>

/** @internal */
export const exitMap = dual<
  <A, B>(f: (a: A) => B) => <E>(self: Exit.Exit<E, A>) => Exit.Exit<E, B>,
  <E, A, B>(self: Exit.Exit<E, A>, f: (a: A) => B) => Exit.Exit<E, B>
>(2, <E, A, B>(self: Exit.Exit<E, A>, f: (a: A) => B) => {
  switch (self._tag) {
    case OpCodes.OP_FAILURE: {
      return exitFailCause(self.i0) as Exit.Exit<E, B>
    }
    case OpCodes.OP_SUCCESS: {
      return exitSucceed(f(self.i0)) as Exit.Exit<E, B>
    }
  }
})

/** @internal */
export const exitMapBoth = dual<
  <E, A, E2, A2>(
    options: {
      readonly onFailure: (e: E) => E2
      readonly onSuccess: (a: A) => A2
    }
  ) => (self: Exit.Exit<E, A>) => Exit.Exit<E2, A2>,
  <E, A, E2, A2>(
    self: Exit.Exit<E, A>,
    options: {
      readonly onFailure: (e: E) => E2
      readonly onSuccess: (a: A) => A2
    }
  ) => Exit.Exit<E2, A2>
>(2, (self, { onFailure, onSuccess }) => {
  switch (self._tag) {
    case OpCodes.OP_FAILURE: {
      return exitFailCause(pipe(self.i0, internalCause.map(onFailure)))
    }
    case OpCodes.OP_SUCCESS: {
      return exitSucceed(onSuccess(self.i0))
    }
  }
})

/** @internal */
export const exitMapError = dual<
  <E, E2>(f: (e: E) => E2) => <A>(self: Exit.Exit<E, A>) => Exit.Exit<E2, A>,
  <E, A, E2>(self: Exit.Exit<E, A>, f: (e: E) => E2) => Exit.Exit<E2, A>
>(2, <E, A, E2>(self: Exit.Exit<E, A>, f: (e: E) => E2) => {
  switch (self._tag) {
    case OpCodes.OP_FAILURE: {
      return exitFailCause(pipe(self.i0, internalCause.map(f))) as Exit.Exit<E2, A>
    }
    case OpCodes.OP_SUCCESS: {
      return exitSucceed(self.i0) as Exit.Exit<E2, A>
    }
  }
})

/** @internal */
export const exitMapErrorCause = dual<
  <E, E2>(f: (cause: Cause.Cause<E>) => Cause.Cause<E2>) => <A>(self: Exit.Exit<E, A>) => Exit.Exit<E2, A>,
  <E, A, E2>(self: Exit.Exit<E, A>, f: (cause: Cause.Cause<E>) => Cause.Cause<E2>) => Exit.Exit<E2, A>
>(2, <E, A, E2>(self: Exit.Exit<E, A>, f: (cause: Cause.Cause<E>) => Cause.Cause<E2>) => {
  switch (self._tag) {
    case OpCodes.OP_FAILURE: {
      return exitFailCause(f(self.i0)) as Exit.Exit<E2, A>
    }
    case OpCodes.OP_SUCCESS: {
      return exitSucceed(self.i0) as Exit.Exit<E2, A>
    }
  }
})

/** @internal */
export const exitMatch = dual<
  <E, A, Z1, Z2>(options: {
    readonly onFailure: (cause: Cause.Cause<E>) => Z1
    readonly onSuccess: (a: A) => Z2
  }) => (self: Exit.Exit<E, A>) => Z1 | Z2,
  <E, A, Z1, Z2>(self: Exit.Exit<E, A>, options: {
    readonly onFailure: (cause: Cause.Cause<E>) => Z1
    readonly onSuccess: (a: A) => Z2
  }) => Z1 | Z2
>(2, (self, { onFailure, onSuccess }) => {
  switch (self._tag) {
    case OpCodes.OP_FAILURE: {
      return onFailure(self.i0)
    }
    case OpCodes.OP_SUCCESS: {
      return onSuccess(self.i0)
    }
  }
})

/** @internal */
export const exitMatchEffect = dual<
  <E, A, R, E2, A2, R2, E3, A3>(
    options: {
      readonly onFailure: (cause: Cause.Cause<E>) => Effect.Effect<R, E2, A2>
      readonly onSuccess: (a: A) => Effect.Effect<R2, E3, A3>
    }
  ) => (self: Exit.Exit<E, A>) => Effect.Effect<R | R2, E2 | E3, A2 | A3>,
  <E, A, R, E2, A2, R2, E3, A3>(
    self: Exit.Exit<E, A>,
    options: {
      readonly onFailure: (cause: Cause.Cause<E>) => Effect.Effect<R, E2, A2>
      readonly onSuccess: (a: A) => Effect.Effect<R2, E3, A3>
    }
  ) => Effect.Effect<R | R2, E2 | E3, A2 | A3>
>(2, (self, { onFailure, onSuccess }) => {
  switch (self._tag) {
    case OpCodes.OP_FAILURE: {
      return onFailure(self.i0)
    }
    case OpCodes.OP_SUCCESS: {
      return onSuccess(self.i0)
    }
  }
})

/** @internal */
export const exitSucceed = <A>(value: A): Exit.Exit<never, A> => {
  const effect = new EffectPrimitiveSuccess(OpCodes.OP_SUCCESS) as any
  effect.i0 = value
  return effect
}

/** @internal */
export const exitUnit: Exit.Exit<never, void> = exitSucceed(void 0)

/** @internal */
export const exitZip = dual<
  <E2, A2>(that: Exit.Exit<E2, A2>) => <E, A>(self: Exit.Exit<E, A>) => Exit.Exit<E | E2, [A, A2]>,
  <E, A, E2, A2>(self: Exit.Exit<E, A>, that: Exit.Exit<E2, A2>) => Exit.Exit<E | E2, [A, A2]>
>(2, (self, that) =>
  exitZipWith(self, that, {
    onSuccess: (a, a2) => [a, a2],
    onFailure: internalCause.sequential
  }))

/** @internal */
export const exitZipLeft = dual<
  <E2, A2>(that: Exit.Exit<E2, A2>) => <E, A>(self: Exit.Exit<E, A>) => Exit.Exit<E | E2, A>,
  <E, A, E2, A2>(self: Exit.Exit<E, A>, that: Exit.Exit<E2, A2>) => Exit.Exit<E | E2, A>
>(2, (self, that) =>
  exitZipWith(self, that, {
    onSuccess: (a, _) => a,
    onFailure: internalCause.sequential
  }))

/** @internal */
export const exitZipRight = dual<
  <E2, A2>(that: Exit.Exit<E2, A2>) => <E, A>(self: Exit.Exit<E, A>) => Exit.Exit<E | E2, A2>,
  <E, A, E2, A2>(self: Exit.Exit<E, A>, that: Exit.Exit<E2, A2>) => Exit.Exit<E | E2, A2>
>(2, (self, that) =>
  exitZipWith(self, that, {
    onSuccess: (_, a2) => a2,
    onFailure: internalCause.sequential
  }))

/** @internal */
export const exitZipPar = dual<
  <E2, A2>(that: Exit.Exit<E2, A2>) => <E, A>(self: Exit.Exit<E, A>) => Exit.Exit<E | E2, [A, A2]>,
  <E, A, E2, A2>(self: Exit.Exit<E, A>, that: Exit.Exit<E2, A2>) => Exit.Exit<E | E2, [A, A2]>
>(2, (self, that) =>
  exitZipWith(self, that, {
    onSuccess: (a, a2) => [a, a2],
    onFailure: internalCause.parallel
  }))

/** @internal */
export const exitZipParLeft = dual<
  <E2, A2>(that: Exit.Exit<E2, A2>) => <E, A>(self: Exit.Exit<E, A>) => Exit.Exit<E | E2, A>,
  <E, A, E2, A2>(self: Exit.Exit<E, A>, that: Exit.Exit<E2, A2>) => Exit.Exit<E | E2, A>
>(2, (self, that) =>
  exitZipWith(self, that, {
    onSuccess: (a, _) => a,
    onFailure: internalCause.parallel
  }))

/** @internal */
export const exitZipParRight = dual<
  <E2, A2>(that: Exit.Exit<E2, A2>) => <E, A>(self: Exit.Exit<E, A>) => Exit.Exit<E | E2, A2>,
  <E, A, E2, A2>(self: Exit.Exit<E, A>, that: Exit.Exit<E2, A2>) => Exit.Exit<E | E2, A2>
>(2, (self, that) =>
  exitZipWith(self, that, {
    onSuccess: (_, a2) => a2,
    onFailure: internalCause.parallel
  }))

/** @internal */
export const exitZipWith = dual<
  <E, E2, A, B, C>(
    that: Exit.Exit<E2, B>,
    options: {
      readonly onSuccess: (a: A, b: B) => C
      readonly onFailure: (cause: Cause.Cause<E>, cause2: Cause.Cause<E2>) => Cause.Cause<E | E2>
    }
  ) => (self: Exit.Exit<E, A>) => Exit.Exit<E | E2, C>,
  <E, E2, A, B, C>(
    self: Exit.Exit<E, A>,
    that: Exit.Exit<E2, B>,
    options: {
      readonly onSuccess: (a: A, b: B) => C
      readonly onFailure: (cause: Cause.Cause<E>, cause2: Cause.Cause<E2>) => Cause.Cause<E | E2>
    }
  ) => Exit.Exit<E | E2, C>
>(3, (
  self,
  that,
  { onFailure, onSuccess }
) => {
  switch (self._tag) {
    case OpCodes.OP_FAILURE: {
      switch (that._tag) {
        case OpCodes.OP_SUCCESS: {
          return exitFailCause(self.i0)
        }
        case OpCodes.OP_FAILURE: {
          return exitFailCause(onFailure(self.i0, that.i0))
        }
      }
    }
    case OpCodes.OP_SUCCESS: {
      switch (that._tag) {
        case OpCodes.OP_SUCCESS: {
          return exitSucceed(onSuccess(self.i0, that.i0))
        }
        case OpCodes.OP_FAILURE: {
          return exitFailCause(that.i0)
        }
      }
    }
  }
})

const exitCollectAllInternal = <E, A>(
  exits: Iterable<Exit.Exit<E, A>>,
  combineCauses: (causeA: Cause.Cause<E>, causeB: Cause.Cause<E>) => Cause.Cause<E>
): Option.Option<Exit.Exit<E, Array<A>>> => {
  const list = Chunk.fromIterable(exits)
  if (!Chunk.isNonEmpty(list)) {
    return Option.none()
  }
  return pipe(
    Chunk.tailNonEmpty(list),
    ReadonlyArray.reduce(
      pipe(Chunk.headNonEmpty(list), exitMap<A, Chunk.Chunk<A>>(Chunk.of)),
      (accumulator, current) =>
        pipe(
          accumulator,
          exitZipWith(current, {
            onSuccess: (list, value) => pipe(list, Chunk.prepend(value)),
            onFailure: combineCauses
          })
        )
    ),
    exitMap(Chunk.reverse),
    exitMap((chunk) => Array.from(chunk)),
    Option.some
  )
}

// -----------------------------------------------------------------------------
// Deferred
// -----------------------------------------------------------------------------

/** @internal */
export const deferredUnsafeMake = <E, A>(fiberId: FiberId.FiberId): Deferred.Deferred<E, A> => ({
  [deferred.DeferredTypeId]: deferred.deferredVariance,
  state: MutableRef.make(deferred.pending([])),
  blockingOn: fiberId,
  pipe() {
    return pipeArguments(this, arguments)
  }
})

/* @internal */
export const deferredMake = <E, A>(): Effect.Effect<never, never, Deferred.Deferred<E, A>> =>
  flatMap(fiberId, (id) => deferredMakeAs<E, A>(id))

/* @internal */
export const deferredMakeAs = <E, A>(fiberId: FiberId.FiberId): Effect.Effect<never, never, Deferred.Deferred<E, A>> =>
  sync(() => deferredUnsafeMake<E, A>(fiberId))

/* @internal */
export const deferredAwait = <E, A>(self: Deferred.Deferred<E, A>): Effect.Effect<never, E, A> =>
  asyncEither<never, E, A>((k) => {
    const state = MutableRef.get(self.state)
    switch (state._tag) {
      case DeferredOpCodes.OP_STATE_DONE: {
        return Either.right(state.effect)
      }
      case DeferredOpCodes.OP_STATE_PENDING: {
        pipe(
          self.state,
          MutableRef.set(deferred.pending([k, ...state.joiners]))
        )
        return Either.left(deferredInterruptJoiner(self, k))
      }
    }
  }, self.blockingOn)

/* @internal */
export const deferredComplete = dual<
  <E, A>(effect: Effect.Effect<never, E, A>) => (self: Deferred.Deferred<E, A>) => Effect.Effect<never, never, boolean>,
  <E, A>(self: Deferred.Deferred<E, A>, effect: Effect.Effect<never, E, A>) => Effect.Effect<never, never, boolean>
>(2, (self, effect) => intoDeferred(effect, self))

/* @internal */
export const deferredCompleteWith = dual<
  <E, A>(effect: Effect.Effect<never, E, A>) => (self: Deferred.Deferred<E, A>) => Effect.Effect<never, never, boolean>,
  <E, A>(self: Deferred.Deferred<E, A>, effect: Effect.Effect<never, E, A>) => Effect.Effect<never, never, boolean>
>(2, (self, effect) =>
  sync(() => {
    const state = MutableRef.get(self.state)
    switch (state._tag) {
      case DeferredOpCodes.OP_STATE_DONE: {
        return false
      }
      case DeferredOpCodes.OP_STATE_PENDING: {
        pipe(self.state, MutableRef.set(deferred.done(effect)))
        for (let i = 0; i < state.joiners.length; i++) {
          state.joiners[i](effect)
        }
        return true
      }
    }
  }))

/* @internal */
export const deferredDone = dual<
  <E, A>(exit: Exit.Exit<E, A>) => (self: Deferred.Deferred<E, A>) => Effect.Effect<never, never, boolean>,
  <E, A>(self: Deferred.Deferred<E, A>, exit: Exit.Exit<E, A>) => Effect.Effect<never, never, boolean>
>(2, (self, exit) => deferredCompleteWith(self, exit))

/* @internal */
export const deferredFail = dual<
  <E>(error: E) => <A>(self: Deferred.Deferred<E, A>) => Effect.Effect<never, never, boolean>,
  <E, A>(self: Deferred.Deferred<E, A>, error: E) => Effect.Effect<never, never, boolean>
>(2, (self, error) => deferredCompleteWith(self, fail(error)))

/* @internal */
export const deferredFailSync = dual<
  <E>(evaluate: LazyArg<E>) => <A>(self: Deferred.Deferred<E, A>) => Effect.Effect<never, never, boolean>,
  <E, A>(self: Deferred.Deferred<E, A>, evaluate: LazyArg<E>) => Effect.Effect<never, never, boolean>
>(2, (self, evaluate) => deferredCompleteWith(self, failSync(evaluate)))

/* @internal */
export const deferredFailCause = dual<
  <E>(cause: Cause.Cause<E>) => <A>(self: Deferred.Deferred<E, A>) => Effect.Effect<never, never, boolean>,
  <E, A>(self: Deferred.Deferred<E, A>, cause: Cause.Cause<E>) => Effect.Effect<never, never, boolean>
>(2, (self, cause) => deferredCompleteWith(self, failCause(cause)))

/* @internal */
export const deferredFailCauseSync = dual<
  <E>(evaluate: LazyArg<Cause.Cause<E>>) => <A>(self: Deferred.Deferred<E, A>) => Effect.Effect<never, never, boolean>,
  <E, A>(self: Deferred.Deferred<E, A>, evaluate: LazyArg<Cause.Cause<E>>) => Effect.Effect<never, never, boolean>
>(2, (self, evaluate) => deferredCompleteWith(self, failCauseSync(evaluate)))

/* @internal */
export const deferredDie = dual<
  (defect: unknown) => <E, A>(self: Deferred.Deferred<E, A>) => Effect.Effect<never, never, boolean>,
  <E, A>(self: Deferred.Deferred<E, A>, defect: unknown) => Effect.Effect<never, never, boolean>
>(2, (self, defect) => deferredCompleteWith(self, die(defect)))

/* @internal */
export const deferredDieSync = dual<
  (evaluate: LazyArg<unknown>) => <E, A>(self: Deferred.Deferred<E, A>) => Effect.Effect<never, never, boolean>,
  <E, A>(self: Deferred.Deferred<E, A>, evaluate: LazyArg<unknown>) => Effect.Effect<never, never, boolean>
>(2, (self, evaluate) => deferredCompleteWith(self, dieSync(evaluate)))

/* @internal */
export const deferredInterrupt = <E, A>(self: Deferred.Deferred<E, A>): Effect.Effect<never, never, boolean> =>
  flatMap(fiberId, (fiberId) => deferredCompleteWith(self, interruptWith(fiberId)))

/* @internal */
export const deferredInterruptWith = dual<
  (fiberId: FiberId.FiberId) => <E, A>(self: Deferred.Deferred<E, A>) => Effect.Effect<never, never, boolean>,
  <E, A>(self: Deferred.Deferred<E, A>, fiberId: FiberId.FiberId) => Effect.Effect<never, never, boolean>
>(2, (self, fiberId) => deferredCompleteWith(self, interruptWith(fiberId)))

/* @internal */
export const deferredIsDone = <E, A>(self: Deferred.Deferred<E, A>): Effect.Effect<never, never, boolean> =>
  sync(() => MutableRef.get(self.state)._tag === DeferredOpCodes.OP_STATE_DONE)

/* @internal */
export const deferredPoll = <E, A>(
  self: Deferred.Deferred<E, A>
): Effect.Effect<never, never, Option.Option<Effect.Effect<never, E, A>>> =>
  sync(() => {
    const state = MutableRef.get(self.state)
    switch (state._tag) {
      case DeferredOpCodes.OP_STATE_DONE: {
        return Option.some(state.effect)
      }
      case DeferredOpCodes.OP_STATE_PENDING: {
        return Option.none()
      }
    }
  })

/* @internal */
export const deferredSucceed = dual<
  <A>(value: A) => <E>(self: Deferred.Deferred<E, A>) => Effect.Effect<never, never, boolean>,
  <E, A>(self: Deferred.Deferred<E, A>, value: A) => Effect.Effect<never, never, boolean>
>(2, (self, value) => deferredCompleteWith(self, succeed(value)))

/* @internal */
export const deferredSync = dual<
  <A>(evaluate: LazyArg<A>) => <E>(self: Deferred.Deferred<E, A>) => Effect.Effect<never, never, boolean>,
  <E, A>(self: Deferred.Deferred<E, A>, evaluate: LazyArg<A>) => Effect.Effect<never, never, boolean>
>(2, (self, evaluate) => deferredCompleteWith(self, sync(evaluate)))

/** @internal */
export const deferredUnsafeDone = <E, A>(self: Deferred.Deferred<E, A>, effect: Effect.Effect<never, E, A>): void => {
  const state = MutableRef.get(self.state)
  if (state._tag === DeferredOpCodes.OP_STATE_PENDING) {
    pipe(self.state, MutableRef.set(deferred.done(effect)))
    for (let i = state.joiners.length - 1; i >= 0; i--) {
      state.joiners[i](effect)
    }
  }
}

const deferredInterruptJoiner = <E, A>(
  self: Deferred.Deferred<E, A>,
  joiner: (effect: Effect.Effect<never, E, A>) => void
): Effect.Effect<never, never, void> =>
  sync(() => {
    const state = MutableRef.get(self.state)
    if (state._tag === DeferredOpCodes.OP_STATE_PENDING) {
      pipe(
        self.state,
        MutableRef.set(deferred.pending(state.joiners.filter((j) => j !== joiner)))
      )
    }
  })

// -----------------------------------------------------------------------------
// Context
// -----------------------------------------------------------------------------

const constContext = fiberRefGet(currentContext)

/* @internal */
export const context = <R>(): Effect.Effect<R, never, Context.Context<R>> =>
  constContext as Effect.Effect<never, never, Context.Context<R>>

/* @internal */
export const contextWith = <R0, A>(
  f: (context: Context.Context<R0>) => A
): Effect.Effect<R0, never, A> => map(context<R0>(), f)

/* @internal */
export const contextWithEffect = <R, R0, E, A>(
  f: (context: Context.Context<R0>) => Effect.Effect<R, E, A>
): Effect.Effect<R | R0, E, A> => flatMap(context<R0>(), f)

/* @internal */
export const provideContext = dual<
  <R>(context: Context.Context<R>) => <E, A>(self: Effect.Effect<R, E, A>) => Effect.Effect<never, E, A>,
  <R, E, A>(self: Effect.Effect<R, E, A>, context: Context.Context<R>) => Effect.Effect<never, E, A>
>(2, <R, E, A>(self: Effect.Effect<R, E, A>, context: Context.Context<R>) =>
  fiberRefLocally(
    currentContext,
    context
  )(self as Effect.Effect<never, E, A>))

/* @internal */
export const provideSomeContext = dual<
  <R>(context: Context.Context<R>) => <R1, E, A>(self: Effect.Effect<R1, E, A>) => Effect.Effect<Exclude<R1, R>, E, A>,
  <R, R1, E, A>(self: Effect.Effect<R1, E, A>, context: Context.Context<R>) => Effect.Effect<Exclude<R1, R>, E, A>
>(2, <R1, R, E, A>(self: Effect.Effect<R1, E, A>, context: Context.Context<R>) =>
  fiberRefLocallyWith(
    currentContext,
    (parent) => Context.merge(parent, context)
  )(self as Effect.Effect<never, E, A>))

/* @internal */
export const mapInputContext = dual<
  <R0, R>(
    f: (context: Context.Context<R0>) => Context.Context<R>
  ) => <E, A>(self: Effect.Effect<R, E, A>) => Effect.Effect<R0, E, A>,
  <R0, R, E, A>(
    self: Effect.Effect<R, E, A>,
    f: (context: Context.Context<R0>) => Context.Context<R>
  ) => Effect.Effect<R0, E, A>
>(2, <R0, R, E, A>(
  self: Effect.Effect<R, E, A>,
  f: (context: Context.Context<R0>) => Context.Context<R>
) => contextWithEffect((context: Context.Context<R0>) => provideContext(self, f(context))))

// -----------------------------------------------------------------------------
// Tracing
// -----------------------------------------------------------------------------

/** @internal */
export const currentSpanFromFiber = <E, A>(fiber: Fiber.RuntimeFiber<E, A>): Option.Option<Tracer.Span> => {
  const span = fiber.getFiberRef(currentContext).unsafeMap.get(internalTracer.spanTag) as Tracer.ParentSpan | undefined
  return span !== undefined && span._tag === "Span" ? Option.some(span) : Option.none()
}<|MERGE_RESOLUTION|>--- conflicted
+++ resolved
@@ -78,40 +78,21 @@
   cause
 })
 
-<<<<<<< HEAD
-/** @internal */
-export const blocked = <R, E, A>(
-  blockedRequests: BlockedRequests.RequestBlock<R>,
-  _continue: Effect.Effect<R, E, A>
-): Effect.Blocked<R, E, A> => {
-=======
-/**
- * @internal
- */
+/** @internal */
 export const blocked = <E, A>(
   blockedRequests: BlockedRequests.RequestBlock,
   _continue: Effect.Effect<never, E, A>
 ): Effect.Blocked<E, A> => {
->>>>>>> 8a1e98ce
   const effect = new EffectPrimitive("Blocked") as any
   effect.i0 = blockedRequests
   effect.i1 = _continue
   return effect
 }
 
-<<<<<<< HEAD
 /** @internal*/
-export const runRequestBlock = <R>(
-  blockedRequests: BlockedRequests.RequestBlock<R>
-): Effect.Blocked<R, never, void> => {
-=======
-/**
- * @internal
- */
 export const runRequestBlock = (
   blockedRequests: BlockedRequests.RequestBlock
 ): Effect.Effect<never, never, void> => {
->>>>>>> 8a1e98ce
   const effect = new EffectPrimitive("RunBlocked") as any
   effect.i0 = blockedRequests
   return effect
