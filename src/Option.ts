--- conflicted
+++ resolved
@@ -1104,101 +1104,6 @@
 )
 
 // -------------------------------------------------------------------------------------
-<<<<<<< HEAD
-=======
-// math
-// -------------------------------------------------------------------------------------
-
-/**
- * @category math
- * @since 2.0.0
- */
-export const sum: {
-  (self: Option<number>, that: Option<number>): Option<number>
-  (that: Option<number>): (self: Option<number>) => Option<number>
-} = lift2(N.sum)
-
-/**
- * @category math
- * @since 2.0.0
- */
-export const multiply: {
-  (self: Option<number>, that: Option<number>): Option<number>
-  (that: Option<number>): (self: Option<number>) => Option<number>
-} = lift2(N.multiply)
-
-/**
- * @category math
- * @since 2.0.0
- */
-export const subtract: {
-  (self: Option<number>, that: Option<number>): Option<number>
-  (that: Option<number>): (self: Option<number>) => Option<number>
-} = lift2(N.subtract)
-
-/**
- * @category math
- * @since 2.0.0
- */
-export const divide: {
-  (self: Option<number>, that: Option<number>): Option<number>
-  (that: Option<number>): (self: Option<number>) => Option<number>
-} = dual(2, (self: Option<number>, that: Option<number>): Option<number> => zipWith(self, that, N.divide).pipe(flatten))
-
-/**
- * Sum all numbers in an iterable of `Option<number>` ignoring the `None` values.
- *
- * @param self - The iterable of `Option<number>` to be summed.
- *
- * @example
- * import { sumCompact, some, none } from 'effect/Option'
- *
- * const iterable = [some(2), none(), some(3), none()]
- * assert.deepStrictEqual(sumCompact(iterable), 5)
- *
- * @category math
- * @since 2.0.0
- */
-export const sumCompact = (self: Iterable<Option<number>>): number => {
-  let out = 0
-  for (const oa of self) {
-    if (isSome(oa)) {
-      out += oa.value
-    }
-  }
-  return out
-}
-
-/**
- * Multiply all numbers in an iterable of `Option<number>` ignoring the `None` values.
- *
- * @param self - The iterable of `Option<number>` to be multiplied.
- *
- * @example
- * import { multiplyCompact, some, none } from 'effect/Option'
- *
- * const iterable = [some(2), none(), some(3), none()]
- * assert.deepStrictEqual(multiplyCompact(iterable), 6)
- *
- * @category math
- * @since 2.0.0
- */
-export const multiplyCompact = (self: Iterable<Option<number>>): number => {
-  let out = 1
-  for (const oa of self) {
-    if (isSome(oa)) {
-      const a: number = oa.value
-      if (a === 0) {
-        return 0
-      }
-      out *= a
-    }
-  }
-  return out
-}
-
-// -------------------------------------------------------------------------------------
->>>>>>> 80800bfb
 // do notation
 // -------------------------------------------------------------------------------------
 
